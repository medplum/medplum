name: autofix.ci

concurrency:
  group: ci-autofix-${{ github.ref_name == 'main' && github.sha || github.ref }}
  cancel-in-progress: true

on:
  pull_request:
<<<<<<< HEAD
    paths-ignore:
      # this directory contains FHIR resource files that should not be autofixed
      - 'packages/definitions/src/fhir/**'
  push:
    branches:
      - main
      - medplum/test-actions
    paths-ignore:
      - 'packages/definitions/src/fhir/**'
=======
    types: [opened, synchronize, reopened]
>>>>>>> 3ba8d3b3

permissions:
  contents: read

jobs:
  autofix:
    runs-on: ubuntu-latest
    permissions:
      contents: write
      pull-requests: write
    steps:
      - uses: actions/checkout@11bd71901bbe5b1630ceea73d27597364c9af683 # v4.2.2
      - uses: actions/setup-node@49933ea5288caeca8642d1e84afbd3f7d6820020 # v4.4.0
        with:
          node-version: '24'

      - run: npm ci
      - run: npm run prettier
      - run: npm run lint:fix

      - uses: autofix-ci/action@2891949f3779a1cafafae1523058501de3d4e944<|MERGE_RESOLUTION|>--- conflicted
+++ resolved
@@ -6,19 +6,7 @@
 
 on:
   pull_request:
-<<<<<<< HEAD
-    paths-ignore:
-      # this directory contains FHIR resource files that should not be autofixed
-      - 'packages/definitions/src/fhir/**'
-  push:
-    branches:
-      - main
-      - medplum/test-actions
-    paths-ignore:
-      - 'packages/definitions/src/fhir/**'
-=======
     types: [opened, synchronize, reopened]
->>>>>>> 3ba8d3b3
 
 permissions:
   contents: read
