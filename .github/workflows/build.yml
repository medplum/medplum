name: Build
# Limit a single job to run at a time for a given branch/PR to save resources and speed up CI
# see https://docs.github.com/en/actions/using-workflows/workflow-syntax-for-github-actions#concurrency
concurrency:
  group: ci-build-${{ github.ref_name == 'main' && github.sha || github.ref }}
  cancel-in-progress: true
on:
  push:
    branches: [main]
  pull_request:
    types: [opened, synchronize, reopened]
  merge_group:
    types: [checks_requested]
permissions:
  contents: read

jobs:
  build:
    name: Build
    runs-on: ubuntu-latest
    timeout-minutes: 45
    permissions:
      pull-requests: write
    strategy:
      matrix:
        node-version: [22, 24]
    env:
      NODE_OPTIONS: --max-old-space-size=8192
      NODE_VERSION: ${{ matrix.node-version }}
      SECRETS_TURBO_TOKEN: ${{ secrets.TURBO_TOKEN }}

    steps:
      - uses: actions/checkout@11bd71901bbe5b1630ceea73d27597364c9af683 # v4.2.2
        with:
          fetch-depth: 0
      - uses: actions/setup-node@49933ea5288caeca8642d1e84afbd3f7d6820020 # v4.4.0
        with:
          node-version: ${{ matrix.node-version }}
          registry-url: 'https://registry.npmjs.org'
      - name: Cache node modules
        uses: actions/cache@5a3ec84eff668545956fd18022155c47e93e2684 # v4.2.3
        env:
          cache-name: cache-node-modules
        with:
          path: ~/.npm
          key: ${{ runner.os }}-build-${{ env.cache-name }}-${{ hashFiles('**/package-lock.json') }}
          restore-keys: |
            ${{ runner.os }}-build-${{ env.cache-name }}-
            ${{ runner.os }}-build-
            ${{ runner.os }}-
      - name: Setup TurboRepo
        # Conditionally setup turborepo
        # In the past, turborepo would silently ignore empty environment variables
        # This is no longer the case, so we need to check if the secret is set
        # You cannot use `if: ${{ secrets.TURBO_TOKEN != '' }}` because secrets are not available in the `if` condition
        if: ${{ env.SECRETS_TURBO_TOKEN != '' }}
        run: |
          echo "TURBO_TOKEN=${{ secrets.TURBO_TOKEN }}" >> $GITHUB_ENV
          echo "TURBO_TEAM=${{ secrets.TURBO_TEAM }}" >> $GITHUB_ENV
          echo "TURBO_CACHE=remote:rw" >> $GITHUB_ENV
      - name: Log npm stats
        run: |
          echo "node version: $(node --version)"
          echo "npm version: $(npm --version)"
      - name: Install
        run: npm ci
      - name: Build Project
        run: npm run build
        env:
          MEDPLUM_BASE_URL: '__MEDPLUM_BASE_URL__'
          MEDPLUM_CLIENT_ID: '__MEDPLUM_CLIENT_ID__'
          MEDPLUM_REGISTER_ENABLED: '__MEDPLUM_REGISTER_ENABLED__'
          GOOGLE_CLIENT_ID: '__GOOGLE_CLIENT_ID__'
          RECAPTCHA_SITE_KEY: '__RECAPTCHA_SITE_KEY__'

  eslint:
    name: Run eslint
    runs-on: ubuntu-latest
    timeout-minutes: 20
    needs: [build]
    env:
      SECRETS_TURBO_TOKEN: ${{ secrets.TURBO_TOKEN }}
    outputs:
      eslint_errs: ${{ steps.fmt.outputs.eslint_errs }}

    steps:
      - uses: actions/checkout@11bd71901bbe5b1630ceea73d27597364c9af683 # v4.2.2
        with:
          fetch-depth: 0
      - uses: actions/setup-node@49933ea5288caeca8642d1e84afbd3f7d6820020 # v4.4.0
        with:
          node-version: '22'
          registry-url: 'https://registry.npmjs.org'
      - name: Cache node modules
        uses: actions/cache@5a3ec84eff668545956fd18022155c47e93e2684 # v4.2.3
        env:
          cache-name: cache-node-modules
        with:
          path: ~/.npm
          key: ${{ runner.os }}-build-${{ env.cache-name }}-${{ hashFiles('**/package-lock.json') }}
          restore-keys: |
            ${{ runner.os }}-build-${{ env.cache-name }}-
            ${{ runner.os }}-build-
            ${{ runner.os }}-
      - id: install
        name: Install eslint
        run: npm ci
      - name: Setup TurboRepo
        # Conditionally setup turborepo
        # In the past, turborepo would silently ignore empty environment variables
        # This is no longer the case, so we need to check if the secret is set
        # You cannot use `if: ${{ secrets.TURBO_TOKEN != '' }}` because secrets are not available in the `if` condition
        if: ${{ env.SECRETS_TURBO_TOKEN != '' }}
        run: |
          echo "TURBO_TOKEN=${{ secrets.TURBO_TOKEN }}" >> $GITHUB_ENV
          echo "TURBO_TEAM=${{ secrets.TURBO_TEAM }}" >> $GITHUB_ENV
          echo "TURBO_CACHE=remote:rw" >> $GITHUB_ENV
      - id: build
        name: Build
        run: npm run build
      - name: Run eslint
        id: fmt
        run: |
          rm -f .failed
          npm run lint 2> eslint.err > eslint1.err || echo 'failed' > .failed 

          if [ -s .failed ]; then
            delimiter="$(openssl rand -hex 8)"
            echo "eslint_errs<<${delimiter}" >> "${GITHUB_OUTPUT}"
            cat eslint.err >> "${GITHUB_OUTPUT}"
            cat eslint1.err >> "${GITHUB_OUTPUT}"
            echo "${delimiter}" >> "${GITHUB_OUTPUT}"
          fi
      - name: Fail the job
        if: steps.fmt.outputs.eslint_errs != ''
        run: |
          echo "❌ \"eslint\" reported errors"
          echo ""
          echo "${{ steps.fmt.outputs.eslint_errs }}"
          echo ""
          echo ""
          echo "To one-off fix this manually, run:"
          echo ""
          echo "npm run lint"
          echo ""
          echo ""
          echo "You might need to run \"npm install\" locally and configure your text editor to run ESLint in your editor."
          echo "See: https://marketplace.visualstudio.com/items?itemName=dbaeumer.vscode-eslint"
          echo ""
          echo "https://github.com/medplum/medplum/commits/${{github.sha}}"

          exit 1

  test:
    name: Run tests
    runs-on: ubuntu-latest
    timeout-minutes: 45
    needs: [build]
    strategy:
      matrix:
<<<<<<< HEAD
        node-version: [22, 24]
        pg-version: [13, 18]
        redis-version: [6, 7]
=======
        node-version: [20, 22]
        pg-version: [14, 18]
        redis-version: [7]
>>>>>>> ed8a3934
    env:
      NODE_OPTIONS: --max-old-space-size=8192
      NODE_VERSION: ${{ matrix.node-version }}
      PG_VERSION: ${{ matrix.pg-version }}
      REDIS_VERSION: ${{ matrix.redis-version }}
      SECRETS_TURBO_TOKEN: ${{ secrets.TURBO_TOKEN }}
    services:
      postgres:
        image: postgres:${{ matrix.pg-version }}
        env:
          POSTGRES_DB: medplum
          POSTGRES_USER: medplum
          POSTGRES_PASSWORD: medplum
        options: >-
          --health-cmd pg_isready
          --health-interval 10s
          --health-timeout 5s
          --health-retries 5
        ports:
          - 5432:5432
      redis:
        image: redis:${{ matrix.redis-version }}
        options: >-
          --health-cmd "redis-cli ping"
          --health-interval 10s
          --health-timeout 5s
          --health-retries 5
        ports:
          - 6379:6379

    steps:
      - uses: actions/checkout@11bd71901bbe5b1630ceea73d27597364c9af683 # v4.2.2
        with:
          fetch-depth: 0
      - uses: actions/setup-node@49933ea5288caeca8642d1e84afbd3f7d6820020 # v4.4.0
        with:
          node-version: ${{ matrix.node-version }}
          registry-url: 'https://registry.npmjs.org'
      - name: Cache node modules
        uses: actions/cache@5a3ec84eff668545956fd18022155c47e93e2684 # v4.2.3
        env:
          cache-name: cache-node-modules
        with:
          path: ~/.npm
          key: ${{ runner.os }}-build-${{ env.cache-name }}-${{ hashFiles('**/package-lock.json') }}
          restore-keys: |
            ${{ runner.os }}-build-${{ env.cache-name }}-
            ${{ runner.os }}-build-
            ${{ runner.os }}-
      - id: install
        name: Install deps
        run: npm ci
      - name: Setup TurboRepo
        # Conditionally setup turborepo
        # In the past, turborepo would silently ignore empty environment variables
        # This is no longer the case, so we need to check if the secret is set
        # You cannot use `if: ${{ secrets.TURBO_TOKEN != '' }}` because secrets are not available in the `if` condition
        if: ${{ env.SECRETS_TURBO_TOKEN != '' }}
        run: |
          echo "TURBO_TOKEN=${{ secrets.TURBO_TOKEN }}" >> $GITHUB_ENV
          echo "TURBO_TEAM=${{ secrets.TURBO_TEAM }}" >> $GITHUB_ENV
          echo "TURBO_CACHE=remote:rw" >> $GITHUB_ENV
      - name: Wait for PostgreSQL
        run: |
          until pg_isready -h localhost -p 5432; do
            echo "Waiting for postgres..."
            sleep 2
          done
      - name: Run additional setup SQL
        run: PGPASSWORD=medplum psql -h localhost -U medplum -d medplum -f ./postgres/init_test.sql
        env:
          PGPASSWORD: medplum
      - name: Test
        run: ./scripts/test.sh
        env:
          POSTGRES_HOST: localhost
          POSTGRES_PORT: 5432
          REDIS_PASSWORD_DISABLED_IN_TESTS: 1
      - name: Coveralls GitHub Action
<<<<<<< HEAD
        if: ${{ matrix.node-version == 22 && matrix.pg-version == 13 && matrix.redis-version == 7 }}
=======
        if: ${{ matrix.node-version == 20 && matrix.pg-version == 14 && matrix.redis-version == 7 }}
>>>>>>> ed8a3934
        continue-on-error: true
        uses: coverallsapp/github-action@09b709cf6a16e30b0808ba050c7a6e8a5ef13f8d # master
        with:
          github-token: ${{ secrets.GITHUB_TOKEN }}
      - name: SonarCloud Scan
<<<<<<< HEAD
        if: ${{ matrix.node-version == 22 && matrix.pg-version == 13 && matrix.redis-version == 7 }}
=======
        if: ${{ matrix.node-version == 20 && matrix.pg-version == 14 && matrix.redis-version == 7 }}
>>>>>>> ed8a3934
        continue-on-error: true
        uses: SonarSource/sonarqube-scan-action@01850e2590cc09ed26831056406ae1525aa41ad5 # master
        env:
          GITHUB_TOKEN: ${{ secrets.GITHUB_TOKEN }}
          SONAR_TOKEN: ${{ secrets.SONAR_TOKEN }}

  e2e:
    name: Run e2e tests
    runs-on: ubuntu-latest
    timeout-minutes: 30
    needs: [build]
    strategy:
      matrix:
<<<<<<< HEAD
        node-version: [22, 24]
        pg-version: [13, 18]
        redis-version: [6, 7]
=======
        node-version: [20, 22]
        pg-version: [14, 18]
        redis-version: [7]
>>>>>>> ed8a3934
    env:
      NODE_OPTIONS: --max-old-space-size=8192
      NODE_VERSION: ${{ matrix.node-version }}
      PG_VERSION: ${{ matrix.pg-version }}
      REDIS_VERSION: ${{ matrix.redis-version }}
      SECRETS_TURBO_TOKEN: ${{ secrets.TURBO_TOKEN }}
    services:
      postgres:
        image: postgres:${{ matrix.pg-version }}
        env:
          POSTGRES_DB: medplum
          POSTGRES_USER: medplum
          POSTGRES_PASSWORD: medplum
        options: >-
          --health-cmd pg_isready
          --health-interval 10s
          --health-timeout 5s
          --health-retries 5
        ports:
          - 5432:5432
      redis:
        image: redis:${{ matrix.redis-version }}
        options: >-
          --health-cmd "redis-cli ping"
          --health-interval 10s
          --health-timeout 5s
          --health-retries 5
        ports:
          - 6379:6379

    steps:
      - uses: actions/checkout@11bd71901bbe5b1630ceea73d27597364c9af683 # v4.2.2
        with:
          fetch-depth: 0
      - uses: actions/setup-node@49933ea5288caeca8642d1e84afbd3f7d6820020 # v4.4.0
        with:
          node-version: ${{ matrix.node-version }}
          registry-url: 'https://registry.npmjs.org'
      - name: Cache node modules
        uses: actions/cache@5a3ec84eff668545956fd18022155c47e93e2684 # v4.2.3
        env:
          cache-name: cache-node-modules
        with:
          path: ~/.npm
          key: ${{ runner.os }}-build-${{ env.cache-name }}-${{ hashFiles('**/package-lock.json') }}
          restore-keys: |
            ${{ runner.os }}-build-${{ env.cache-name }}-
            ${{ runner.os }}-build-
            ${{ runner.os }}-
      - id: install
        name: Install deps
        run: npm ci
      - name: Setup TurboRepo
        # Conditionally setup turborepo
        # In the past, turborepo would silently ignore empty environment variables
        # This is no longer the case, so we need to check if the secret is set
        # You cannot use `if: ${{ secrets.TURBO_TOKEN != '' }}` because secrets are not available in the `if` condition
        if: ${{ env.SECRETS_TURBO_TOKEN != '' }}
        run: |
          echo "TURBO_TOKEN=${{ secrets.TURBO_TOKEN }}" >> $GITHUB_ENV
          echo "TURBO_TEAM=${{ secrets.TURBO_TEAM }}" >> $GITHUB_ENV
          echo "TURBO_CACHE=remote:rw" >> $GITHUB_ENV
      - name: Wait for PostgreSQL
        run: |
          until pg_isready -h localhost -p 5432; do
            echo "Waiting for postgres..."
            sleep 2
          done
      - name: Run additional setup SQL
        run: PGPASSWORD=medplum psql -h localhost -U medplum -d medplum -f ./postgres/init_test.sql
        env:
          PGPASSWORD: medplum
      - name: Install playwright
        run: npx playwright install --with-deps chromium
      - name: Build Medplum
        run: npm run build:fast
      - name: Start server and app
        run: |
          pushd packages/server
          npm start > server.log 2>&1 &
          popd
          pushd packages/app
          npm run preview > app.log 2>&1 &
          popd
        env:
          REDIS_PASSWORD_DISABLED_IN_TESTS: 1
      - name: Wait for deployment to be ready
        run: |
          # Add retry mechanism for deployment readiness check
          MAX_RETRIES=10
          RETRY_COUNT=0

          until curl -s -f http://localhost:8103/healthcheck > /dev/null; do
            if [ $RETRY_COUNT -ge $MAX_RETRIES ]; then
              echo "Max retries reached. Deployment not ready."
              cat packages/server/server.log
              exit 1
            fi
            
            RETRY_COUNT=$((RETRY_COUNT + 1))
            echo "Waiting for deployment to be ready... (Attempt $RETRY_COUNT/$MAX_RETRIES)"
            sleep 30
          done
      - name: Run e2e tests
        # TODO: Later on, we can change this to test:e2e to run all e2e tests, when we have more
        run: |
          pushd packages/e2e
          npm run test:smoke
          popd
      - name: Upload test results
<<<<<<< HEAD
        if: ${{ failure() || (matrix.node-version == 22 && matrix.pg-version == 13 && matrix.redis-version == 7) }}
=======
        if: ${{ failure() || (matrix.node-version == 20 && matrix.pg-version == 14 && matrix.redis-version == 7) }}
>>>>>>> ed8a3934
        uses: actions/upload-artifact@ea165f8d65b6e75b540449e92b4886f43607fa02 # v4.6.2
        with:
          name: e2e-test-results-node-${{ matrix.node-version }}-pg-${{ matrix.pg-version }}-redis-${{ matrix.redis-version }}
          path: |
            packages/e2e/playwright-report/
            packages/e2e/test-results/
          retention-days: 30

  build-docs:
    name: Build the docs
    runs-on: ubuntu-latest
    timeout-minutes: 30
    permissions:
      pull-requests: write
    env:
      NODE_OPTIONS: --max-old-space-size=8192
      NODE_VERSION: '22'
      SECRETS_TURBO_TOKEN: ${{ secrets.TURBO_TOKEN }}

    steps:
      - uses: actions/checkout@11bd71901bbe5b1630ceea73d27597364c9af683 # v4.2.2
        with:
          fetch-depth: 0
      - uses: actions/setup-node@49933ea5288caeca8642d1e84afbd3f7d6820020 # v4.4.0
        with:
          node-version: ${{ env.NODE_VERSION }}
          registry-url: 'https://registry.npmjs.org'
      - name: Cache node modules
        uses: actions/cache@5a3ec84eff668545956fd18022155c47e93e2684 # v4.2.3
        env:
          cache-name: cache-node-modules
        with:
          path: ~/.npm
          key: ${{ runner.os }}-build-${{ env.cache-name }}-${{ hashFiles('**/package-lock.json') }}
          restore-keys: |
            ${{ runner.os }}-build-${{ env.cache-name }}-
            ${{ runner.os }}-build-
            ${{ runner.os }}-
      - name: Setup TurboRepo
        # Conditionally setup turborepo
        # In the past, turborepo would silently ignore empty environment variables
        # This is no longer the case, so we need to check if the secret is set
        # You cannot use `if: ${{ secrets.TURBO_TOKEN != '' }}` because secrets are not available in the `if` condition
        if: ${{ env.SECRETS_TURBO_TOKEN != '' }}
        run: |
          echo "TURBO_TOKEN=${{ secrets.TURBO_TOKEN }}" >> $GITHUB_ENV
          echo "TURBO_TEAM=${{ secrets.TURBO_TEAM }}" >> $GITHUB_ENV
          echo "TURBO_CACHE=remote:rw" >> $GITHUB_ENV
      - name: Build Project
        run: ./scripts/build-docs.sh
        env:
          MEDPLUM_BASE_URL: '__MEDPLUM_BASE_URL__'
          MEDPLUM_CLIENT_ID: '__MEDPLUM_CLIENT_ID__'
          MEDPLUM_REGISTER_ENABLED: '__MEDPLUM_REGISTER_ENABLED__'
          GOOGLE_CLIENT_ID: '__GOOGLE_CLIENT_ID__'
          RECAPTCHA_SITE_KEY: '__RECAPTCHA_SITE_KEY__'<|MERGE_RESOLUTION|>--- conflicted
+++ resolved
@@ -158,15 +158,9 @@
     needs: [build]
     strategy:
       matrix:
-<<<<<<< HEAD
         node-version: [22, 24]
-        pg-version: [13, 18]
-        redis-version: [6, 7]
-=======
-        node-version: [20, 22]
         pg-version: [14, 18]
         redis-version: [7]
->>>>>>> ed8a3934
     env:
       NODE_OPTIONS: --max-old-space-size=8192
       NODE_VERSION: ${{ matrix.node-version }}
@@ -246,21 +240,13 @@
           POSTGRES_PORT: 5432
           REDIS_PASSWORD_DISABLED_IN_TESTS: 1
       - name: Coveralls GitHub Action
-<<<<<<< HEAD
-        if: ${{ matrix.node-version == 22 && matrix.pg-version == 13 && matrix.redis-version == 7 }}
-=======
-        if: ${{ matrix.node-version == 20 && matrix.pg-version == 14 && matrix.redis-version == 7 }}
->>>>>>> ed8a3934
+        if: ${{ matrix.node-version == 22 && matrix.pg-version == 14 && matrix.redis-version == 7 }}
         continue-on-error: true
         uses: coverallsapp/github-action@09b709cf6a16e30b0808ba050c7a6e8a5ef13f8d # master
         with:
           github-token: ${{ secrets.GITHUB_TOKEN }}
       - name: SonarCloud Scan
-<<<<<<< HEAD
-        if: ${{ matrix.node-version == 22 && matrix.pg-version == 13 && matrix.redis-version == 7 }}
-=======
-        if: ${{ matrix.node-version == 20 && matrix.pg-version == 14 && matrix.redis-version == 7 }}
->>>>>>> ed8a3934
+        if: ${{ matrix.node-version == 22 && matrix.pg-version == 14 && matrix.redis-version == 7 }}
         continue-on-error: true
         uses: SonarSource/sonarqube-scan-action@01850e2590cc09ed26831056406ae1525aa41ad5 # master
         env:
@@ -274,15 +260,9 @@
     needs: [build]
     strategy:
       matrix:
-<<<<<<< HEAD
-        node-version: [22, 24]
-        pg-version: [13, 18]
-        redis-version: [6, 7]
-=======
-        node-version: [20, 22]
+        node-version: [22, 22]
         pg-version: [14, 18]
         redis-version: [7]
->>>>>>> ed8a3934
     env:
       NODE_OPTIONS: --max-old-space-size=8192
       NODE_VERSION: ${{ matrix.node-version }}
@@ -393,11 +373,7 @@
           npm run test:smoke
           popd
       - name: Upload test results
-<<<<<<< HEAD
-        if: ${{ failure() || (matrix.node-version == 22 && matrix.pg-version == 13 && matrix.redis-version == 7) }}
-=======
-        if: ${{ failure() || (matrix.node-version == 20 && matrix.pg-version == 14 && matrix.redis-version == 7) }}
->>>>>>> ed8a3934
+        if: ${{ failure() || (matrix.node-version == 22 && matrix.pg-version == 14 && matrix.redis-version == 7) }}
         uses: actions/upload-artifact@ea165f8d65b6e75b540449e92b4886f43607fa02 # v4.6.2
         with:
           name: e2e-test-results-node-${{ matrix.node-version }}-pg-${{ matrix.pg-version }}-redis-${{ matrix.redis-version }}
