{
  "name": "@medplum/docs",
<<<<<<< HEAD
  "version": "5.0.1",
=======
  "version": "5.0.2",
>>>>>>> cfd13f28
  "description": "Medplum Docs",
  "homepage": "https://www.medplum.com/",
  "bugs": {
    "url": "https://github.com/medplum/medplum/issues"
  },
  "repository": {
    "type": "git",
    "url": "git+https://github.com/medplum/medplum.git",
    "directory": "packages/docs"
  },
  "license": "Apache-2.0",
  "author": "Medplum <hello@medplum.com>",
  "scripts": {
    "build": "npm run copy-core-docs && docusaurus build",
    "clean": "docusaurus clear",
    "clear": "docusaurus clear",
    "copy-core-docs": "rm -rf docs/sdk && node markdown-to-mdx.mjs ../core/dist/docs docs/sdk",
    "deploy": "docusaurus deploy",
    "docusaurus": "docusaurus",
    "serve": "docusaurus serve",
    "start": "docusaurus start",
    "swizzle": "docusaurus swizzle",
    "typecheck": "tsc",
    "write-heading-ids": "docusaurus write-heading-ids",
    "write-translations": "docusaurus write-translations"
  },
  "browserslist": {
    "production": [
      ">0.5%",
      "not dead",
      "not op_mini all"
    ],
    "development": [
      "last 1 chrome version",
      "last 1 firefox version",
      "last 1 safari version"
    ]
  },
  "devDependencies": {
    "@docusaurus/core": "3.9.2",
    "@docusaurus/faster": "3.9.2",
    "@docusaurus/module-type-aliases": "3.9.2",
    "@docusaurus/preset-classic": "3.9.2",
    "@docusaurus/theme-mermaid": "3.9.2",
    "@docusaurus/tsconfig": "3.9.2",
    "@docusaurus/types": "3.9.2",
    "@mdx-js/react": "3.1.1",
<<<<<<< HEAD
    "@medplum/core": "5.0.1",
    "@medplum/fhirtypes": "5.0.1",
    "@medplum/mock": "5.0.1",
=======
    "@medplum/core": "5.0.2",
    "@medplum/fhirtypes": "5.0.2",
    "@medplum/mock": "5.0.2",
>>>>>>> cfd13f28
    "@svgr/webpack": "8.1.0",
    "clsx": "2.1.1",
    "file-loader": "6.2.0",
    "open-color": "1.9.1",
    "prism-react-renderer": "2.4.1",
    "raw-loader": "4.0.2",
    "react": "19.2.0",
    "react-dom": "19.2.0",
    "react-intersection-observer": "10.0.0",
    "react-router": "7.9.5",
    "react-router-dom": "7.9.5",
    "typescript": "5.9.3",
    "url-loader": "4.1.1"
  },
  "engines": {
    "node": "^22.18.0 || >=24.2.0"
  }
}<|MERGE_RESOLUTION|>--- conflicted
+++ resolved
@@ -1,10 +1,6 @@
 {
   "name": "@medplum/docs",
-<<<<<<< HEAD
-  "version": "5.0.1",
-=======
   "version": "5.0.2",
->>>>>>> cfd13f28
   "description": "Medplum Docs",
   "homepage": "https://www.medplum.com/",
   "bugs": {
@@ -52,15 +48,9 @@
     "@docusaurus/tsconfig": "3.9.2",
     "@docusaurus/types": "3.9.2",
     "@mdx-js/react": "3.1.1",
-<<<<<<< HEAD
-    "@medplum/core": "5.0.1",
-    "@medplum/fhirtypes": "5.0.1",
-    "@medplum/mock": "5.0.1",
-=======
     "@medplum/core": "5.0.2",
     "@medplum/fhirtypes": "5.0.2",
     "@medplum/mock": "5.0.2",
->>>>>>> cfd13f28
     "@svgr/webpack": "8.1.0",
     "clsx": "2.1.1",
     "file-loader": "6.2.0",
