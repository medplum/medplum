--- conflicted
+++ resolved
@@ -58,13 +58,8 @@
     "react": "19.1.0",
     "react-dom": "19.1.0",
     "react-intersection-observer": "9.16.0",
-<<<<<<< HEAD
-    "react-router": "^7.5.3",
-    "react-router-dom": "7.5.0",
-=======
     "react-router": "7.6.0",
     "react-router-dom": "7.6.0",
->>>>>>> 4cb9bdde
     "typescript": "5.8.3",
     "url-loader": "4.1.1"
   },
