--- conflicted
+++ resolved
@@ -416,8 +416,6 @@
       "definition": "Optional CORS allowed origin for the client application.  By default, all origins are allowed.",
       "comment": "",
       "inherited": false
-<<<<<<< HEAD
-=======
     },
     {
       "name": "defaultScope",
@@ -434,7 +432,6 @@
       "definition": "Optional default OAuth scope for the client application. This scope is used when the client application does not specify a scope in the authorization request.",
       "comment": "",
       "inherited": false
->>>>>>> 5cac28c8
     }
   ],
   "searchParameters": [
