--- conflicted
+++ resolved
@@ -190,16 +190,12 @@
 
 ## Conclusion
 
-<<<<<<< HEAD
-While this guide might not be exhaustive, this guide serves as a starting point for building a production-ready deduplication workflow. While it requires some planning up front, reconciling patient data from multiple sources can create a powerful data asset to power your clinical workflows. You can also check out our [blog post](/blog/patient-deduplication) on the topic for more information.
+While this guide might not be exhaustive, this guide serves as a starting point for building a production-ready deduplication workflow. While it requires some planning up front, reconciling patient data from multiple sources can create a powerful data asset to power your clinical workflows.
+
+The merge techniques described here are general purpose, but can exist in two contexts (a) automatic merge, (b) manual merge or "human-in-the-loop." In both cases, audit reports are produced allowing visibility into why records were matched, why they were merged and who merged them.
+
+You can also check out our [blog post](/blog/patient-deduplication) on the topic for more information.
 
 ## See Also
 
 - Patient deduplication [reference implementation](https://github.com/medplum/medplum-demo-bots/tree/main/src/deduplication)
-=======
-While this guide might not be exhaustive, this guide serves as a starting point for building a production-ready deduplication workflow. While it requires some planning up front, reconciling patient data from multiple sources can create a powerful data asset to power your clinical workflows.
-
-The merge techniques described here are general purpose, but can exist in two contexts (a) automatic merge, (b) manual merge or "human-in-the-loop." In both cases, audit reports are produced allowing visibility into why records were matched, why they were merged and who merged them.
-
-You can also check out our [blog post](/blog/patient-deduplication) on the topic for more information.
->>>>>>> e2defd0c
