--- conflicted
+++ resolved
@@ -10,22 +10,6 @@
 
 Medplum supports the following first party integrations.
 
-<<<<<<< HEAD
-| Name                                                           | Type            | Description                                   | Documentation                                                                                               |
-| -------------------------------------------------------------- | --------------- | --------------------------------------------- | ----------------------------------------------------------------------------------------------------------- |
-| [Okta](https://www.okta.com/)                                  | Authentication  | Enable Okta SSO for Providers                 | [Okta setup](/docs/auth/methods/domain-level-identity-providers#okta-setup)                                 |
-| [Auth0](https://auth0.com/)                                    | Authentication  | Enable Auth0 SSO for Providers and Patients   | [Auth0 account Setup](/docs/auth/methods/external-ids#invite-user)                                          |
-| [Google Authentication](https://safety.google/authentication/) | Authentication  | Enable Google SSO for Providers and Patients  | [Google Auth Setup](/docs/auth/methods/google-auth)                                                         |
-| [Labcorp](https://www.labcorp.com/)                            | Diagnostics     | Lab orders and results                        | [Bot and setup](https://github.com/medplum/medplum/tree/main/examples/medplum-demo-bots/src/health-gorilla) |
-| [Quest](https://www.questdiagnostics.com/)                     | Diagnostics     | Lab orders and results                        | [Bot and setup](https://github.com/medplum/medplum/tree/main/examples/medplum-demo-bots/src/health-gorilla) |
-| [Health Gorilla](https://www.healthgorilla.com/)               | HIE/Diagnostics | Diagnostics orders - records - ADT            | [Bot and setup](https://github.com/medplum/medplum/tree/main/examples/medplum-demo-bots/src/health-gorilla) |
-| [Candid Health](https://www.joincandidhealth.com/)             | Billing         | Revenue cycle and insurance eligibility check | [Candid bot](https://github.com/medplum/medplum/tree/main/examples/medplum-demo-bots/src/candid-health)     |
-| [Particle](https://www.particlehealth.com/)                    | HIE             | Read/Write from Exchanges                     | Open source coming soon                                                                                     |
-| [Epic Systems](https://www.epic.com/)                          | EHR             | Read/Write via FHIR API                       | [Epic JWT authentication](https://github.com/medplum/medplum/tree/main/examples/medplum-demo-bots/src/epic) |
-| [Recaptcha](https://www.google.com/recaptcha/about/)           | Security        | Enable recaptcha on patient registration      | [Setup recaptcha](/docs/auth/custom-emails#setup-recaptcha)                                                 |
-| [Datadog](https://www.datadoghq.com/)                          | Observability   | Application monitoring                        | [Datadog sidecar setup](/docs/self-hosting/datadog)                                                         |
-| [Snowflake](https://www.datadoghq.com/)                        | Data warehouse  | Synchonize data to datawarehouse              | Documentation coming soon                                                                                   |
-=======
 | Name                                                                   | Type            | Description                                   | Documentation                                                                                               |
 | ---------------------------------------------------------------------- | --------------- | --------------------------------------------- | ----------------------------------------------------------------------------------------------------------- |
 | [Okta](https://www.okta.com/)                                          | Authentication  | Enable Okta SSO for Providers                 | [Okta setup](/docs/auth/methods/domain-level-identity-providers#okta-setup)                                 |
@@ -41,7 +25,6 @@
 | [Recaptcha](https://www.google.com/recaptcha/about/)                   | Security        | Enable recaptcha on patient registration      | [Setup recaptcha](/docs/auth/custom-emails#setup-recaptcha)                                                 |
 | [Datadog](https://www.datadoghq.com/)                                  | Observability   | Application monitoring                        | [Datadog sidecar setup](/docs/self-hosting/datadog)                                                         |
 | [Snowflake](https://www.datadoghq.com/)                                | Data warehouse  | Synchonize data to datawarehouse              | Documentation coming soon                                                                                   |
->>>>>>> 4cee2235
 
 ## Common Medical Integrations
 
