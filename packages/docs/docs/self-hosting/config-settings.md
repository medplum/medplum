--- conflicted
+++ resolved
@@ -220,8 +220,4 @@
 }
 ```
 
-<<<<<<< HEAD
-Any parameter specified in the `external secrets` format will automatically be fetched at deployment time, right before the `CloudFormation` stack is created. This both keeps your secrets safe and also reduces the amount of manual maintenance you must perform on your Medplum configuration over the lifetime of your application. 
-=======
-Any parameter specified in the `external secrets` format will automatically be fetched at deployment time, right before the `CloudFormation` stack is created. This both keeps your secrets safe and also reduces the amount of manual maintenance you must perform on your Medplum configuration over the lifetime of your application.
->>>>>>> 4cee2235
+Any parameter specified in the `external secrets` format will automatically be fetched at deployment time, right before the `CloudFormation` stack is created. This both keeps your secrets safe and also reduces the amount of manual maintenance you must perform on your Medplum configuration over the lifetime of your application.