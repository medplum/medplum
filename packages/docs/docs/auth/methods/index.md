---
sidebar_position: 1
tags: [auth]
---

# Authentication Patterns

Medplum supports **three primary authentication integration patterns**, summarized by the following diagram. Each has its own use case, and is supported by various authentication methods. An implementation can use multiple or all patterns for different use cases.

This diagram shows a high level summary of the three common patterns. The [Medplum Typescript SDK](/docs/sdk/core.medplumclient) can (optionally) be used in all three patterns.

![Auth Integration patterns](auth-integration.png)

There are 3 primary domains of authentication for a Medplum healthcare app:

- **Client-side: ** A user facing application, typically running in a web browser or native app
- **Server-side:** A back-end web server acting as a proxy to Medplum, operating in a trusted environment
- **Device / Host:** A non-web enabled device, such as lab analyzer or on-premise host machine

## Client Side

Client side authentication is when a **user facing application** connects directly to Medplum to request, create or update data. These applications typically operate in untrusted environments, such as web browsers or native mobile applications, and have users (providers or patients) provide user credentials to verify their identity.

Rate limits will be enforced for client authentication, as it is assumed that traffic is coming from end users.

![Client authentication](client-auth.png)

When implementing client side authentication, developers must choose an identity provider. Developers can either use Medplum as their primary identity provider, or use an external identity provider such as [Auth0](https://auth0.com/), [Okta](https://www.okta.com/), or [AWS Cognito](https://aws.amazon.com/cognito/).

### Medplum as Identity Provider

When using Medplum as an identity provider, the recommended client side authentication pattern is to use the [OAuth2 Auth Code](/docs/auth/methods/oauth-auth-code) flow.

You can initiate this in the Medplum Client using the [`startLogin`](/docs/sdk/core.medplumclient.startlogin) method.

### External Identity Provider

Another option developers have integrating an external identity provider, such as [Auth0](https://auth0.com/), [Okta](https://www.okta.com/), or [AWS Cognito](https://aws.amazon.com/cognito/), to authenticate users. This is valuable in creating **SSO (single sign on)** experiences or when implementing **alternative log-in flows** (passwordless, SMS, biometric, etc.) .

When integrating an external identity provider, developers have a few additional decisions to make:

#### Application-level vs. Domain-level

Most implementations integrate identity providers at the client application level. This allows different applications to use different identity providers. For example, a patient-facing application may use [google auth](/docs/auth/methods/google-auth), but the provider-facing application may use the company's Okta account.

However, in some cases implementers would like _all_ users with a given domain (e.g. @myhospital.org) to sign in with a given identity provider _regardless of which application they are logging into._ Medplum offers [domain level identity provider](/docs/auth/methods/domain-level-identity-providers) integration for these use cases.

#### Medplum Managed Token vs. Token Exchange

Logging in with an external identity provider will produce an access token issued by that provider (e.g. an Auth0 access token). To use this token with Medplum APIs, your application will need to exchange the identity provider's access token for a _Medplum access token_.

If your application only accesses Medplum APIs, you can handle this token-exchange purely on the server side using **federated identity** login. The benefit of this approach is that your application only needs to maintain a single access token. Our [External Identity Providers](/docs/auth/methods/external-identity-providers) guide describes how to set up this log in flow, and you can use the [`signInWithExternalAuth`](/docs/sdk/core.medplumclient.signinwithexternalauth) SDK function to initiate the log in flow from your application.

In some situations, your application might need to store the external access token _as well as_ the Medplum token. This commonly occurs when migrating an existing application onto Medplum. In these cases, you can use the [token exchange method](/docs/auth/methods/token-exchange) to exchange the external token for the Medplum token _from the client_. While this approach is simpler to implement, it requires your application to maintain two separate access tokens in the browser. The corresponding SDK method for this approach is [`exchangeExternalAccessToken`](/docs/sdk/core.medplumclient.exchangeexternalaccesstoken).

#### External IDs

When integrating with external identity providers, Medplum needs some way to map users from the external provider to Medplum users (see the [User Management Guide](/docs/auth/user-management-guide#user-administration-via-medplum-app) for more details). **By default, Medplum matches users in both systems using their email addresses.**

For login flows that don't use email address (e.g. phone number login), Medplum allows you to use an external ID supplied by the identity provider as the user's unique ID. See our guide on [Using External IDs](/docs/auth/methods/external-ids) for more information.

:::tip

Medplum provides built-in first party integration with [Google](./google-auth.md). See our [Google Auth Guide](./google-auth.md) for more details.

:::

### See Also

- [IP Address restriction](/docs/access/ip-access-rules) for logins
- Use of Medplum [React components](/docs/ui-components) such as the [Signin](https://storybook.medplum.com/?path=/story/medplum-signinform--basic) and [Register](https://storybook.medplum.com/?path=/story/medplum-registerform--basic)
-

The [Medplum Typescript SDK](/docs/sdk/core.medplumclient) can be used in the browser to enable client side authentication of different kinds, for example [signInWithExternalAuth](/docs/sdk/core.medplumclient.signinwithexternalauth).

## Server Side

Server side authentication is when a **user facing application proxies through a host** to connect to Medplum. This integration can be useful when adding Medplum functionality to a legacy application.

![Server authentication](server-auth.png)

For server side authentication, developers should set up a `ClientApplication` to identify the server (see this guide on [Creating a Client Application](/docs/auth/methods/oauth-auth-code#create-a-client-application)). When looking at resource [history](/docs/sdk/core.medplumclient.readhistory) and AuditEvents for this type of implementation, actions will be taken on behalf of the `ClientApplication` that the server is using to connect.

The [Client Credentials](/docs/auth/methods/client-credentials) flow is the recommended authentication pattern for this kind of integration. Each server can manage credentials and tokens, and use the Medplum SDK to authenticate. Using the [Typescript SDK](/docs/sdk/core.medplumclient), maintain an instance of `MedplumClient` as part of your running application and use the [startClientLogin](/docs/sdk/core.medplumclient.startclientlogin) call to start an [active login](/docs/sdk/core.medplumclient.getactivelogin). The client will continue to refresh the connection if it is in active use, storing the access token in memory on the server.

Client credentials access token should be stored in session state and reused. Client credential flow is rate limited, so frequently requesting tokens will lead to service degradation. This may not be possible in some stateless server environments, and Medplum supports [Basic Auth](https://www.medplum.com/docs/sdk/core.medplumclient.setbasicauth) to support these use cases.

## Device/Host

Device authentication is designed for true machine connectivity, for example connecting a laboratory analyzer machine, or a CI/CD pipeline to Medplum. This is distinct from server side authentication, in which the server a proxy for a user facing application.

![Device authentication](device-auth.png)

For machine connectivity, we encourage use of [ClientCredentials](/docs/auth/methods/client-credentials) with tightly scoped [access controls](/docs/access/access-policies), giving minimal access to the host at the edge.

<<<<<<< HEAD
If OAuth2 client credentials based authentication is not an option due to device limitations, [Basic Authentication](https://www.medplum.com/docs/sdk/core.medplumclient.setbasicauth) can be used to connect to Medplum. In general, OAuth2 is preferred to basic authentication. [Consuming webhooks](/docs/bots/consuming-webhooks) is an example application where Basic Authentication makes sense.
=======
If OAuth2 client credentials based authentication is not an option due to device limitations, [Basic Authentication](https://www.medplum.com/docs/sdk/core.medplumclient.setbasicauth) can be used to connect to Medplum. In general, OAuth2 is preferred to basic authentication. [Consuming webhooks](/docs/bots/consuming-webhooks) is an example application where Basic Authentication makes sense.

## Security Best Practices

All three implementations types will have tokens or client credentials with system access, and edge systems should follow best practices. Below are examples of security best practices for each implementation type.

:::warning Compliance Note

**The practices below are only suggestions**. Please consult your compliance and legal team to ensure that your devices are HIPAA compliant.

:::

### Client Authentication

- Use strong passwords - [NIST Guidelines](https://pages.nist.gov/800-63-3/sp800-63b.html#appA) suggest passwords should be a minimum of 8 characters that are easy to remember and which have been tested against a "blocked list" of unacceptable passwords.
- When possible, users should set up two-factor authentication on their devices.
- Local disk should be encrypted.
- Workstation should be password locked.
- Consider disabling local storage on device for shared workstations or in accordance with institution policy.
- Organizations with mobile devices or laptops should enable a Mobile Device Management (MDM) solution for workstations
- [IP restrictions](/docs/access/ip-access-rules) can be enabled when especially sensitive data, such as personal health information (PHI), is being accessed.

### Server Authentication

- Run with as strict an [access policy](/docs/access/access-policies) as possible. following the [principle of least privileges](https://en.wikipedia.org/wiki/Principle_of_least_privilege).
- Encrypt hard disk.
- Restrict access to host via VPC or other mechanism - do not allow access from general internet.
- Use a secrets management to store access keys - do not store credentials on disk.
- Ensure host is patched and has security updates applied regularly.

### Host authentication

- Run with extremely an limited [access policy](/docs/access/access-policies). For example: read-only access to a specific Bot.
- Restrict network access to the host - do not allow access from the general internet.
- Ensure host is patched and has security updates applied regularly.
>>>>>>> 4cee2235
<|MERGE_RESOLUTION|>--- conflicted
+++ resolved
@@ -93,9 +93,6 @@
 
 For machine connectivity, we encourage use of [ClientCredentials](/docs/auth/methods/client-credentials) with tightly scoped [access controls](/docs/access/access-policies), giving minimal access to the host at the edge.
 
-<<<<<<< HEAD
-If OAuth2 client credentials based authentication is not an option due to device limitations, [Basic Authentication](https://www.medplum.com/docs/sdk/core.medplumclient.setbasicauth) can be used to connect to Medplum. In general, OAuth2 is preferred to basic authentication. [Consuming webhooks](/docs/bots/consuming-webhooks) is an example application where Basic Authentication makes sense.
-=======
 If OAuth2 client credentials based authentication is not an option due to device limitations, [Basic Authentication](https://www.medplum.com/docs/sdk/core.medplumclient.setbasicauth) can be used to connect to Medplum. In general, OAuth2 is preferred to basic authentication. [Consuming webhooks](/docs/bots/consuming-webhooks) is an example application where Basic Authentication makes sense.
 
 ## Security Best Practices
@@ -130,5 +127,4 @@
 
 - Run with extremely an limited [access policy](/docs/access/access-policies). For example: read-only access to a specific Bot.
 - Restrict network access to the host - do not allow access from the general internet.
-- Ensure host is patched and has security updates applied regularly.
->>>>>>> 4cee2235
+- Ensure host is patched and has security updates applied regularly.