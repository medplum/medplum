---
sidebar_position: 2
---

# Register an Account

This guide explains how to register for a new Medplum account and create your first Medplum project.

## Register for a Medplum account

- Open the Medplum register page in your browser: https://app.medplum.com/register
- Fill in your account details and click "Create account"
- Fill in the name of your new Medplum Project and click "Create Project"

Congrats, you now have a Medplum account!

## Medplum projects

When you signed up for an account, you created a new [Medplum Project](/docs/api/fhir/medplum/project).

<<<<<<< HEAD
A project is a collection of [FHIR resources](/docs/fhir-basics#resources) that is logically separated from other resources on the server. Each project is administered separately, and can have it's own set of users, permissions, client applications, and bots.

=======
A project is a collection of [FHIR resources](/docs/fhir-basics#resources) that is logically separated from other resources on the server.
>>>>>>> 19c34850
Each resource can only contain [references](/docs/fhir-basics#references-linking-resources) to resources inside the same project, and can only be accessed from [Bots](/docs/bots/bot-basics) inside the same project.

Each project is administered separately, and can have it's own set of users, permissions, client applications, and bots. A common usage pattern is to set up staging and production production for an application. See the [Bots in Production](/docs/bots/bots-in-production#deploying-to-staging-vs-production) guide for more details.

You can create a new project for your account by visiting [https://app.medplum.com/register](https://app.medplum.com/register)

## Explore your new project

Let's explore your new project.

First, you can find your [Practitioner](/docs/api/fhir/resources/practitioner) resource by clicking on the top-right icon, and choosing "Account Settings". This takes you to the [Practitioner resource page](https://app.medplum.com/Practitioner), where you can fill in more details such as contact info, qualifications, communication preferences, and profile picture.

Second, you can find your project details by clicking on the top-left icon, and choosing "Project". This takes you to the project administration page, where you can manage users and invite new users to your project.

![Top left menu](/img/hello-world/top-left-menu.png)

## Invite a new user

You can invite additional team members to your project.

- In the left sidebar, click on the "Project"
- Click the "Users" tab
- Click "Invite new user" link in the bottom right
- Fill out the new user's name and email address, and then click the "Invite" button.

The user will then receive an email inviting them to sign up for this project.

If the user is new to Medplum, a new user account will be created. Otherwise, the user's existing account will be added as a member of the current project.

:::tip User Profiles

When inviting a user, the "Role" dropdown specifies what kind of resource is used to represent the user. This is known as your **profile resource.**

Depending on your use case, different profile resources will be appropriate for different users.

|                                                         | Description                                                                                                                                                          | Example                                                                     |
| ------------------------------------------------------- | -------------------------------------------------------------------------------------------------------------------------------------------------------------------- | --------------------------------------------------------------------------- |
| [Practitioner](docs/api/fhir/resources/practitioner)    | Any person involved in the development or provision of healthcare                                                                                                    | Physicians, Lab Scientists, Software Engineers, Customer Service Reps, etc. |
| [Patient](/docs/api/fhir/resources/patient)             | A person receiving healthcare                                                                                                                                        | Healthcare patient                                                          |
| [RelatedPerson](/docs/api/fhir/resources/relatedperson) | A patient's family member. Most often used in pediatric or geriatric care scenarios (see our [family relationship guide](/docs/fhir-datastore/family-relationships)) | Patient's parent or adult child of patient                                  |

:::<|MERGE_RESOLUTION|>--- conflicted
+++ resolved
@@ -18,12 +18,8 @@
 
 When you signed up for an account, you created a new [Medplum Project](/docs/api/fhir/medplum/project).
 
-<<<<<<< HEAD
-A project is a collection of [FHIR resources](/docs/fhir-basics#resources) that is logically separated from other resources on the server. Each project is administered separately, and can have it's own set of users, permissions, client applications, and bots.
+A project is a collection of [FHIR resources](/docs/fhir-basics#resources) that is logically separated from other resources on the server.
 
-=======
-A project is a collection of [FHIR resources](/docs/fhir-basics#resources) that is logically separated from other resources on the server.
->>>>>>> 19c34850
 Each resource can only contain [references](/docs/fhir-basics#references-linking-resources) to resources inside the same project, and can only be accessed from [Bots](/docs/bots/bot-basics) inside the same project.
 
 Each project is administered separately, and can have it's own set of users, permissions, client applications, and bots. A common usage pattern is to set up staging and production production for an application. See the [Bots in Production](/docs/bots/bots-in-production#deploying-to-staging-vs-production) guide for more details.
