---
sidebar_label: Medplum Products
sidebar_position: 1
---

# Products

At Medplum, our goal is to help you build a healthcare application quickly, easily and compliantly.

:::caution Note

This section is under construction. Check back frequently for updates.

:::

## Features

Medplum helps you build applications with the following features. Reference implementations can be found in our [repository](https://github.com/medplum) and on our reference apps [Foo Medical](https://foomedical.com/) and [Provider Application](https://provider.foomedical.com/).
<<<<<<< HEAD

### ↔ Integration and Interoperability Engine

Build unlimited interfaces, choose the advanced capabilities best suited to your needs, enable your organization to optimize interoperability. Connect healthcare system and non-healthcare related services. This is the most popular feature of Medplum. [Learn More](../products/integration)
=======
>>>>>>> 7f844387

### 📝 Forms

Create custom forms, surveys, and questionnaires quickly to enable engagement, assessment, patient onboarding, provider workflow and retention. [Learn More](../products/forms)

### 📆 Scheduling

Publish scheduling pages customized to practitioners or locations. Patients can self-schedule and change their appointments, designed with pre-built components or fully customizable by API. [Learn More](../products/scheduling)

### 📥 Messaging and Communications

Drive engagement with integrated chat, reminders and messaging, right from your practitioner portal. Easily integrate SMS, custom messaging and automations. [Learn More](../products/communications)

### ➕ Care Plans

Build or import your care plans and customize them to patient needs. Track patient outcomes and build powerful automations. [Learn More](../products/careplans)

### 💵 Billing and Payments

Send data to your billing provider of choice. Easily connect to physician groups or bill through multiply professional corporations. [Learn More](../products/billing)

### ⚙️ Automation

Build automations that will scale with your organization. Automatically route messages, remind patients, instantiate care plans, ensure correctness, and more. [Learn More](../products/automation)

### 📈 Dashboards and Analytics

Dashboards and analytics are at the heart of great clinical workflow. Build a custom dashboard that drives quality and speed, and troubleshoot with advanced analytics.

## Infrastructure

### Authentication and Authorization

Build your app just the way you want it. Use our Smart-on-FHIR authentication and authorization service, use Google auth, SAML or bring your own. [Learn More](/docs/tutorials/authentication-and-security)

### FHIR Datastore and API

Store your data in FHIR, and allow access through a FHIR API. Partition data with access policies to ensure parties only see the data they need to. [Learn More](/docs/tutorials/api-basics)

### TypeScript SDK

TypeScript SDK that makes the FHIR spec easier to manage. Includes all FHIR types and mock data. [Learn More](/docs/sdk)

### React Components

Build apps quickly with a ready to integrate react component library. Enable a custom experience for both customers and patients. [Learn More](/docs/tutorials/ui-components)

### Custom domains

Run your custom application on your own domain, giving users a fully branded experience.

### Self-Hosting and Open Source

Deploy your application in your own private cloud, or use our hosted option. Audit ready code you can trust in your environment. [Learn More](/docs/tutorials/self-hosting)

### Logging and Auditing

Audit activity through built in audit trails and logs, or connect your enterprise observability suite.

### Compliance

HIPAA compliance and SOC 2 Type 2 certified. We provide in-depth guides, content and code to drive industry and domain specific compliance programs like ONC, CLIA/CAP certification and more. [Learn More](/docs/compliance)

### Security

Medplum's hosted service follows all security best practices, and comes with HIPAA and SOC2 compliance out of the box. We follow all OWASP security guidelines, and have been verified by multiple penetration tests. [Learn More](/security)<|MERGE_RESOLUTION|>--- conflicted
+++ resolved
@@ -16,13 +16,10 @@
 ## Features
 
 Medplum helps you build applications with the following features. Reference implementations can be found in our [repository](https://github.com/medplum) and on our reference apps [Foo Medical](https://foomedical.com/) and [Provider Application](https://provider.foomedical.com/).
-<<<<<<< HEAD
 
 ### ↔ Integration and Interoperability Engine
 
 Build unlimited interfaces, choose the advanced capabilities best suited to your needs, enable your organization to optimize interoperability. Connect healthcare system and non-healthcare related services. This is the most popular feature of Medplum. [Learn More](../products/integration)
-=======
->>>>>>> 7f844387
 
 ### 📝 Forms
 
