--- conflicted
+++ resolved
@@ -7,45 +7,11 @@
 
 Get data from patients, clinicians, staff and other stakeholders using custom forms. Forms go by many names, questionnaires, surveys, ePRO, and more, but they have the same function: to collect data from a user in a standard way.
 
-
 Medplum supports collecting form data in a standards compliant way and using it to drive automations, enforce QA or ensure conformance. Forms can be completed by patients, practitioners or others, depending on where they are embedded.
 
 ## Features
 
 The Medplum Forms implementation is a very standards compliant implementation of the [FHIR Questionnaires](https://www.medplum.com/docs/api/fhir/resources/questionnaire). It has the following features.
-<<<<<<< HEAD
-=======
-
-- **Questionnaire Builder**: Medplum supports a Google Forms-like experience for building questionnaires. You can build your questionnaires on [app.medplum.com](https://app.medplum.com/Questionnaire). See a sample on [storybook](https://storybook.medplum.com/?path=/docs/medplum-questionnairebuilder--basic).
-
-- **Questionnaire Library**: Store and manage your questionnaires programmatically or on [app.medplum.com](https://www.medplum.com/docs/api/fhir/resources/questionnaire).
-
-- **React component**: Add forms to your applications via pre-built React components. View samples on [storybook](https://storybook.medplum.com/?path=/docs/medplum-questionnaireform--basic)
-
-- **API and SDK**: Ability to search, create and update questionnaires and responses via API.
-
-- **Response Management**: Automatically trigger emails, notifications and workflows after a user submits a form. View [tutorial](https://www.medplum.com/docs/tutorials/bots/bot-for-questionnaire-response)
-
-- **Version history and tagging**: Add metadata such as category or intended audience to questionnaires as well as track version history.
-
-## FHIR Resources
-
-| Resource               | App Link                                                  | Create New                                              | API Documentation                                                            |
-| ---------------------- | --------------------------------------------------------- | ------------------------------------------------------- | ---------------------------------------------------------------------------- |
-| Questionnaire          | [View All](https://app.medplum.com/Questionnaire)         | [Create New](https://app.medplum.com/Questionnaire/new) | [API](https://www.medplum.com/docs/api/fhir/resources/questionnaire)         |
-| Questionnaire Response | [View All](https://app.medplum.com/QuestionnaireResponse) | Create via API or workflow                              | [API](https://www.medplum.com/docs/api/fhir/resources/questionnaireresponse) |
-
-## Demos and Reference Material
-
-- [Storybook Questionnaire Builder](https://storybook.medplum.com/?path=/docs/medplum-questionnairebuilder--basic)
-- [Storybook Simple Questionnaire](https://storybook.medplum.com/?path=/docs/medplum-questionnaireform--groups)
-- [Storybook Social Determinants of Health (SDH)](https://storybook.medplum.com/?path=/docs/medplum-questionnaireform--ahchrsn-screening)
-- [Foo Medical](https://foomedical.com/) sample patient portal with questionnaires
-- [Provider Demo](https://provider.foomedical.com/) sample simple EHR with questionnaires
-- [Questionnaire Automation Tutorial](https://www.medplum.com/docs/tutorials/bots) shows how to build automations on questionnaire submission
-=======
-The Medplum Forms implementation is a very standards compliant implementation of the [FHIR Questionnaires](https://www.medplum.com/docs/api/fhir/resources/questionnaire).  It has the following features.
->>>>>>> 221e9b95
 
 - **Questionnaire Builder**: Medplum supports a Google Forms-like experience for building questionnaires. You can build your questionnaires on [app.medplum.com](https://app.medplum.com/Questionnaire). See a sample on [storybook](https://storybook.medplum.com/?path=/docs/medplum-questionnairebuilder--basic).
 
