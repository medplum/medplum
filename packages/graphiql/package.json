--- conflicted
+++ resolved
@@ -1,22 +1,6 @@
 {
   "name": "@medplum/graphiql",
-<<<<<<< HEAD
-<<<<<<< HEAD
-<<<<<<< HEAD
-<<<<<<< HEAD
   "version": "4.4.1",
-=======
-  "version": "4.3.15",
->>>>>>> eb4780adc (Release Version 4.3.15 (#7447))
-=======
-  "version": "4.4.0",
->>>>>>> 1ce85f8ea (Release Version 4.4.0 (#7455))
-=======
-  "version": "4.4.1",
->>>>>>> 0900190f6 (Release Version 4.4.1 (#7471))
-=======
-  "version": "4.4.1",
->>>>>>> dc53878e
   "description": "Medplum GraphiQL",
   "homepage": "https://www.medplum.com/",
   "bugs": {
@@ -45,42 +29,10 @@
     "@graphiql/toolkit": "0.11.3",
     "@mantine/core": "7.17.8",
     "@mantine/hooks": "7.17.8",
-<<<<<<< HEAD
-<<<<<<< HEAD
-<<<<<<< HEAD
-<<<<<<< HEAD
     "@medplum/core": "4.4.1",
     "@medplum/fhirtypes": "4.4.1",
     "@medplum/react": "4.4.1",
-<<<<<<< HEAD
-<<<<<<< HEAD
-=======
-    "@medplum/core": "4.3.15",
-    "@medplum/fhirtypes": "4.3.15",
-    "@medplum/react": "4.3.15",
->>>>>>> eb4780adc (Release Version 4.3.15 (#7447))
-=======
-    "@medplum/core": "4.4.0",
-    "@medplum/fhirtypes": "4.4.0",
-    "@medplum/react": "4.4.0",
->>>>>>> 1ce85f8ea (Release Version 4.4.0 (#7455))
-=======
-    "@medplum/core": "4.4.1",
-    "@medplum/fhirtypes": "4.4.1",
-    "@medplum/react": "4.4.1",
->>>>>>> 0900190f6 (Release Version 4.4.1 (#7471))
-=======
-    "@medplum/core": "4.4.1",
-    "@medplum/fhirtypes": "4.4.1",
-    "@medplum/react": "4.4.1",
->>>>>>> dc53878e
     "@types/react": "19.1.13",
-=======
-    "@types/react": "19.1.15",
->>>>>>> 29c17e9ad (Dependency upgrades 2025-09-29 (#7495))
-=======
-    "@types/react": "19.1.13",
->>>>>>> 943c322f2 (Revert "Dependency upgrades 2025-09-29 (#7495)" (#7503))
     "@types/react-dom": "19.1.9",
     "graphiql": "4.1.2",
     "graphql": "16.11.0",
