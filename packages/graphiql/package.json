{
  "name": "@medplum/graphiql",
<<<<<<< HEAD
  "version": "2.1.10",
=======
  "version": "2.1.17",
>>>>>>> 4cee2235
  "description": "Medplum GraphiQL",
  "homepage": "https://www.medplum.com/",
  "bugs": {
    "url": "https://github.com/medplum/medplum/issues"
  },
  "repository": {
    "type": "git",
    "url": "git+https://github.com/medplum/medplum.git",
    "directory": "packages/graphiql"
  },
  "license": "Apache-2.0",
  "author": "Medplum <hello@medplum.com>",
  "scripts": {
    "build": "npm run clean && tsc && vite build",
    "clean": "rimraf dist",
    "dev": "vite"
  },
  "browserslist": [
    "last 1 Chrome versions"
  ],
  "devDependencies": {
    "@graphiql/react": "0.20.2",
    "@graphiql/toolkit": "0.9.1",
    "@mantine/core": "6.0.21",
    "@mantine/hooks": "6.0.21",
    "@medplum/core": "*",
    "@medplum/fhirtypes": "*",
    "@medplum/react": "*",
    "@types/react": "18.2.37",
    "@types/react-dom": "18.2.15",
    "graphiql": "3.0.9",
    "graphql": "16.8.1",
    "graphql-ws": "5.14.2",
    "react": "18.2.0",
    "react-dom": "18.2.0",
    "vite": "4.5.0"
  },
  "engines": {
    "node": ">=18.0.0"
  }
}<|MERGE_RESOLUTION|>--- conflicted
+++ resolved
@@ -1,10 +1,6 @@
 {
   "name": "@medplum/graphiql",
-<<<<<<< HEAD
-  "version": "2.1.10",
-=======
   "version": "2.1.17",
->>>>>>> 4cee2235
   "description": "Medplum GraphiQL",
   "homepage": "https://www.medplum.com/",
   "bugs": {
