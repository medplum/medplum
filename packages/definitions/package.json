--- conflicted
+++ resolved
@@ -1,10 +1,6 @@
 {
   "name": "@medplum/definitions",
-<<<<<<< HEAD
-  "version": "2.1.10",
-=======
   "version": "2.1.17",
->>>>>>> 4cee2235
   "description": "Medplum Data Definitions",
   "keywords": [
     "medplum",
@@ -22,12 +18,9 @@
     "normative"
   ],
   "homepage": "https://www.medplum.com/",
-<<<<<<< HEAD
-=======
   "bugs": {
     "url": "https://github.com/medplum/medplum/issues"
   },
->>>>>>> 4cee2235
   "repository": {
     "type": "git",
     "url": "git+https://github.com/medplum/medplum.git",
@@ -37,13 +30,9 @@
   "author": "Medplum <hello@medplum.com>",
   "sideEffects": false,
   "main": "dist/index.js",
-<<<<<<< HEAD
-  "types": "dist/index.d.ts",
-=======
   "files": [
     "dist"
   ],
->>>>>>> 4cee2235
   "scripts": {
     "build": "npm run clean && tsc --project tsconfig.build.json",
     "clean": "rimraf dist/index.js dist/index.d.ts",
