{
  "resourceType": "Bundle",
  "id": "medplumSearchParams",
  "type": "collection",
  "entry": [
    {
      "fullUrl": "https://medplum.com/fhir/SearchParameter/Project-identifier",
      "resource": {
        "resourceType": "SearchParameter",
        "id": "Project-identifier",
        "url": "https://medplum.com/fhir/SearchParameter/Project-identifier",
        "version": "4.0.1",
        "name": "identifier",
        "status": "draft",
        "publisher": "Medplum",
        "description": "The identifier of the project",
        "code": "identifier",
        "base": ["Project"],
        "type": "token",
        "expression": "Project.identifier"
      }
    },
    {
      "fullUrl": "https://medplum.com/fhir/SearchParameter/Project-name",
      "resource": {
        "resourceType": "SearchParameter",
        "id": "Project-name",
        "url": "https://medplum.com/fhir/SearchParameter/Project-name",
        "version": "4.0.1",
        "name": "name",
        "status": "draft",
        "publisher": "Medplum",
        "description": "The name of the project",
        "code": "name",
        "base": ["Project"],
        "type": "string",
        "expression": "Project.name"
      }
    },
    {
      "fullUrl": "https://medplum.com/fhir/SearchParameter/Project-owner",
      "resource": {
        "resourceType": "SearchParameter",
        "id": "Project-owner",
        "url": "https://medplum.com/fhir/SearchParameter/Project-owner",
        "version": "4.0.1",
        "name": "owner",
        "status": "draft",
        "publisher": "Medplum",
        "description": "The user who owns the project",
        "code": "owner",
        "base": ["Project"],
        "type": "reference",
        "expression": "Project.owner",
        "target": ["User"]
      }
    },
    {
      "fullUrl": "https://medplum.com/fhir/SearchParameter/Project-google-client-id",
      "resource": {
        "resourceType": "SearchParameter",
        "id": "Project-google-client-id",
        "url": "https://medplum.com/fhir/SearchParameter/Project-google-client-id",
        "version": "4.0.1",
        "name": "google-client-id",
        "status": "draft",
        "publisher": "Medplum",
        "description": "The Google Client ID of the project",
        "code": "google-client-id",
        "base": ["Project"],
        "type": "token",
        "expression": "Project.site.googleClientId"
      }
    },
    {
      "fullUrl": "https://medplum.com/fhir/SearchParameter/Project-recaptcha-site-key",
      "resource": {
        "resourceType": "SearchParameter",
        "id": "Project-recaptcha-site-key",
        "url": "https://medplum.com/fhir/SearchParameter/Project-recaptcha-site-key",
        "version": "4.0.1",
        "name": "recaptcha-site-key",
        "status": "draft",
        "publisher": "Medplum",
        "description": "The reCAPTCHA site key of the project",
        "code": "recaptcha-site-key",
        "base": ["Project"],
        "type": "token",
        "expression": "Project.site.recaptchaSiteKey"
      }
    },
    {
      "fullUrl": "https://medplum.com/fhir/SearchParameter/ProjectMembership-project",
      "resource": {
        "resourceType": "SearchParameter",
        "id": "ProjectMembership-project",
        "url": "https://medplum.com/fhir/SearchParameter/ProjectMembership-project",
        "version": "4.0.1",
        "name": "project",
        "status": "draft",
        "publisher": "Medplum",
        "description": "The project associated with the project membership",
        "code": "project",
        "base": ["ProjectMembership"],
        "type": "reference",
        "expression": "ProjectMembership.project",
        "target": ["Project"]
      }
    },
    {
      "fullUrl": "https://medplum.com/fhir/SearchParameter/ProjectMembership-user",
      "resource": {
        "resourceType": "SearchParameter",
        "id": "ProjectMembership-user",
        "url": "https://medplum.com/fhir/SearchParameter/ProjectMembership-user",
        "version": "4.0.1",
        "name": "user",
        "status": "draft",
        "publisher": "Medplum",
        "description": "The user associated with the project membership",
        "code": "user",
        "base": ["ProjectMembership"],
        "type": "reference",
        "expression": "ProjectMembership.user",
        "target": ["ClientApplication", "User"]
      }
    },
    {
      "fullUrl": "https://medplum.com/fhir/SearchParameter/ProjectMembership-profile",
      "resource": {
        "resourceType": "SearchParameter",
        "id": "ProjectMembership-profile",
        "url": "https://medplum.com/fhir/SearchParameter/ProjectMembership-profile",
        "version": "4.0.1",
        "name": "profile",
        "status": "draft",
        "publisher": "Medplum",
        "description": "The user profile associated with the project membership",
        "code": "profile",
        "base": ["ProjectMembership"],
        "type": "reference",
        "expression": "ProjectMembership.profile",
        "target": ["ClientApplication", "Patient", "Practitioner"]
      }
    },
    {
      "fullUrl": "https://medplum.com/fhir/SearchParameter/ProjectMembership-profile-type",
      "resource": {
        "resourceType": "SearchParameter",
        "id": "ProjectMembership-profile-type",
        "url": "https://medplum.com/fhir/SearchParameter/ProjectMembership-profile-type",
        "version": "4.0.1",
        "name": "profile-type",
        "status": "draft",
        "publisher": "Medplum",
        "description": "Resource type of the user profile associated with the project membership",
        "code": "profile-type",
        "base": ["ProjectMembership"],
        "type": "token",
        "expression": "ProjectMembership.profile.resolve().resourceType"
      }
    },
    {
      "fullUrl": "https://medplum.com/fhir/SearchParameter/ProjectMembership-user-name",
      "resource": {
        "resourceType": "SearchParameter",
        "id": "ProjectMembership-user-name",
        "url": "https://medplum.com/fhir/SearchParameter/ProjectMembership-user-name",
        "version": "4.0.1",
        "name": "user-name",
        "status": "draft",
        "publisher": "Medplum",
        "description": "The SCIM userName of the user",
        "code": "user-name",
        "base": ["ProjectMembership"],
        "type": "string",
        "expression": "ProjectMembership.userName"
      }
    },
    {
      "fullUrl": "https://medplum.com/fhir/SearchParameter/ProjectMembership-external-id",
      "resource": {
        "resourceType": "SearchParameter",
        "id": "ProjectMembership-external-id",
        "url": "https://medplum.com/fhir/SearchParameter/ProjectMembership-external-id",
        "version": "4.0.1",
        "name": "external-id",
        "status": "draft",
        "publisher": "Medplum",
        "description": "The externalID of the user",
        "code": "external-id",
        "base": ["ProjectMembership"],
        "type": "string",
        "expression": "ProjectMembership.externalId"
      }
    },
    {
      "fullUrl": "https://medplum.com/fhir/SearchParameter/ProjectMembership-access-policy",
      "resource": {
        "resourceType": "SearchParameter",
        "id": "ProjectMembership-access-policy",
        "url": "https://medplum.com/fhir/SearchParameter/ProjectMembership-access-policy",
        "version": "4.0.1",
        "name": "access-policy",
        "status": "draft",
        "publisher": "Medplum",
        "description": "The access policy of the user",
        "code": "access-policy",
        "base": ["ProjectMembership"],
        "type": "reference",
        "expression": "ProjectMembership.accessPolicy | ProjectMembership.access.policy",
        "target": ["AccessPolicy"]
      }
    },
    {
      "fullUrl": "https://medplum.com/fhir/SearchParameter/ClientApplication-name",
      "resource": {
        "resourceType": "SearchParameter",
        "id": "ClientApplication-name",
        "url": "https://medplum.com/fhir/SearchParameter/ClientApplication-name",
        "version": "4.0.1",
        "name": "name",
        "status": "draft",
        "publisher": "Medplum",
        "description": "The name of the client application",
        "code": "name",
        "base": ["ClientApplication"],
        "type": "string",
        "expression": "ClientApplication.name"
      }
    },
    {
      "fullUrl": "https://medplum.com/fhir/SearchParameter/JsonWebKey-active",
      "resource": {
        "resourceType": "SearchParameter",
        "id": "JsonWebKey-active",
        "url": "https://medplum.com/fhir/SearchParameter/JsonWebKey-active",
        "version": "4.0.1",
        "name": "active",
        "status": "draft",
        "publisher": "Medplum",
        "description": "Whether the JWK is active",
        "code": "active",
        "base": ["JsonWebKey"],
        "type": "token",
        "expression": "JsonWebKey.active"
      }
    },
    {
      "fullUrl": "https://medplum.com/fhir/SearchParameter/User-identifier",
      "resource": {
        "resourceType": "SearchParameter",
        "id": "User-identifier",
        "url": "https://medplum.com/fhir/SearchParameter/User-identifier",
        "version": "4.0.1",
        "name": "identifier",
        "status": "draft",
        "publisher": "Medplum",
        "description": "The identifier of the user",
        "code": "identifier",
        "base": ["User"],
        "type": "token",
        "expression": "User.identifier"
      }
    },
    {
      "fullUrl": "https://medplum.com/fhir/SearchParameter/User-email",
      "resource": {
        "resourceType": "SearchParameter",
        "id": "User-email",
        "url": "https://medplum.com/fhir/SearchParameter/User-email",
        "version": "4.0.1",
        "name": "email",
        "status": "draft",
        "publisher": "Medplum",
        "description": "The email address of the user",
        "code": "email",
        "base": ["User"],
        "type": "string",
        "expression": "User.email"
      }
    },
    {
      "fullUrl": "https://medplum.com/fhir/SearchParameter/User-external-id",
      "resource": {
        "resourceType": "SearchParameter",
        "id": "User-external-id",
        "url": "https://medplum.com/fhir/SearchParameter/User-external-id",
        "version": "4.0.1",
        "name": "external-id",
        "status": "draft",
        "publisher": "Medplum",
        "description": "The externalID of the user",
        "code": "external-id",
        "base": ["User"],
        "type": "string",
        "expression": "User.externalId"
      }
    },
    {
      "fullUrl": "https://medplum.com/fhir/SearchParameter/User-project",
      "resource": {
        "resourceType": "SearchParameter",
        "id": "User-project",
        "url": "https://medplum.com/fhir/SearchParameter/User-project",
        "version": "4.0.1",
        "name": "project",
        "status": "draft",
        "publisher": "Medplum",
        "description": "The project that contains the user",
        "code": "project",
        "base": ["User"],
        "type": "reference",
        "expression": "User.project",
        "target": ["Project"]
      }
    },
    {
      "fullUrl": "https://medplum.com/fhir/SearchParameter/Login-user",
      "resource": {
        "resourceType": "SearchParameter",
        "id": "Login-user",
        "url": "https://medplum.com/fhir/SearchParameter/Login-user",
        "version": "4.0.1",
        "name": "user",
        "status": "draft",
        "publisher": "Medplum",
        "description": "The user of the login",
        "code": "user",
        "base": ["Login"],
        "type": "reference",
        "expression": "Login.user",
        "target": ["Bot", "ClientApplication", "User"]
      }
    },
    {
      "fullUrl": "https://medplum.com/fhir/SearchParameter/Login-code",
      "resource": {
        "resourceType": "SearchParameter",
        "id": "Login-code",
        "url": "https://medplum.com/fhir/SearchParameter/Login-code",
        "version": "4.0.1",
        "name": "code",
        "status": "draft",
        "publisher": "Medplum",
        "description": "The code of the login",
        "code": "code",
        "base": ["Login"],
        "type": "token",
        "expression": "Login.code"
      }
    },
    {
      "fullUrl": "https://medplum.com/fhir/SearchParameter/Login-cookie",
      "resource": {
        "resourceType": "SearchParameter",
        "id": "Login-cookie",
        "url": "https://medplum.com/fhir/SearchParameter/Login-cookie",
        "version": "4.0.1",
        "name": "cookie",
        "status": "draft",
        "publisher": "Medplum",
        "description": "The cookie code of the login",
        "code": "cookie",
        "base": ["Login"],
        "type": "token",
        "expression": "Login.cookie"
      }
    },
    {
      "fullUrl": "https://medplum.com/fhir/SearchParameter/Bot-identifier",
      "resource": {
        "resourceType": "SearchParameter",
        "id": "Bot-identifier",
        "url": "https://medplum.com/fhir/SearchParameter/Bot-identifier",
        "version": "4.0.1",
        "name": "identifier",
        "status": "draft",
        "publisher": "Medplum",
        "description": "The identifier of the bot",
        "code": "identifier",
        "base": ["Bot"],
        "type": "token",
        "expression": "Bot.identifier"
      }
    },
    {
      "fullUrl": "https://medplum.com/fhir/SearchParameter/Bot-name",
      "resource": {
        "resourceType": "SearchParameter",
        "id": "Bot-name",
        "url": "https://medplum.com/fhir/SearchParameter/Bot-name",
        "version": "4.0.1",
        "name": "name",
        "status": "draft",
        "publisher": "Medplum",
        "description": "The name of the bot",
        "code": "name",
        "base": ["Bot"],
        "type": "string",
        "expression": "Bot.name"
      }
    },
    {
      "fullUrl": "https://medplum.com/fhir/SearchParameter/Bot-category",
      "resource": {
        "resourceType": "SearchParameter",
        "id": "Bot-category",
        "url": "https://medplum.com/fhir/SearchParameter/Bot-category",
        "version": "4.0.1",
        "name": "category",
        "status": "draft",
        "publisher": "Medplum",
        "description": "The category of the bot for the classification for service",
        "code": "category",
        "base": ["Bot"],
        "type": "token",
        "expression": "Bot.category"
      }
    },
    {
      "fullUrl": "https://medplum.com/fhir/SearchParameter/UserConfiguration-name",
      "resource": {
        "resourceType": "SearchParameter",
        "id": "UserConfiguration-name",
        "url": "https://medplum.com/fhir/SearchParameter/UserConfiguration-name",
        "version": "4.0.1",
        "name": "name",
        "status": "draft",
        "publisher": "Medplum",
        "description": "The name of the user configuration",
        "code": "name",
        "base": ["UserConfiguration"],
        "type": "string",
        "expression": "UserConfiguration.name"
      }
    },
    {
      "fullUrl": "https://medplum.com/fhir/SearchParameter/AccessPolicy-name",
      "resource": {
        "resourceType": "SearchParameter",
        "id": "AccessPolicy-name",
        "url": "https://medplum.com/fhir/SearchParameter/AccessPolicy-name",
        "version": "4.0.1",
        "name": "name",
        "status": "draft",
        "publisher": "Medplum",
        "description": "The name of the access policy",
        "code": "name",
        "base": ["AccessPolicy"],
        "type": "string",
        "expression": "AccessPolicy.name"
      }
    },
    {
      "fullUrl": "https://medplum.com/fhir/SearchParameter/BulkDataExport-status",
      "resource": {
        "resourceType": "SearchParameter",
        "id": "BulkDataExport-status",
        "url": "https://medplum.com/fhir/SearchParameter/BulkDataExport-status",
        "version": "4.0.1",
        "name": "status",
        "status": "draft",
        "publisher": "Medplum",
        "description": "The name of the access policy",
        "code": "status",
        "base": ["BulkDataExport"],
        "type": "token",
        "expression": "BulkDataExport.status"
      }
    },
    {
      "fullUrl": "https://medplum.com/fhir/SearchParameter/ObservationDefinition-code",
      "resource": {
        "resourceType": "SearchParameter",
        "id": "OperationDefinition-code",
        "url": "https://medplum.com/fhir/SearchParameter/ObservationDefinition-code",
        "version": "4.0.1",
        "name": "code",
        "status": "draft",
        "publisher": "Medplum",
        "description": "The code of the observation definition.",
        "code": "code",
        "base": ["ObservationDefinition"],
        "type": "token",
        "expression": "ObservationDefinition.code"
      }
    },
    {
      "fullUrl": "https://medplum.com/fhir/SearchParameter/ObservationDefinition-publisher",
      "resource": {
        "resourceType": "SearchParameter",
        "id": "OperationDefinition-publisher",
        "url": "https://medplum.com/fhir/SearchParameter/ObservationDefinition-publisher",
        "version": "4.0.1",
        "name": "publisher",
        "status": "draft",
        "publisher": "Medplum",
        "description": "The publisher of the observation definition.",
        "code": "publisher",
        "base": ["ObservationDefinition"],
        "type": "reference",
        "expression": "ObservationDefinition.publisher",
        "target": ["Practitioner", "PractitionerRole", "Organization"]
      }
    },
    {
      "fullUrl": "https://medplum.com/fhir/SearchParameter/DomainConfiguration-domain",
      "resource": {
        "resourceType": "SearchParameter",
        "id": "DomainConfiguration-domain",
        "url": "https://medplum.com/fhir/SearchParameter/DomainConfiguration-domain",
        "version": "4.0.1",
        "name": "domain",
        "status": "draft",
        "publisher": "Medplum",
        "description": "The publisher of the observation definition.",
        "code": "domain",
        "base": ["DomainConfiguration"],
        "type": "token",
        "expression": "DomainConfiguration.domain"
      }
    },
    {
      "fullUrl": "https://medplum.com/fhir/SearchParameter/PasswordChangeRequest-user",
      "resource": {
        "resourceType": "SearchParameter",
        "id": "PasswordChangeRequest-user",
        "url": "https://medplum.com/fhir/SearchParameter/PasswordChangeRequest-user",
        "version": "4.0.1",
        "name": "user",
        "status": "draft",
        "publisher": "Medplum",
        "description": "The user for the password change request.",
        "code": "user",
        "base": ["PasswordChangeRequest"],
        "type": "reference",
        "expression": "PasswordChangeRequest.user",
        "target": ["User"]
      }
    },
    {
      "fullUrl": "https://medplum.com/fhir/SearchParameter/UserSecurityRequest-user",
      "resource": {
        "resourceType": "SearchParameter",
        "id": "UserSecurityRequest-user",
        "url": "https://medplum.com/fhir/SearchParameter/UserSecurityRequest-user",
        "version": "4.0.1",
        "name": "user",
        "status": "draft",
        "publisher": "Medplum",
        "description": "The user for the security request.",
        "code": "user",
        "base": ["UserSecurityRequest"],
        "type": "reference",
        "expression": "UserSecurityRequest.user",
        "target": ["User"]
      }
    },
    {
      "fullUrl": "https://medplum.com/fhir/SearchParameter/Task-due-date",
      "resource": {
        "resourceType": "SearchParameter",
        "id": "Task-due-date",
        "url": "https://medplum.com/fhir/SearchParameter/Task-due-date",
        "version": "4.0.1",
        "name": "due-date",
        "status": "draft",
        "publisher": "Medplum",
        "description": "Search by period Task is/was due",
        "code": "due-date",
        "base": ["Task"],
        "type": "date",
        "expression": "Task.restriction.period",
        "comparator": ["eq", "ne", "gt", "ge", "lt", "le", "sa", "eb", "ap"]
      }
    },
    {
      "fullUrl": "https://medplum.com/fhir/SearchParameter/Agent-identifier",
      "resource": {
        "resourceType": "SearchParameter",
        "id": "Agent-identifier",
        "url": "https://medplum.com/fhir/SearchParameter/Agent-identifier",
        "version": "4.0.1",
        "name": "identifier",
        "status": "draft",
        "publisher": "Medplum",
        "description": "The identifier of the agent",
        "code": "identifier",
        "base": ["Agent"],
        "type": "token",
        "expression": "Agent.identifier"
      }
    },
    {
      "fullUrl": "https://medplum.com/fhir/SearchParameter/Agent-name",
      "resource": {
        "resourceType": "SearchParameter",
        "id": "Agent-name",
        "url": "https://medplum.com/fhir/SearchParameter/Agent-name",
        "version": "4.0.1",
        "name": "name",
        "status": "draft",
        "publisher": "Medplum",
        "description": "Search for Agent by name",
        "code": "name",
        "base": ["Agent"],
        "type": "string",
        "expression": "Agent.name"
      }
    },
    {
      "fullUrl": "https://medplum.com/fhir/SearchParameter/Agent-status",
      "resource": {
        "resourceType": "SearchParameter",
        "id": "Agent-status",
        "url": "https://medplum.com/fhir/SearchParameter/Agent-status",
        "version": "4.0.1",
        "name": "status",
        "status": "draft",
        "publisher": "Medplum",
        "description": "Search for Agent by status",
        "code": "status",
        "base": ["Agent"],
        "type": "token",
        "expression": "Agent.status"
      }
    },
    {
      "fullUrl": "https://medplum.com/fhir/SearchParameter/priority-order",
      "resource": {
        "resourceType": "SearchParameter",
        "id": "priority-order",
        "url": "https://medplum.com/fhir/SearchParameter/priority-order",
        "version": "4.0.1",
        "name": "priority-order",
        "status": "draft",
        "publisher": "Medplum",
        "description": "Numeric priority order for resource types using http://hl7.org/fhir/ValueSet/request-priority",
        "code": "priority-order",
        "base": ["CommunicationRequest", "MedicationRequest", "RequestGroup", "ServiceRequest", "Task"],
        "type": "number",
        "expression": "iif(priority = 'stat', 50, iif(priority = 'asap', 40, iif(priority = 'urgent', 30, iif(priority = 'routine', 20, 10))))"
      }
    },
    {
      "fullUrl": "https://medplum.com/fhir/SearchParameter/CareTeam-name",
      "resource": {
        "resourceType": "SearchParameter",
        "id": "CareTeam-name",
        "url": "https://medplum.com/fhir/SearchParameter/CareTeam-name",
        "version": "4.0.1",
        "name": "name",
        "status": "draft",
        "publisher": "Medplum",
        "description": "The name of the care team",
        "code": "name",
        "base": ["CareTeam"],
        "type": "string",
        "expression": "CareTeam.name"
      }
    },
    {
      "fullUrl": "https://medplum.com/fhir/SearchParameter/Group-name",
      "resource": {
        "resourceType": "SearchParameter",
        "id": "Group-name",
        "url": "https://medplum.com/fhir/SearchParameter/Group-name",
        "version": "4.0.1",
        "name": "name",
        "status": "draft",
        "publisher": "Medplum",
        "description": "The name of the group",
        "code": "name",
        "base": ["Group"],
        "type": "string",
        "expression": "Group.name"
      }
    },
    {
      "fullUrl": "https://medplum.com/fhir/SearchParameter/Communication-topic",
      "resource": {
        "resourceType": "SearchParameter",
        "id": "Communication-topic",
        "url": "https://medplum.com/fhir/SearchParameter/Communication-topic",
        "version": "4.0.1",
        "name": "topic",
        "status": "draft",
        "publisher": "Medplum",
        "description": "Description of the purpose/content",
        "code": "topic",
        "base": ["Communication"],
        "type": "token",
        "expression": "Communication.topic"
      }
    },
    {
      "fullUrl": "https://medplum.com/fhir/SearchParameter/Subscription-author",
      "resource": {
        "resourceType": "SearchParameter",
        "id": "Subscription-author",
        "url": "https://medplum.com/fhir/SearchParameter/Subscription-author",
        "version": "4.0.1",
        "name": "author",
        "status": "draft",
        "publisher": "Medplum",
        "description": "The author of the Subscription resource",
        "code": "author",
        "base": ["Subscription"],
        "type": "reference",
        "expression": "Subscription.meta.author",
        "target": ["Patient", "Practitioner", "RelatedPerson", "ClientApplication", "Bot"]
      }
    },
    {
      "fullUrl": "https://medplum.com/fhir/SearchParameter/Location-physical-type",
      "resource": {
        "resourceType": "SearchParameter",
        "id": "Location-physical-type",
        "url": "https://medplum.com/fhir/SearchParameter/Location-physical-type",
        "version": "4.0.1",
        "name": "physical-type",
        "status": "draft",
        "publisher": "Medplum",
        "description": "The physical type of the Location resource",
        "code": "physical-type",
        "base": ["Location"],
        "type": "token",
        "expression": "Location.physicalType"
      }
    },
    {
      "fullUrl": "https://medplum.com/fhir/SearchParameter/Appointment-end",
      "resource": {
        "resourceType": "SearchParameter",
        "id": "Appointment-end",
        "url": "https://medplum.com/fhir/SearchParameter/Appointment-end",
        "version": "4.0.1",
        "name": "end",
        "status": "draft",
        "publisher": "Medplum",
        "description": "The end time of the Appointment",
        "code": "end",
        "base": ["Appointment"],
        "type": "date",
        "expression": "Appointment.end",
        "target": ["Appointment"]
      }
    },
    {
      "fullUrl": "https://medplum.com/fhir/SearchParameter/Slot-end",
      "resource": {
        "resourceType": "SearchParameter",
        "id": "Slot-end",
        "url": "https://medplum.com/fhir/SearchParameter/Slot-end",
        "version": "4.0.1",
        "name": "end",
        "status": "draft",
        "publisher": "Medplum",
        "description": "The end time of the Slot",
        "code": "end",
        "base": ["Slot"],
        "type": "date",
        "expression": "Slot.end",
        "target": ["Slot"]
      }
    },
    {
      "fullUrl": "https://medplum.com/fhir/SearchParameter/DiagnosticReport-study",
      "resource": {
        "resourceType": "SearchParameter",
        "id": "DiagnosticReport-study",
        "url": "https://medplum.com/fhir/SearchParameter/DiagnosticReport-study",
        "version": "4.0.1",
        "name": "study",
        "status": "draft",
        "publisher": "Medplum",
        "description": "Studies associated with the diagnostic report",
        "code": "study",
        "base": ["DiagnosticReport"],
        "type": "reference",
        "expression": "DiagnosticReport.imagingStudy",
        "target": ["ImagingStudy"]
      }
    },
    {
      "fullUrl" : "http://hl7.org/fhir/SearchParameter/ResearchStudy-classifier",
      "resource" : {
        "resourceType" : "SearchParameter",
        "id" : "ResearchStudy-classifier",
        "url" : "http://hl7.org/fhir/SearchParameter/ResearchStudy-classifier",
        "version" : "5.0.0",
        "name" : "classifier",
        "status" : "draft",
        "description" : "Classification for the study",
        "code" : "classifier",
        "base" : ["ResearchStudy"],
        "type" : "token",
        "expression" : "ResearchStudy.classifier"
      }
    },
    {
      "fullUrl" : "http://hl7.org/fhir/SearchParameter/ResearchStudy-condition",
      "resource" : {
        "resourceType" : "SearchParameter",
        "id" : "ResearchStudy-condition",
        "url" : "http://hl7.org/fhir/SearchParameter/ResearchStudy-condition",
        "version" : "5.0.0",
        "name" : "condition",
        "status" : "draft",
        "description" : "Condition being studied",
        "code" : "condition",
        "base" : ["ResearchStudy"],
        "type" : "token",
        "expression" : "ResearchStudy.condition"
      }
    },
    {
      "fullUrl" : "http://hl7.org/fhir/SearchParameter/ResearchStudy-date",
      "resource" : {
        "resourceType" : "SearchParameter",
        "id" : "ResearchStudy-date",
        "url" : "http://hl7.org/fhir/SearchParameter/ResearchStudy-date",
        "version" : "5.0.0",
        "name" : "date",
        "status" : "draft",
        "description" : "When the study began and ended",
        "code" : "date",
        "base" : ["ResearchStudy"],
        "type" : "date",
        "expression" : "ResearchStudy.period",
        "comparator" : ["eq",
        "ne",
        "gt",
        "ge",
        "lt",
        "le",
        "sa",
        "eb",
        "ap"]
      }
    },
    {
      "fullUrl" : "http://hl7.org/fhir/SearchParameter/ResearchStudy-description",
      "resource" : {
        "resourceType" : "SearchParameter",
        "id" : "ResearchStudy-description",
        "url" : "http://hl7.org/fhir/SearchParameter/ResearchStudy-description",
        "version" : "5.0.0",
        "name" : "description",
        "status" : "draft",
        "description" : "Detailed narrative of the study",
        "code" : "description",
        "base" : ["ResearchStudy"],
        "type" : "string",
        "expression" : "ResearchStudy.description"
      }
    },
    {
      "fullUrl" : "http://hl7.org/fhir/SearchParameter/ResearchStudy-eligibility",
      "resource" : {
        "resourceType" : "SearchParameter",
        "id" : "ResearchStudy-eligibility",
        "url" : "http://hl7.org/fhir/SearchParameter/ResearchStudy-eligibility",
        "version" : "5.0.0",
        "name" : "eligibility",
        "status" : "draft",
        "description" : "Inclusion and exclusion criteria",
        "code" : "eligibility",
        "base" : ["ResearchStudy"],
        "type" : "reference",
        "expression" : "ResearchStudy.recruitment.eligibility",
        "target" : ["Group",
        "EvidenceVariable"]
      }
    },
    {
      "fullUrl" : "http://hl7.org/fhir/SearchParameter/ResearchStudy-identifier",
      "resource" : {
        "resourceType" : "SearchParameter",
        "id" : "ResearchStudy-identifier",
        "url" : "http://hl7.org/fhir/SearchParameter/ResearchStudy-identifier",
        "version" : "5.0.0",
        "name" : "identifier",
        "status" : "draft",
        "description" : "Business Identifier for study",
        "code" : "identifier",
        "base" : ["ResearchStudy"],
        "type" : "token",
        "expression" : "ResearchStudy.identifier"
      }
    },
    {
      "fullUrl" : "http://hl7.org/fhir/SearchParameter/ResearchStudy-keyword",
      "resource" : {
        "resourceType" : "SearchParameter",
        "id" : "ResearchStudy-keyword",
        "url" : "http://hl7.org/fhir/SearchParameter/ResearchStudy-keyword",
        "version" : "5.0.0",
        "name" : "keyword",
        "status" : "draft",
        "description" : "Used to search for the study",
        "code" : "keyword",
        "base" : ["ResearchStudy"],
        "type" : "token",
        "expression" : "ResearchStudy.keyword"
      }
    },
    {
      "fullUrl" : "http://hl7.org/fhir/SearchParameter/ResearchStudy-name",
      "resource" : {
        "resourceType" : "SearchParameter",
        "id" : "ResearchStudy-name",
        "url" : "http://hl7.org/fhir/SearchParameter/ResearchStudy-name",
        "version" : "5.0.0",
        "name" : "name",
        "status" : "draft",
        "description" : "Name for this study",
        "code" : "name",
        "base" : ["ResearchStudy"],
        "type" : "string",
        "expression" : "ResearchStudy.name"
      }
    },
    {
      "fullUrl" : "http://hl7.org/fhir/SearchParameter/ResearchStudy-objective-description",
      "resource" : {
        "resourceType" : "SearchParameter",
        "id" : "ResearchStudy-objective-description",
        "url" : "http://hl7.org/fhir/SearchParameter/ResearchStudy-objective-description",
        "version" : "5.0.0",
        "name" : "objective-description",
        "status" : "draft",
        "description" : "Free text description of the objective of the study",
        "code" : "objective-description",
        "base" : ["ResearchStudy"],
        "type" : "string",
        "expression" : "ResearchStudy.objective.description"
      }
    },
    {
      "fullUrl" : "http://hl7.org/fhir/SearchParameter/ResearchStudy-objective-type",
      "resource" : {
        "resourceType" : "SearchParameter",
        "id" : "ResearchStudy-objective-type",
        "url" : "http://hl7.org/fhir/SearchParameter/ResearchStudy-objective-type",
        "version" : "5.0.0",
        "name" : "objective-type",
        "status" : "draft",
        "description" : "The kind of study objective",
        "code" : "objective-type",
        "base" : ["ResearchStudy"],
        "type" : "token",
        "expression" : "ResearchStudy.objective.type"
      }
    },
    {
      "fullUrl" : "http://hl7.org/fhir/SearchParameter/ResearchStudy-part-of",
      "resource" : {
        "resourceType" : "SearchParameter",
        "id" : "ResearchStudy-part-of",
        "url" : "http://hl7.org/fhir/SearchParameter/ResearchStudy-part-of",
        "version" : "5.0.0",
        "name" : "part-of",
        "status" : "draft",
        "description" : "Part of larger study",
        "code" : "part-of",
        "base" : ["ResearchStudy"],
        "type" : "reference",
        "expression" : "ResearchStudy.partOf",
        "target" : ["ResearchStudy"]
      }
    },
    {
      "fullUrl" : "http://hl7.org/fhir/SearchParameter/ResearchStudy-phase",
      "resource" : {
        "resourceType" : "SearchParameter",
        "id" : "ResearchStudy-phase",
        "url" : "http://hl7.org/fhir/SearchParameter/ResearchStudy-phase",
        "version" : "5.0.0",
        "name" : "phase",
        "status" : "draft",
        "description" : "The stage in the progression of a study",
        "code" : "phase",
        "base" : ["ResearchStudy"],
        "type" : "token",
        "expression" : "ResearchStudy.phase"
      }
    },
    {
      "fullUrl" : "http://hl7.org/fhir/SearchParameter/ResearchStudy-protocol",
      "resource" : {
        "resourceType" : "SearchParameter",
        "id" : "ResearchStudy-protocol",
        "url" : "http://hl7.org/fhir/SearchParameter/ResearchStudy-protocol",
        "version" : "5.0.0",
        "name" : "protocol",
        "status" : "draft",
        "description" : "Steps followed in executing study",
        "code" : "protocol",
        "base" : ["ResearchStudy"],
        "type" : "reference",
        "expression" : "ResearchStudy.protocol",
        "target" : ["PlanDefinition"]
      }
    },
    {
      "fullUrl" : "http://hl7.org/fhir/SearchParameter/ResearchStudy-recruitment-actual",
      "resource" : {
        "resourceType" : "SearchParameter",
        "id" : "ResearchStudy-recruitment-actual",
        "url" : "http://hl7.org/fhir/SearchParameter/ResearchStudy-recruitment-actual",
        "version" : "5.0.0",
        "name" : "recruitment-actual",
        "status" : "draft",
        "description" : "Actual number of participants enrolled in study across all groups",
        "code" : "recruitment-actual",
        "base" : ["ResearchStudy"],
        "type" : "number",
        "expression" : "ResearchStudy.recruitment.actualNumber",
        "comparator" : ["eq",
        "ne",
        "gt",
        "ge",
        "lt",
        "le",
        "sa",
        "eb",
        "ap"]
      }
    },
    {
      "fullUrl" : "http://hl7.org/fhir/SearchParameter/ResearchStudy-recruitment-target",
      "resource" : {
        "resourceType" : "SearchParameter",
        "id" : "ResearchStudy-recruitment-target",
        "url" : "http://hl7.org/fhir/SearchParameter/ResearchStudy-recruitment-target",
        "version" : "5.0.0",
        "name" : "recruitment-target",
        "status" : "draft",
        "description" : "Target number of participants enrolled in study across all groups",
        "code" : "recruitment-target",
        "base" : ["ResearchStudy"],
        "type" : "number",
        "expression" : "ResearchStudy.recruitment.targetNumber",
        "comparator" : ["eq",
        "ne",
        "gt",
        "ge",
        "lt",
        "le",
        "sa",
        "eb",
        "ap"]
      }
    },
    {
      "fullUrl" : "http://hl7.org/fhir/SearchParameter/ResearchStudy-region",
      "resource" : {
        "resourceType" : "SearchParameter",
        "id" : "ResearchStudy-region",
        "url" : "http://hl7.org/fhir/SearchParameter/ResearchStudy-region",
        "version" : "5.0.0",
        "name" : "region",
        "status" : "draft",
        "description" : "Geographic area for the study",
        "code" : "region",
        "base" : ["ResearchStudy"],
        "type" : "token",
        "expression" : "ResearchStudy.region"
      }
    },
    {
      "fullUrl" : "http://hl7.org/fhir/SearchParameter/ResearchStudy-site",
      "resource" : {
        "resourceType" : "SearchParameter",
        "id" : "ResearchStudy-site",
        "url" : "http://hl7.org/fhir/SearchParameter/ResearchStudy-site",
        "version" : "5.0.0",
        "name" : "site",
        "status" : "draft",
        "description" : "Facility where study activities are conducted",
        "code" : "site",
        "base" : ["ResearchStudy"],
        "type" : "reference",
        "expression" : "ResearchStudy.site",
        "target" : ["Organization",
        "ResearchStudy",
        "Location"]
      }
    },
    {
      "fullUrl" : "http://hl7.org/fhir/SearchParameter/ResearchStudy-status",
      "resource" : {
        "resourceType" : "SearchParameter",
        "id" : "ResearchStudy-status",
        "url" : "http://hl7.org/fhir/SearchParameter/ResearchStudy-status",
        "version" : "5.0.0",
        "name" : "status",
        "status" : "draft",
        "description" : "active | active-but-not-recruiting | administratively-completed | approved | closed-to-accrual | closed-to-accrual-and-intervention | completed | disapproved | enrolling-by-invitation | in-review | not-yet-recruiting | recruiting | temporarily-closed-to-accrual | temporarily-closed-to-accrual-and-intervention | terminated | withdrawn",
        "code" : "status",
        "base" : ["ResearchStudy"],
        "type" : "token",
        "expression" : "ResearchStudy.status"
      }
    },
    {
      "fullUrl" : "http://hl7.org/fhir/SearchParameter/ResearchStudy-study-design",
      "resource" : {
        "resourceType" : "SearchParameter",
        "id" : "ResearchStudy-study-design",
        "url" : "http://hl7.org/fhir/SearchParameter/ResearchStudy-study-design",
        "version" : "5.0.0",
        "name" : "study-design",
        "status" : "draft",
        "description" : "Classifications of the study design characteristics",
        "code" : "study-design",
        "base" : ["ResearchStudy"],
        "type" : "token",
        "expression" : "ResearchStudy.studyDesign"
      }
    },
    {
      "fullUrl" : "http://hl7.org/fhir/SearchParameter/ResearchStudy-title",
      "resource" : {
        "resourceType" : "SearchParameter",
        "id" : "ResearchStudy-title",
        "url" : "http://hl7.org/fhir/SearchParameter/ResearchStudy-title",
        "version" : "5.0.0",
        "name" : "title",
        "status" : "draft",
        "description" : "The human readable name of the research study",
        "code" : "title",
        "base" : ["ResearchStudy"],
        "type" : "string",
        "expression" : "ResearchStudy.title"
      }
    },
    {
      "fullUrl" : "http://hl7.org/fhir/SearchParameter/ResearchStudy-progress-status-state-actual",
      "resource" : {
        "resourceType" : "SearchParameter",
        "id" : "ResearchStudy-progress-status-state-actual",
        "url" : "http://hl7.org/fhir/SearchParameter/ResearchStudy-progress-status-state-actual",
        "version" : "5.0.0",
        "name" : "progress-status-state-actual",
        "status" : "draft",
        "description" : "Status of study by state and actual",
        "code" : "progress-status-state-actual",
        "base" : ["ResearchStudy"],
        "type" : "composite",
        "expression" : "ResearchStudy.progressStatus",
        "multipleOr" : false,
        "component" : [{
          "definition" : "http://hl7.org/fhir/SearchParameter/ResearchStudy-state",
          "expression" : "state"
        },
        {
          "definition" : "http://hl7.org/fhir/SearchParameter/ResearchStudy-actual",
          "expression" : "actual"
        }]
      }
    },
    {
      "fullUrl" : "http://hl7.org/fhir/SearchParameter/ResearchStudy-progress-status-state-period",
      "resource" : {
        "resourceType" : "SearchParameter",
        "id" : "ResearchStudy-progress-status-state-period",
        "url" : "http://hl7.org/fhir/SearchParameter/ResearchStudy-progress-status-state-period",
        "version" : "5.0.0",
        "name" : "progress-status-state-period",
        "status" : "draft",
        "description" : "Status of study by state and period",
        "code" : "progress-status-state-period",
        "base" : ["ResearchStudy"],
        "type" : "composite",
        "expression" : "ResearchStudy.progressStatus",
        "multipleOr" : false,
        "component" : [{
          "definition" : "http://hl7.org/fhir/SearchParameter/ResearchStudy-state",
          "expression" : "state"
        },
        {
          "definition" : "http://hl7.org/fhir/SearchParameter/ResearchStudy-period",
          "expression" : "period"
        }]
      }
    },
    {
      "fullUrl" : "http://hl7.org/fhir/SearchParameter/ResearchStudy-progress-status-state-period-actual",
      "resource" : {
        "resourceType" : "SearchParameter",
        "id" : "ResearchStudy-progress-status-state-period-actual",
        "url" : "http://hl7.org/fhir/SearchParameter/ResearchStudy-progress-status-state-period-actual",
        "version" : "5.0.0",
        "name" : "progress-status-state-period-actual",
        "status" : "draft",
        "description" : "Status of study by state, period and actual",
        "code" : "progress-status-state-period-actual",
        "base" : ["ResearchStudy"],
        "type" : "composite",
        "expression" : "ResearchStudy.progressStatus",
        "multipleOr" : false,
        "component" : [{
          "definition" : "http://hl7.org/fhir/SearchParameter/ResearchStudy-state",
          "expression" : "state"
        },
        {
          "definition" : "http://hl7.org/fhir/SearchParameter/ResearchStudy-period",
          "expression" : "period"
        },
        {
          "definition" : "http://hl7.org/fhir/SearchParameter/ResearchStudy-actual",
          "expression" : "actual"
        }]
      }
    },
    {
      "fullUrl": "https://medplum.com/fhir/SearchParameter/ResearchStudy-outcome-measure-reference",
      "resource": {
        "resourceType": "SearchParameter",
        "id": "ResearchStudy-outcome-measure-reference",
        "url": "https://medplum.com/fhir/SearchParameter/ResearchStudy-outcome-measure-reference",
        "version": "4.0.1",
        "name": "outcome-measure-reference",
        "status": "draft",
        "publisher": "Medplum",
        "description": "The research study outcome measure reference",
        "code": "outcome-measure-reference",
        "base": ["ResearchStudy"],
        "type": "reference",
        "target": ["EvidenceVariable"],
        "expression": "ResearchStudy.outcomeMeasure.reference"
      }
    },
    {
      "fullUrl": "https://medplum.com/fhir/SearchParameter/EvidenceVariable-characteristic-type",
      "resource": {
        "resourceType": "SearchParameter",
        "id": "EvidenceVariable-characteristic-type",
        "url": "https://medplum.com/fhir/SearchParameter/EvidenceVariable-characteristic-type",
        "version": "4.0.1",
        "name": "characteristic-type",
        "status": "draft",
        "publisher": "Medplum",
        "description": "The evidence variable characteristic type",
        "code": "characteristic-type",
        "base": ["EvidenceVariable"],
        "type": "token",
        "expression": "EvidenceVariable.characteristic.definitionCodeableConcept | EvidenceVariable.characteristic.definitionByTypeAndValue.type"
      }
    },
    {
      "fullUrl": "https://medplum.com/fhir/SearchParameter/Group-characteristic-range",
      "resource": {
        "resourceType": "SearchParameter",
        "id": "Group-characteristic-range",
        "url": "https://medplum.com/fhir/SearchParameter/Group-characteristic-range",
        "version": "4.0.1",
        "name": "characteristic-range",
        "status": "draft",
        "publisher": "Medplum",
        "description": "The name of the client application",
        "code": "characteristic-range",
        "base": ["Group"],
        "type": "quantity",
        "expression": "Group.characteristic.value.ofType(Range)"
      }
    },
    {
      "fullUrl": "https://medplum.com/fhir/SearchParameter/Flag-category",
      "resource": {
        "resourceType": "SearchParameter",
        "id": "Flag-category",
        "url": "https://medplum.com/fhir/SearchParameter/Flag-category",
        "version": "4.0.1",
        "name": "category",
        "status": "draft",
        "publisher": "Medplum",
        "description": "The category of the flag, such as clinical, administrative, etc.",
        "code": "category",
        "base": ["Flag"],
        "type": "token",
        "expression": "Flag.category"
      }
    },
    {
      "fullUrl": "https://medplum.com/fhir/SearchParameter/AsyncJob-type",
      "resource": {
        "resourceType": "SearchParameter",
        "id": "AsyncJob-type",
        "url": "https://medplum.com/fhir/SearchParameter/AsyncJob-type",
        "version": "4.0.1",
        "name": "type",
        "status": "draft",
        "publisher": "Medplum",
        "description": "Search for AsyncJob by type",
        "code": "type",
        "base": ["AsyncJob"],
        "type": "token",
        "expression": "AsyncJob.type"
      }
    },
    {
      "fullUrl": "https://medplum.com/fhir/SearchParameter/AsyncJob-status",
      "resource": {
        "resourceType": "SearchParameter",
        "id": "AsyncJob-status",
        "url": "https://medplum.com/fhir/SearchParameter/AsyncJob-status",
        "version": "4.0.1",
        "name": "type",
        "status": "draft",
        "publisher": "Medplum",
        "description": "Search for AsyncJob by status",
        "code": "status",
        "base": ["AsyncJob"],
        "type": "token",
        "expression": "AsyncJob.status"
      }
    },
    {
<<<<<<< HEAD
      "fullUrl": "http://hl7.org/fhir/SearchParameter/Group-characteristic-reference",
      "resource": {
        "resourceType": "SearchParameter",
        "id": "Group-characteristic-reference",
        "extension": [
          {
            "url": "http://hl7.org/fhir/StructureDefinition/structuredefinition-standards-status",
            "valueCode": "trial-use"
          }
        ],
        "url": "http://hl7.org/fhir/SearchParameter/Group-characteristic-reference",
        "version": "5.0.0",
        "name": "characteristic-reference",
        "status": "draft",
        "experimental": false,
        "date": "2023-03-26T15:21:02+11:00",
        "publisher": "Health Level Seven International (FHIR Infrastructure)",
        "contact": [
          {
            "telecom": [
              {
                "system": "url",
                "value": "http://hl7.org/fhir"
              }
            ]
          },
          {
            "telecom": [
              {
                "system": "url",
                "value": "http://www.hl7.org/Special/committees/fiwg/index.cfm"
              }
            ]
          }
        ],
        "description": "An entity referenced in a characteristic",
        "jurisdiction": [
          {
            "coding": [
              {
                "system": "http://unstats.un.org/unsd/methods/m49/m49.htm",
                "code": "001",
                "display": "World"
              }
            ]
          }
        ],
        "code": "characteristic-reference",
        "base": [
          "Group"
        ],
        "type": "reference",
        "expression": "(Group.characteristic.value.ofType(Reference))",
        "target": [
          "Account",
          "ActivityDefinition",
          "ActorDefinition",
          "AdministrableProductDefinition",
          "AdverseEvent",
          "AllergyIntolerance",
          "Appointment",
          "AppointmentResponse",
          "ArtifactAssessment",
          "AuditEvent",
          "Basic",
          "Binary",
          "BiologicallyDerivedProduct",
          "BiologicallyDerivedProductDispense",
          "BodyStructure",
          "Bundle",
          "CapabilityStatement",
          "CarePlan",
          "CareTeam",
          "ChargeItem",
          "ChargeItemDefinition",
          "Citation",
          "Claim",
          "ClaimResponse",
          "ClinicalImpression",
          "ClinicalUseDefinition",
          "CodeSystem",
          "Communication",
          "CommunicationRequest",
          "CompartmentDefinition",
          "Composition",
          "ConceptMap",
          "Condition",
          "ConditionDefinition",
          "Consent",
          "Contract",
          "Coverage",
          "CoverageEligibilityRequest",
          "CoverageEligibilityResponse",
          "DetectedIssue",
          "Device",
          "DeviceAssociation",
          "DeviceDefinition",
          "DeviceDispense",
          "DeviceMetric",
          "DeviceRequest",
          "DeviceUsage",
          "DiagnosticReport",
          "DocumentReference",
          "Encounter",
          "EncounterHistory",
          "Endpoint",
          "EnrollmentRequest",
          "EnrollmentResponse",
          "EpisodeOfCare",
          "EventDefinition",
          "Evidence",
          "EvidenceReport",
          "EvidenceVariable",
          "ExampleScenario",
          "ExplanationOfBenefit",
          "FamilyMemberHistory",
          "Flag",
          "FormularyItem",
          "GenomicStudy",
          "Goal",
          "GraphDefinition",
          "Group",
          "GuidanceResponse",
          "HealthcareService",
          "ImagingSelection",
          "ImagingStudy",
          "Immunization",
          "ImmunizationEvaluation",
          "ImmunizationRecommendation",
          "ImplementationGuide",
          "Ingredient",
          "InsurancePlan",
          "InventoryItem",
          "InventoryReport",
          "Invoice",
          "Library",
          "Linkage",
          "List",
          "Location",
          "ManufacturedItemDefinition",
          "Measure",
          "MeasureReport",
          "Medication",
          "MedicationAdministration",
          "MedicationDispense",
          "MedicationKnowledge",
          "MedicationRequest",
          "MedicationStatement",
          "MedicinalProductDefinition",
          "MessageDefinition",
          "MessageHeader",
          "MolecularSequence",
          "NamingSystem",
          "NutritionIntake",
          "NutritionOrder",
          "NutritionProduct",
          "Observation",
          "ObservationDefinition",
          "OperationDefinition",
          "OperationOutcome",
          "Organization",
          "OrganizationAffiliation",
          "PackagedProductDefinition",
          "Parameters",
          "Patient",
          "PaymentNotice",
          "PaymentReconciliation",
          "Permission",
          "Person",
          "PlanDefinition",
          "Practitioner",
          "PractitionerRole",
          "Procedure",
          "Provenance",
          "Questionnaire",
          "QuestionnaireResponse",
          "RegulatedAuthorization",
          "RelatedPerson",
          "RequestOrchestration",
          "Requirements",
          "ResearchStudy",
          "ResearchSubject",
          "RiskAssessment",
          "Schedule",
          "SearchParameter",
          "ServiceRequest",
          "Slot",
          "Specimen",
          "SpecimenDefinition",
          "StructureDefinition",
          "StructureMap",
          "Subscription",
          "SubscriptionStatus",
          "SubscriptionTopic",
          "Substance",
          "SubstanceDefinition",
          "SubstanceNucleicAcid",
          "SubstancePolymer",
          "SubstanceProtein",
          "SubstanceReferenceInformation",
          "SubstanceSourceMaterial",
          "SupplyDelivery",
          "SupplyRequest",
          "Task",
          "TerminologyCapabilities",
          "TestPlan",
          "TestReport",
          "TestScript",
          "Transport",
          "ValueSet",
          "VerificationResult",
          "VisionPrescription"
        ]
=======
      "fullUrl": "https://medplum.com/fhir/SearchParameter/Practitioner-qualification-code",
      "resource": {
        "resourceType": "SearchParameter",
        "id": "Practitioner-qualification-code",
        "url": "https://medplum.com/fhir/SearchParameter/Practitioner-qualification-code",
        "version": "4.0.1",
        "name": "qualification-code",
        "status": "draft",
        "publisher": "Medplum",
        "description": "The type of qualification",
        "code": "qualification-code",
        "base": ["Practitioner"],
        "type": "token",
        "expression": "Practitioner.qualification.code"
>>>>>>> 50b72264
      }
    }
  ]
}<|MERGE_RESOLUTION|>--- conflicted
+++ resolved
@@ -1320,7 +1320,23 @@
       }
     },
     {
-<<<<<<< HEAD
+      "fullUrl": "https://medplum.com/fhir/SearchParameter/Practitioner-qualification-code",
+      "resource": {
+        "resourceType": "SearchParameter",
+        "id": "Practitioner-qualification-code",
+        "url": "https://medplum.com/fhir/SearchParameter/Practitioner-qualification-code",
+        "version": "4.0.1",
+        "name": "qualification-code",
+        "status": "draft",
+        "publisher": "Medplum",
+        "description": "The type of qualification",
+        "code": "qualification-code",
+        "base": ["Practitioner"],
+        "type": "token",
+        "expression": "Practitioner.qualification.code"
+      }
+    },
+    {
       "fullUrl": "http://hl7.org/fhir/SearchParameter/Group-characteristic-reference",
       "resource": {
         "resourceType": "SearchParameter",
@@ -1534,22 +1550,6 @@
           "VerificationResult",
           "VisionPrescription"
         ]
-=======
-      "fullUrl": "https://medplum.com/fhir/SearchParameter/Practitioner-qualification-code",
-      "resource": {
-        "resourceType": "SearchParameter",
-        "id": "Practitioner-qualification-code",
-        "url": "https://medplum.com/fhir/SearchParameter/Practitioner-qualification-code",
-        "version": "4.0.1",
-        "name": "qualification-code",
-        "status": "draft",
-        "publisher": "Medplum",
-        "description": "The type of qualification",
-        "code": "qualification-code",
-        "base": ["Practitioner"],
-        "type": "token",
-        "expression": "Practitioner.qualification.code"
->>>>>>> 50b72264
       }
     }
   ]
