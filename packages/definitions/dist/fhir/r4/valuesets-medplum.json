--- conflicted
+++ resolved
@@ -150,15 +150,14 @@
             "definition": "GraphQL Introspection"
           },
           {
-<<<<<<< HEAD
             "code": "terminology",
             "display": "Terminology Service",
             "definition": "Updated implementation of Terminology Service functionality"
-=======
+          },
+          {
             "code": "websocket-subscriptions",
             "display": "WebSocket Subscriptions",
             "definition": "WebSocket Subscriptions"
->>>>>>> ca550f9e
           }
         ]
       }
