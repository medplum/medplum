/*
 * This is a generated file
 * Do not edit manually.
 */

import { AccessPolicy } from './AccessPolicy';
import { Extension } from './Extension';
import { Identifier } from './Identifier';
import { Meta } from './Meta';
import { Narrative } from './Narrative';
import { Reference } from './Reference';
import { Resource } from './Resource';
import { ResourceType } from './ResourceType';
import { User } from './User';

/**
 * Encapsulation of resources for a specific project or organization.
 */
export interface Project {

  /**
   * This is a Project resource
   */
  readonly resourceType: 'Project';

  /**
   * The logical id of the resource, as used in the URL for the resource.
   * Once assigned, this value never changes.
   */
  id?: string;

  /**
   * The metadata about the resource. This is content that is maintained by
   * the infrastructure. Changes to the content might not always be
   * associated with version changes to the resource.
   */
  meta?: Meta;

  /**
   * A reference to a set of rules that were followed when the resource was
   * constructed, and which must be understood when processing the content.
   * Often, this is a reference to an implementation guide that defines the
   * special rules along with other profiles etc.
   */
  implicitRules?: string;

  /**
   * The base language in which the resource is written.
   */
  language?: string;

  /**
   * A human-readable narrative that contains a summary of the resource and
   * can be used to represent the content of the resource to a human. The
   * narrative need not encode all the structured data, but is required to
   * contain sufficient detail to make it &quot;clinically safe&quot; for a human to
   * just read the narrative. Resource definitions may define what content
   * should be represented in the narrative to ensure clinical safety.
   */
  text?: Narrative;

  /**
   * These resources do not have an independent existence apart from the
   * resource that contains them - they cannot be identified independently,
   * and nor can they have their own independent transaction scope.
   */
  contained?: Resource[];

  /**
   * May be used to represent additional information that is not part of
   * the basic definition of the resource. To make the use of extensions
   * safe and manageable, there is a strict set of governance  applied to
   * the definition and use of extensions. Though any implementer can
   * define an extension, there is a set of requirements that SHALL be met
   * as part of the definition of the extension.
   */
  extension?: Extension[];

  /**
   * May be used to represent additional information that is not part of
   * the basic definition of the resource and that modifies the
   * understanding of the element that contains it and/or the understanding
   * of the containing element's descendants. Usually modifier elements
   * provide negation or qualification. To make the use of extensions safe
   * and manageable, there is a strict set of governance applied to the
   * definition and use of extensions. Though any implementer is allowed to
   * define an extension, there is a set of requirements that SHALL be met
   * as part of the definition of the extension. Applications processing a
   * resource are required to check for modifier extensions.
   *
   * Modifier extensions SHALL NOT change the meaning of any elements on
   * Resource or DomainResource (including cannot change the meaning of
   * modifierExtension itself).
   */
  modifierExtension?: Extension[];

  /**
   * An identifier for this project.
   */
  identifier?: Identifier[];

  /**
   * A name associated with the Project.
   */
  name?: string;

  /**
   * A summary, characterization or explanation of the Project.
   */
  description?: string;

  /**
   * Whether this project is the super administrator project. A super
   * administrator is a user who has complete access to all resources in
   * all projects.
   */
  superAdmin?: boolean;

  /**
   * Whether this project uses strict FHIR validation.  This setting has
   * been deprecated, and can only be set by a super admin.
   */
  strictMode?: boolean;

  /**
   * Whether this project uses referential integrity on write operations
   * such as 'create' and 'update'.
   */
  checkReferencesOnWrite?: boolean;

  /**
   * The user who owns the project.
   */
  owner?: Reference<User>;

  /**
   * A list of optional features that are enabled for the project.
   */
  features?: ('aws-comprehend' | 'aws-textract' | 'bots' | 'cron' | 'email' | 'google-auth-required' |
<<<<<<< HEAD
      'graphql-introspection' | 'terminology' | 'websocket-subscriptions' | 'transaction-bundles')[];
=======
      'graphql-introspection' | 'websocket-subscriptions' | 'reference-lookups' | 'transaction-bundles')[];
>>>>>>> 81ea6315

  /**
   * The default access policy for patients using open registration.
   */
  defaultPatientAccessPolicy?: Reference<AccessPolicy>;

  /**
   * Option or parameter that can be adjusted within the Medplum Project to
   * customize its behavior.
   */
  setting?: ProjectSetting[];

  /**
   * Option or parameter that can be adjusted within the Medplum Project to
   * customize its behavior, only visible to project administrators.
   */
  secret?: ProjectSetting[];

  /**
   * Option or parameter that can be adjusted within the Medplum Project to
   * customize its behavior, only modifiable by system administrators.
   */
  systemSetting?: ProjectSetting[];

  /**
   * Option or parameter that can be adjusted within the Medplum Project to
   * customize its behavior, only visible to system administrators.
   */
  systemSecret?: ProjectSetting[];

  /**
   * Web application or web site that is associated with the project.
   */
  site?: ProjectSite[];

  /**
   * Linked Projects whose contents are made available to this one
   */
  link?: ProjectLink[];

  /**
   * Default profiles to apply to resources in this project that do not
   * individually specify profiles
   */
  defaultProfile?: ProjectDefaultProfile[];
}

/**
 * Default profiles to apply to resources in this project that do not
 * individually specify profiles
 */
export interface ProjectDefaultProfile {

  /**
   * The resource type onto which to apply the default profiles
   */
  resourceType: ResourceType;

  /**
   * The profiles to add by default
   */
  profile: string[];
}

/**
 * Linked Projects whose contents are made available to this one
 */
export interface ProjectLink {

  /**
   * A reference to the Project to be linked into this one
   */
  project: Reference<Project>;
}

/**
 * Option or parameter that can be adjusted within the Medplum Project to
 * customize its behavior.
 */
export interface ProjectSetting {

  /**
   * The secret name.
   */
  name: string;

  /**
   * The secret value.
   */
  valueString?: string;

  /**
   * The secret value.
   */
  valueBoolean?: boolean;

  /**
   * The secret value.
   */
  valueDecimal?: number;

  /**
   * The secret value.
   */
  valueInteger?: number;
}

/**
 * The secret value.
 */
export type ProjectSettingValue = boolean | number | string;

/**
 * Web application or web site that is associated with the project.
 */
export interface ProjectSite {

  /**
   * Friendly name that will make it easy for you to identify the site in
   * the future.
   */
  name: string;

  /**
   * The list of domain names associated with the site. User authentication
   * will be restricted to the domains you enter here, plus any subdomains.
   * In other words, a registration for example.com also registers
   * subdomain.example.com. A valid domain requires a host and must not
   * include any path, port, query or fragment.
   */
  domain: string[];

  /**
   * The publicly visible Google Client ID for the site. This is used to
   * authenticate users with Google. This value is available in the Google
   * Developer Console.
   */
  googleClientId?: string;

  /**
   * The private Google Client Secret for the site. This value is available
   * in the Google Developer Console.
   */
  googleClientSecret?: string;

  /**
   * The publicly visible reCAPTCHA site key. This value is generated when
   * you create a new reCAPTCHA site in the reCAPTCHA admin console. Use
   * this site key in the HTML code your site serves to users.
   */
  recaptchaSiteKey?: string;

  /**
   * The private reCAPTCHA secret key. This value is generated when you
   * create a new reCAPTCHA site in the reCAPTCHA admin console. Use this
   * secret key for communication between your site and reCAPTCHA.
   */
  recaptchaSecretKey?: string;
}

/**
 * @deprecated Use ProjectSetting instead
 */
export type ProjectSecret = ProjectSetting;<|MERGE_RESOLUTION|>--- conflicted
+++ resolved
@@ -137,11 +137,7 @@
    * A list of optional features that are enabled for the project.
    */
   features?: ('aws-comprehend' | 'aws-textract' | 'bots' | 'cron' | 'email' | 'google-auth-required' |
-<<<<<<< HEAD
-      'graphql-introspection' | 'terminology' | 'websocket-subscriptions' | 'transaction-bundles')[];
-=======
-      'graphql-introspection' | 'websocket-subscriptions' | 'reference-lookups' | 'transaction-bundles')[];
->>>>>>> 81ea6315
+      'graphql-introspection' | 'websocket-subscriptions' | 'transaction-bundles')[];
 
   /**
    * The default access policy for patients using open registration.
