import { Bot, Bundle, Identifier, Patient, SearchParameter, StructureDefinition } from '@medplum/fhirtypes';
<<<<<<< HEAD
=======
import { MockAsyncClientStorage } from '@medplum/mock';
>>>>>>> 4cee2235
import { randomUUID, webcrypto } from 'crypto';
import PdfPrinter from 'pdfmake';
import type { CustomTableLayout, TDocumentDefinitions, TFontDictionary } from 'pdfmake/interfaces';
import { TextEncoder } from 'util';
import { encodeBase64 } from './base64';
import {
  DEFAULT_ACCEPT,
  FetchLike,
  InviteRequest,
  MedplumClient,
  NewPatientRequest,
  NewProjectRequest,
  NewUserRequest,
} from './client';
import { mockFetch } from './client-test-utils';
import { ContentType } from './contenttype';
import { OperationOutcomeError, notFound, unauthorized } from './outcomes';
import { isDataTypeLoaded } from './typeschema/types';
import { ProfileResource, createReference } from './utils';

const patientStructureDefinition: StructureDefinition = {
  resourceType: 'StructureDefinition',
  name: 'Patient',
  snapshot: {
    element: [
      {
        path: 'Patient',
      },
      {
        path: 'Patient.id',
        type: [
          {
            code: 'code',
          },
        ],
      },
    ],
  },
};

const patientSearchParameter: SearchParameter = {
  resourceType: 'SearchParameter',
  id: 'Patient-name',
  base: ['Patient'],
  code: 'name',
  name: 'name',
  expression: 'Patient.name',
};

const schemaResponse = {
  data: {
    StructureDefinitionList: [patientStructureDefinition],
    SearchParameterList: [patientSearchParameter],
  },
};

const originalWindow = globalThis.window;
const originalBuffer = globalThis.Buffer;

describe('Client', () => {
  beforeAll(() => {
    Object.defineProperty(globalThis, 'TextEncoder', { value: TextEncoder });
    Object.defineProperty(globalThis, 'crypto', { value: webcrypto });
  });

  beforeEach(() => {
    localStorage.clear();
    Object.defineProperty(globalThis, 'Buffer', { get: () => originalBuffer });
    Object.defineProperty(globalThis, 'window', { get: () => originalWindow });
  });

  afterAll(() => {
    Object.defineProperty(globalThis.window, 'sessionStorage', { value: undefined });
  });

  test('Constructor', () => {
    expect(
      () =>
        new MedplumClient({
          clientId: 'xyz',
          baseUrl: 'x',
        })
    ).toThrow('Base URL must start with http or https');

    expect(
      () =>
        new MedplumClient({
          clientId: 'xyz',
          baseUrl: 'https://x/',
        })
    ).toThrow();

    expect(
      () =>
        new MedplumClient({
          clientId: 'xyz',
          baseUrl: 'https://x/',
          fetch: mockFetch(200, {}),
        })
    ).not.toThrow();

    expect(
      () =>
        new MedplumClient({
          fetch: mockFetch(200, {}),
        })
    ).not.toThrow();

    window.fetch = jest.fn();
    expect(() => new MedplumClient()).not.toThrow();
  });

  test('Missing trailing slash', () => {
    const client = new MedplumClient({ clientId: 'xyz', baseUrl: 'https://x' });
    expect(client.getBaseUrl()).toBe('https://x/');
  });

  test('Relative URLs', () => {
    const client = new MedplumClient({
      baseUrl: 'https://example.com',
      fhirUrlPath: 'my-fhir-url-path',
      authorizeUrl: 'my-authorize-url',
      tokenUrl: 'my-token-url',
      logoutUrl: 'my-logout-url',
    });
    expect(client.getBaseUrl()).toBe('https://example.com/');
    expect(client.getAuthorizeUrl()).toBe('https://example.com/my-authorize-url');
    expect(client.getTokenUrl()).toBe('https://example.com/my-token-url');
    expect(client.getLogoutUrl()).toBe('https://example.com/my-logout-url');
  });

  test('Absolute URLs', () => {
    const client = new MedplumClient({
      baseUrl: 'https://example.com',
      fhirUrlPath: 'https://fhir.example.com',
      authorizeUrl: 'https://authorize.example.com',
      tokenUrl: 'https://token.example.com',
      logoutUrl: 'https://logout.example.com',
    });
    expect(client.getBaseUrl()).toBe('https://example.com/');
    expect(client.getAuthorizeUrl()).toBe('https://authorize.example.com/');
    expect(client.getTokenUrl()).toBe('https://token.example.com/');
    expect(client.getLogoutUrl()).toBe('https://logout.example.com/');
  });

  test('getAuthorizeUrl', () => {
    const baseUrl = 'https://x';
    const authorizeUrl = 'https://example.com/custom/authorize';
    const client = new MedplumClient({ baseUrl, authorizeUrl });

    expect(client.getAuthorizeUrl()).toBe(authorizeUrl);
  });

  test('Restore from localStorage', async () => {
    window.localStorage.setItem(
      'activeLogin',
      JSON.stringify({
        accessToken: createFakeJwt({ client_id: '123', login_id: '123' }),
        refreshToken: '456',
        project: {
          reference: 'Project/123',
        },
        profile: {
          reference: 'Practitioner/123',
        },
      })
    );

    const fetch = mockFetch(200, (url) => {
      if (url.includes('/oauth2/token')) {
        return {
          access_token: createFakeJwt({ client_id: '123', login_id: '123' }),
          refresh_token: createFakeJwt({ client_id: '123' }),
          profile: { reference: 'Patient/123' },
        };
      }
      if (url.includes('auth/me')) {
        return {
          project: { resourceType: 'Project', id: '123' },
          membership: { resourceType: 'ProjectMembership', id: '123' },
          profile: { resouceType: 'Practitioner', id: '123' },
          config: { resourceType: 'UserConfiguration', id: '123' },
          accessPolicy: { resourceType: 'AccessPolicy', id: '123' },
        };
      }
      return {};
    });

    const client = new MedplumClient({ baseUrl: 'https://x/', fetch });
    expect(client.getBaseUrl()).toEqual('https://x/');
    expect(client.isLoading()).toBe(true);
    expect(client.getProject()).toBeUndefined();
    expect(client.getProjectMembership()).toBeUndefined();
    expect(client.getProfile()).toBeUndefined();
    expect(client.getProfileAsync()).toBeDefined();
    expect(client.getUserConfiguration()).toBeUndefined();
    expect(client.getAccessPolicy()).toBeUndefined();

    const profile = (await client.getProfileAsync()) as ProfileResource;
    expect(client.isLoading()).toBe(false);
    expect(profile.id).toBe('123');
    expect(client.getProject()).toBeDefined();
    expect(client.getProjectMembership()).toBeDefined();
    expect(client.getProfile()).toBeDefined();
    expect(client.getUserConfiguration()).toBeDefined();
    expect(client.getAccessPolicy()).toBeDefined();
    expect(client.isSuperAdmin()).toBe(false);
    expect(client.isProjectAdmin()).toBe(false);
  });

  test('Admin check', async () => {
    window.localStorage.setItem(
      'activeLogin',
      JSON.stringify({
        accessToken: createFakeJwt({ client_id: '123', login_id: '123' }),
        refreshToken: '456',
        project: {
          reference: 'Project/123',
        },
        profile: {
          reference: 'Practitioner/123',
        },
      })
    );

    const fetch = mockFetch(200, (url) => {
      if (url.includes('/oauth2/token')) {
        return {
          access_token: createFakeJwt({ client_id: '123', login_id: '123' }),
          refresh_token: createFakeJwt({ client_id: '123' }),
          profile: { reference: 'Patient/123' },
        };
      }
      if (url.includes('auth/me')) {
        return {
          project: { resourceType: 'Project', id: '123', superAdmin: true },
          membership: { resourceType: 'ProjectMembership', id: '123', admin: true },
          profile: { resouceType: 'Practitioner', id: '123' },
          config: { resourceType: 'UserConfiguration', id: '123' },
          accessPolicy: { resourceType: 'AccessPolicy', id: '123' },
        };
      }
      return {};
    });

    const client = new MedplumClient({ baseUrl: 'https://x/', fetch });
    const profile = (await client.getProfileAsync()) as ProfileResource;
    expect(profile.id).toBe('123');
    expect(client.isSuperAdmin()).toBe(true);
    expect(client.isProjectAdmin()).toBe(true);
  });

  test('Clear', () => {
    const client = new MedplumClient({ fetch: mockFetch(200, {}) });
    expect(() => client.clear()).not.toThrow();
    expect(sessionStorage.length).toEqual(0);
  });

  test('SignOut', async () => {
    const client = new MedplumClient({ fetch: mockFetch(200, {}) });
    await client.signOut();
    expect(client.getActiveLogin()).toBeUndefined();
    expect(client.getProfile()).toBeUndefined();
  });

  test('Sign in direct', async () => {
    const fetch = mockFetch(200, { login: '123', code: 'abc' });
    const client = new MedplumClient({ fetch });
    const result1 = await client.startLogin({ email: 'admin@example.com', password: 'admin' });
    expect(result1).toBeDefined();
    expect(result1.login).toBeDefined();
    expect(result1.code).toBeDefined();
  });

  test('Sign in with Google', async () => {
    const fetch = mockFetch(200, { login: '123', code: '123' });
    const client = new MedplumClient({ fetch });
    const result1 = await client.startGoogleLogin({
      googleClientId: 'google-client-id',
      googleCredential: 'google-credential',
    });
    expect(result1).toBeDefined();
    expect(result1.login).toBeDefined();
  });

  test('SignInWithRedirect', async () => {
    // Mock window.location.assign
    const assign = jest.fn();
    Object.defineProperty(window, 'location', {
      value: { assign },
      writable: true,
    });

    const fetch = mockFetch(200, (url) => {
      if (url.includes('/oauth2/token')) {
        return {
          access_token: createFakeJwt({ client_id: '123', login_id: '123' }),
          refresh_token: createFakeJwt({ client_id: '123' }),
          profile: { reference: 'Patient/123' },
        };
      }
      if (url.includes('/auth/me')) {
        return { profile: { resourceType: 'Patient' } };
      }
      return {};
    });

    const client = new MedplumClient({ fetch });

    // First, test the initial reidrect
    const result1 = await client.signInWithRedirect();
    expect(result1).toBeUndefined();
    expect(assign).toBeCalledWith(expect.stringMatching(/authorize\?.+scope=/));

    // Mock response code
    Object.defineProperty(window, 'location', {
      value: {
        assign: jest.fn(),
        search: new URLSearchParams({ code: 'test-code' }),
      },
      writable: true,
    });

    // Next, test processing the response code
    const result2 = await client.signInWithRedirect();
    expect(result2).toBeDefined();
  });

  test('SignOutWithRedirect', async () => {
    // Mock window.location.assign

    Object.defineProperty(window, 'location', {
      value: {
        assign: jest.fn(),
      },
      writable: true,
    });

    const fetch = mockFetch(200, {});
    const client = new MedplumClient({ fetch });
    client.signOutWithRedirect();
    expect(window.location.assign).toBeCalled();
  });

  test('Sign in with external auth', async () => {
    const assign = jest.fn();
    Object.defineProperty(window, 'location', {
      value: { assign },
      writable: true,
    });

    const fetch = mockFetch(200, {});
    const client = new MedplumClient({ fetch });
    const result = await client.signInWithExternalAuth(
      'https://auth.example.com/authorize',
      'external-client-123',
      'https://me.example.com',
      {
        clientId: 'medplum-client-123',
      }
    );
    expect(result).toBeUndefined();
    expect(assign).toBeCalledWith(expect.stringMatching(/authorize\?.+scope=/));
    expect(assign).toBeCalledWith(expect.stringContaining('code_challenge'));
    expect(assign).toBeCalledWith(expect.stringContaining('code_challenge_method'));
  });

  test('Sign in with external auth -- disabled PKCE', async () => {
    const assign = jest.fn();
    Object.defineProperty(window, 'location', {
      value: { assign },
      writable: true,
    });

    const fetch = mockFetch(200, {});
    const client = new MedplumClient({ fetch });
    const result = await client.signInWithExternalAuth(
      'https://auth.example.com/authorize',
      'external-client-123',
      'https://me.example.com',
      {
        clientId: 'medplum-client-123',
      },
      false
    );
    expect(result).toBeUndefined();
    expect(assign).not.toBeCalledWith(expect.stringContaining('code_challenge'));
    expect(assign).not.toBeCalledWith(expect.stringContaining('code_challenge_method'));
  });

  test('External auth token exchange', async () => {
    const clientId = 'medplum-client-123';
    const fetch = mockFetch(200, (url) => {
      if (url.includes('/oauth2/token')) {
        return {
          access_token: createFakeJwt({ client_id: clientId, login_id: '123' }),
          refresh_token: createFakeJwt({ client_id: clientId }),
          profile: { reference: 'Patient/123' },
        };
      }
      if (url.includes('/auth/me')) {
        return { profile: { resourceType: 'Patient', id: '123' } };
      }
      return {};
    });
    const client = new MedplumClient({ fetch, clientId });

    expect(client.getAccessToken()).toBeUndefined();
    const result1 = await client.exchangeExternalAccessToken('we12e121');
    expect(result1).toBeDefined();

    expect(result1.resourceType).toBeDefined();
    expect(client.getAccessToken()).toBeDefined();
  });

  test('External auth token exchange with clientId param', async () => {
    const clientId1 = 'medplum-client-123';
    const clientId2 = 'medplum-client-456';
    const fetch = mockFetch(200, (url) => {
      if (url.includes('/oauth2/token')) {
        return {
          access_token: createFakeJwt({ client_id: clientId2, login_id: '123' }),
          refresh_token: createFakeJwt({ client_id: clientId2 }),
          profile: { reference: 'Patient/123' },
        };
      }
      if (url.includes('/auth/me')) {
        return { profile: { resourceType: 'Patient', id: '123' } };
      }
      return {};
    });
    let client = new MedplumClient({ fetch, clientId: clientId1 });

    expect(client.getAccessToken()).toBeUndefined();
    await expect(client.exchangeExternalAccessToken('we12e121', clientId2)).rejects.toBeDefined();

    client = new MedplumClient({ fetch });
    const result1 = await client.exchangeExternalAccessToken('we12e121', clientId2);
    expect(result1).toBeDefined();

    expect(result1.resourceType).toBeDefined();
    expect(client.getAccessToken()).toBeDefined();
  });

  test('External auth token exchange w/o client ID', async () => {
    const fetch = mockFetch(200, {});
    const client = new MedplumClient({ fetch });

    await expect(client.exchangeExternalAccessToken('we12e121')).rejects.toEqual(
      new Error('MedplumClient is missing clientId')
    );
  });

  describe('Get external auth redirect URI', () => {
    let client: MedplumClient;

    beforeAll(() => {
      const fetch = mockFetch(200, {});
      client = new MedplumClient({ fetch });
    });

    test('should give a valid url with all fields for PKCE exchange', async () => {
      const result = client.getExternalAuthRedirectUri(
        'https://auth.example.com/authorize',
        'external-client-123',
        'https://me.example.com',
        {
          clientId: 'medplum-client-123',
          ...(await client.startPkce()),
        }
      );
      expect(result).toMatch(/https:\/\/auth\.example\.com\/authorize\?.+scope=/);

      const { searchParams } = new URL(result);
      expect(searchParams.get('response_type')).toBe('code');
      expect(searchParams.get('code_challenge')).not.toBeNull();
      expect(typeof searchParams.get('code_challenge')).toBe('string');
      expect(searchParams.get('code_challenge_method')).toBe('S256');
      expect(searchParams.get('client_id')).toBe('external-client-123');
      expect(searchParams.get('redirect_uri')).toBe('https://me.example.com');
      expect(searchParams.get('scope')).not.toBeNull();
      expect(typeof searchParams.get('scope')).toBe('string');
      expect(searchParams.get('state')).not.toBeNull();
      expect(typeof searchParams.get('state')).toBe('string');
      expect(() => JSON.parse(searchParams.get('state') as string)).not.toThrow();
      expect(JSON.parse(searchParams.get('state') as string)?.codeChallengeMethod).toBe('S256');
      expect(typeof JSON.parse(searchParams.get('state') as string)?.codeChallenge).toBe('string');
    });

    test('PKCE disabled - should give a valid url without fields for PKCE', async () => {
      const result = client.getExternalAuthRedirectUri(
        'https://auth.example.com/authorize',
        'external-client-123',
        'https://me.example.com',
        {
          clientId: 'medplum-client-123',
        },
        false
      );
      expect(result).toMatch(/https:\/\/auth\.example\.com\/authorize\?.+scope=/);

      const { searchParams } = new URL(result);
      expect(searchParams.get('response_type')).toBe('code');
      expect(searchParams.get('client_id')).toBe('external-client-123');
      expect(searchParams.get('redirect_uri')).toBe('https://me.example.com');
      expect(searchParams.get('scope')).not.toBeNull();
      expect(typeof searchParams.get('scope')).toBe('string');
      expect(searchParams.get('state')).not.toBeNull();
      expect(typeof searchParams.get('state')).toBe('string');
      expect(() => JSON.parse(searchParams.get('state') as string)).not.toThrow();

      expect(searchParams.get('code_challenge')).toBeNull();
      expect(searchParams.get('code_challenge_method')).toBeNull();
      expect(JSON.parse(searchParams.get('state') as string)?.codeChallenge).toBeUndefined();
      expect(JSON.parse(searchParams.get('state') as string)?.codeChallengeMethod).toBeUndefined();
    });

    test('should throw if no `codeChallenge` is given', async () => {
      expect(() =>
        client.getExternalAuthRedirectUri(
          'https://auth.example.com/authorize',
          'external-client-123',
          'https://me.example.com',
          {
            clientId: 'medplum-client-123',
            codeChallengeMethod: 'S256',
          }
        )
      ).toThrow();
    });

    test('should throw if no `codeChallengeMethod` is given', async () => {
      expect(() =>
        client.getExternalAuthRedirectUri(
          'https://auth.example.com/authorize',
          'external-client-123',
          'https://me.example.com',
          {
            clientId: 'medplum-client-123',
            codeChallenge: 'xyz-123',
          }
        )
      ).toThrow();
    });
  });

  test('New project success', async () => {
    const fetch = mockFetch(200, (url) => {
      if (url.includes('/auth/newuser')) {
        return { login: '123' };
      }
      if (url.includes('/auth/newproject')) {
        return { login: '123', code: 'xyz' };
      }
      if (url.includes('/oauth2/token')) {
        return {
          access_token: createFakeJwt({ client_id: '123', login_id: '123' }),
          refresh_token: createFakeJwt({ client_id: '123' }),
          profile: { reference: 'Patient/123' },
        };
      }
      if (url.includes('/auth/me')) {
        return { profile: { resourceType: 'Patient' } };
      }
      return {};
    });

    const client = new MedplumClient({ fetch });

    const newUserRequest: NewUserRequest = {
      firstName: 'Sally',
      lastName: 'Foo',
      email: `george@example.com`,
      password: 'password',
      recaptchaToken: 'xyz',
    };

    const response1 = await client.startNewUser(newUserRequest);
    expect(response1).toBeDefined();

    const newProjectRequest: NewProjectRequest = {
      login: response1.login,
      projectName: 'Sally World',
    };

    const response2 = await client.startNewProject(newProjectRequest);
    expect(response2).toBeDefined();

    const response3 = await client.processCode(response2.code as string);
    expect(response3).toBeDefined();
  });

  test('New patient success', async () => {
    const fetch = mockFetch(200, (url) => {
      if (url.includes('/auth/newuser')) {
        return { login: '123' };
      }
      if (url.includes('/auth/newpatient')) {
        return { login: '123', code: 'xyz' };
      }
      if (url.includes('/oauth2/token')) {
        return {
          access_token: createFakeJwt({ client_id: '123', login_id: '123' }),
          refresh_token: createFakeJwt({ client_id: '123' }),
          profile: { reference: 'Patient/123' },
        };
      }
      if (url.includes('/auth/me')) {
        return { profile: { resourceType: 'Patient' } };
      }
      return {};
    });

    const client = new MedplumClient({ fetch });

    const newUserRequest: NewUserRequest = {
      firstName: 'Sally',
      lastName: 'Foo',
      email: `george@example.com`,
      password: 'password',
      recaptchaToken: 'xyz',
    };

    const response1 = await client.startNewUser(newUserRequest);
    expect(response1).toBeDefined();

    const newPatientRequest: NewPatientRequest = {
      login: response1.login,
      projectId: '123',
    };

    const response2 = await client.startNewPatient(newPatientRequest);
    expect(response2).toBeDefined();

    const response3 = await client.processCode(response2.code as string);
    expect(response3).toBeDefined();
  });

  test('Client credentials flow', async () => {
    let tokenExpired = true;

    const fetch = mockFetch(200, (url) => {
      if (url.includes('Patient/123')) {
        if (tokenExpired) {
          return unauthorized;
        } else {
          return { resourceType: 'Patient', id: '123' };
        }
      }
      if (url.includes('oauth2/token')) {
        tokenExpired = false;
        return {
          access_token: createFakeJwt({ client_id: 'test-client-id', login_id: '123' }),
          refresh_token: createFakeJwt({ client_id: 'test-client-id' }),
          profile: { reference: 'ClientApplication/123' },
        };
      }
      if (url.includes('/auth/me')) {
        return { profile: { resourceType: 'ClientApplication' } };
      }
      return {};
    });

    const client = new MedplumClient({ fetch });
    const result1 = await client.startClientLogin('test-client-id', 'test-client-secret');
    expect(result1).toBeDefined();
    expect(fetch).toHaveBeenCalledTimes(2);

    tokenExpired = true;
    fetch.mockClear();

    const result2 = await client.readResource('Patient', '123');
    expect(result2).toBeDefined();
    expect(fetch).toHaveBeenCalledTimes(4);
  });

  test('JWT bearer token flow', async () => {
    const fetch = mockFetch(200, (url) => {
      if (url.includes('oauth2/token')) {
        return {
          access_token: createFakeJwt({ client_id: 'test-client-id', login_id: '123' }),
          refresh_token: createFakeJwt({ client_id: 'test-client-id' }),
          profile: { reference: 'ClientApplication/123' },
        };
      }
      if (url.includes('/auth/me')) {
        return { profile: { resourceType: 'ClientApplication' } };
      }
      return {};
    });

    const client = new MedplumClient({ fetch });
    const result1 = await client.startJwtBearerLogin('test-client-id', 'test-client-secret', 'openid profile');
    expect(result1).toBeDefined();
    expect(result1).toMatchObject({ resourceType: 'ClientApplication' });
    expect(fetch).toHaveBeenCalledTimes(2);
  });

  test('JWT assertion flow', async () => {
    const fetch = mockFetch(200, (url) => {
      if (url.includes('oauth2/token')) {
        return {
          access_token: createFakeJwt({ client_id: 'test-client-id', login_id: '123' }),
          refresh_token: createFakeJwt({ client_id: 'test-client-id' }),
          profile: { reference: 'ClientApplication/123' },
        };
      }
      if (url.includes('/auth/me')) {
        return { profile: { resourceType: 'ClientApplication' } };
      }
      return {};
    });

    const client = new MedplumClient({ fetch });
    const result1 = await client.startJwtAssertionLogin('my-jwt');
    expect(result1).toBeDefined();
    expect(result1).toMatchObject({ resourceType: 'ClientApplication' });
    expect(fetch).toHaveBeenCalledTimes(2);
  });

  test('Basic auth in browser', async () => {
    Object.defineProperty(globalThis, 'Buffer', { get: () => undefined });
    Object.defineProperty(globalThis, 'window', { get: () => originalWindow });

    const fetch = mockFetch(200, () => {
      return { resourceType: 'Patient', id: '123' };
    });

    const client = new MedplumClient({ fetch });
    client.setBasicAuth('test-client-id', 'test-client-secret');

    const result2 = await client.readResource('Patient', '123');
    expect(result2).toBeDefined();
    expect(fetch).toHaveBeenCalledTimes(1);
    expect(fetch).toBeCalledWith(
      'https://api.medplum.com/fhir/R4/Patient/123',
      expect.objectContaining({
        method: 'GET',
        headers: {
          Accept: DEFAULT_ACCEPT,
          Authorization: 'Basic dGVzdC1jbGllbnQtaWQ6dGVzdC1jbGllbnQtc2VjcmV0',
          'X-Medplum': 'extended',
        },
      })
    );
  });

  test('Basic auth in Node.js', async () => {
    Object.defineProperty(globalThis, 'Buffer', { get: () => originalBuffer });
    Object.defineProperty(globalThis, 'window', { get: () => undefined });

    const fetch = mockFetch(200, () => {
      return { resourceType: 'Patient', id: '123' };
    });

    const client = new MedplumClient({ fetch });
    client.setBasicAuth('test-client-id', 'test-client-secret');

    const result2 = await client.readResource('Patient', '123');
    expect(result2).toBeDefined();
    expect(fetch).toHaveBeenCalledTimes(1);
    expect(fetch).toBeCalledWith(
      'https://api.medplum.com/fhir/R4/Patient/123',
      expect.objectContaining({
        method: 'GET',
        headers: {
          Accept: DEFAULT_ACCEPT,
          Authorization: 'Basic dGVzdC1jbGllbnQtaWQ6dGVzdC1jbGllbnQtc2VjcmV0',
          'X-Medplum': 'extended',
        },
      })
    );
  });

  test('Basic auth and startClientLogin with valid token.cid', async () => {
    const patientId = randomUUID();
    const clientId = 'test-client-id';
    const clientSecret = 'test-client-secret';
    const accessToken = createFakeJwt({ cid: clientId });
    const fetch = mockFetch(200, (url) => {
      if (url.includes(`Patient/${patientId}`)) {
        return { resourceType: 'Patient', id: patientId };
      }

      if (url.includes('oauth2/token')) {
        return {
          access_token: accessToken,
        };
      }
      return {};
    });

    const client = new MedplumClient({ fetch });
    client.setBasicAuth(clientId, clientSecret);
    await client.startClientLogin(clientId, clientSecret);

    const result2 = await client.readResource('Patient', patientId);
    expect(result2).toBeDefined();
    expect(fetch).toHaveBeenCalledTimes(2);
    expect(fetch).toBeCalledWith(
      `https://api.medplum.com/fhir/R4/Patient/${patientId}`,
      expect.objectContaining({
        method: 'GET',
        headers: {
          Accept: DEFAULT_ACCEPT,
          Authorization: `Bearer ${accessToken}`,
          'X-Medplum': 'extended',
        },
      })
    );
    expect(fetch).toBeCalledWith(
      `https://api.medplum.com/oauth2/token`,
      expect.objectContaining({
        method: 'POST',
        headers: {
          Authorization: 'Basic ' + encodeBase64(clientId + ':' + clientSecret),
          'Content-Type': ContentType.FORM_URL_ENCODED,
        },
      })
    );
  });

  test('Basic auth and startClientLogin with valid token.client_id', async () => {
    const patientId = randomUUID();
    const clientId = 'test-client-id';
    const clientSecret = 'test-client-secret';
    const accessToken = createFakeJwt({ cid: clientId });
    const fetch = mockFetch(200, (url) => {
      if (url.includes(`Patient/${patientId}`)) {
        return { resourceType: 'Patient', id: patientId };
      }

      if (url.includes('oauth2/token')) {
        return {
          access_token: accessToken,
        };
      }
      return {};
    });

    const client = new MedplumClient({ fetch });
    client.setBasicAuth(clientId, clientSecret);
    await client.startClientLogin(clientId, clientSecret);

    const result2 = await client.readResource('Patient', patientId);
    expect(result2).toBeDefined();
    expect(fetch).toHaveBeenCalledTimes(2);
    expect(fetch).toBeCalledWith(
      `https://api.medplum.com/fhir/R4/Patient/${patientId}`,
      expect.objectContaining({
        method: 'GET',
        headers: {
          Accept: DEFAULT_ACCEPT,
          Authorization: `Bearer ${accessToken}`,
          'X-Medplum': 'extended',
        },
      })
    );
    expect(fetch).toBeCalledWith(
      `https://api.medplum.com/oauth2/token`,
      expect.objectContaining({
        method: 'POST',
        headers: {
          Authorization: 'Basic ' + encodeBase64(clientId + ':' + clientSecret),
          'Content-Type': ContentType.FORM_URL_ENCODED,
        },
      })
    );
  });

  test('Basic auth and startClientLogin with fetched token mismatched client id ', async () => {
    const clientId = 'test-client-id';
    const clientSecret = 'test-client-secret';
    const fetch = mockFetch(200, (url) => {
      if (url.includes('oauth2/token')) {
        return {
          access_token:
            'header.' +
            Buffer.from(JSON.stringify({ client_id: 'different-client-id' })).toString('base64') +
            '.signature',
        };
      }
      return {};
    });

    const client = new MedplumClient({ fetch });
    try {
      client.setBasicAuth(clientId, clientSecret);
      await client.startClientLogin(clientId, clientSecret);
      throw new Error('test');
    } catch (err) {
      expect((err as Error).message).toBe('Token was not issued for this audience');
    }
  });

  test('Basic auth and startClientLogin with fetched token contains mismatched cid', async () => {
    const clientId = 'test-client-id';
    const clientSecret = 'test-client-secret';
    const fetch = mockFetch(200, (url) => {
      if (url.includes('oauth2/token')) {
        return {
          access_token: createFakeJwt({ cid: 'different-client-id' }),
        };
      }
      return {};
    });

    const client = new MedplumClient({ fetch });
    try {
      client.setBasicAuth(clientId, clientSecret);
      await client.startClientLogin(clientId, clientSecret);
      throw new Error('test');
    } catch (err) {
      expect((err as Error).message).toBe('Token was not issued for this audience');
    }
  });

  test('Basic auth and startClientLogin Failed to fetch tokens', async () => {
    const clientId = 'test-client-id';
    const clientSecret = 'test-client-secret';
    const fetch = mockFetch(500, () => ({}));
    const client = new MedplumClient({ fetch });
    try {
      client.setBasicAuth(clientId, clientSecret);
      await client.startClientLogin(clientId, clientSecret);
      throw new Error('test');
    } catch (err) {
      expect((err as Error).message).toBe('Failed to fetch tokens');
    }
  });

  test('Basic auth and startClientLogin Token expired', async () => {
    const clientId = 'test-client-id';
    const clientSecret = 'test-client-secret';
    const oneMinuteAgo = Date.now() / 1000 - 60;
    const fetch = mockFetch(200, (url) => {
      if (url.includes('oauth2/token')) {
        return {
          access_token: createFakeJwt({ exp: oneMinuteAgo }),
        };
      }
      return {};
    });

    const client = new MedplumClient({ fetch });
    try {
      client.setBasicAuth(clientId, clientSecret);
      await client.startClientLogin(clientId, clientSecret);
      throw new Error('test');
    } catch (err) {
      expect((err as Error).message).toBe('Token expired');
    }
  });

  test('Invite user', async () => {
    const fetch = mockFetch(200, {});
    const client = new MedplumClient({ fetch });
    const body: InviteRequest = {
      resourceType: 'Patient',
      firstName: 'Sally',
      lastName: 'Foo',
      email: 'sally@foomedical.com',
      sendEmail: true,
    };
    const result = await client.invite('123', body);
    expect(result).toBeDefined();
  });

  test('HTTP GET', async () => {
    const fetch = mockFetch(200, {});
    const client = new MedplumClient({ fetch });
    const request1 = client.get('Practitioner/123');
    const request2 = client.get('Practitioner/123');
    expect(request2).toBe(request1);

    const request3 = client.get('Practitioner/123', { cache: 'reload' });
    expect(request3).not.toBe(request1);
  });

  test('Read expired and refresh', async () => {
    let tokenExpired = true;

    const fetch = mockFetch(200, (url) => {
      if (url.includes('Patient/123')) {
        if (tokenExpired) {
          return unauthorized;
        } else {
          return { resourceType: 'Patient', id: '123' };
        }
      }
      if (url.includes('oauth2/token')) {
        tokenExpired = false;
        return {
          access_token: createFakeJwt({ client_id: '123', login_id: '123' }),
          refresh_token: createFakeJwt({ client_id: '123' }),
          profile: { reference: 'Patient/123' },
        };
      }
      if (url.includes('auth/me')) {
        return {
          profile: { resourceType: 'Patient', id: '123' },
        };
      }
      return {};
    });

    const client = new MedplumClient({ fetch });

    const loginResponse = await client.startLogin({ email: 'admin@example.com', password: 'admin' });
    await client.processCode(loginResponse.code as string);

    const result = await client.readResource('Patient', '123');
    expect(result).toBeDefined();
    expect(fetch).toHaveBeenCalledTimes(4);
  });

  test('Read expired and refresh with unAuthenticated callback', async () => {
    const fetch = mockFetch(401, unauthorized);
    const onUnauthenticated = jest.fn();
    const client = new MedplumClient({ fetch, onUnauthenticated });
    const result = client.get('expired');
    await expect(result).rejects.toThrow('Unauthenticated');
    expect(onUnauthenticated).toBeCalled();
  });

  test('fhirUrl', () => {
    const client = new MedplumClient({ fetch: jest.fn() });
    expect(client.fhirUrl().toString()).toBe('https://api.medplum.com/fhir/R4/');
    expect(client.fhirUrl('Patient').toString()).toBe('https://api.medplum.com/fhir/R4/Patient');
    expect(client.fhirUrl('Patient', '123').toString()).toBe('https://api.medplum.com/fhir/R4/Patient/123');
    expect(client.fhirUrl('Patient/123').toString()).toBe('https://api.medplum.com/fhir/R4/Patient/123');
  });

  test('Read resource', async () => {
    const fetch = mockFetch(200, { resourceType: 'Patient', id: '123' });
    const client = new MedplumClient({ fetch });
    const result = await client.readResource('Patient', '123');
    expect(result).toBeDefined();
    expect(fetch).toBeCalledWith(
      'https://api.medplum.com/fhir/R4/Patient/123',
      expect.objectContaining({ method: 'GET' })
    );
    expect(result.resourceType).toBe('Patient');
    expect(result.id).toBe('123');
  });

  test('Read reference', async () => {
    const fetch = mockFetch(200, { resourceType: 'Patient', id: '123' });
    const client = new MedplumClient({ fetch });
    const result = await client.readReference({ reference: 'Patient/123' });
    expect(result).toBeDefined();
    expect(fetch).toBeCalledWith(
      'https://api.medplum.com/fhir/R4/Patient/123',
      expect.objectContaining({ method: 'GET' })
    );
    expect(result.resourceType).toBe('Patient');
    expect(result.id).toBe('123');

    try {
      await client.readReference({});
      fail('Expected error');
    } catch (err) {
      expect((err as Error).message).toEqual('Missing reference');
    }

    try {
      await client.readReference({ reference: '' });
      fail('Expected error');
    } catch (err) {
      expect((err as Error).message).toEqual('Missing reference');
    }

    try {
      await client.readReference({ reference: 'xyz' });
      fail('Expected error');
    } catch (err) {
      expect((err as Error).message).toEqual('Invalid reference');
    }

    try {
      await client.readReference({ reference: 'xyz?abc' });
      fail('Expected error');
    } catch (err) {
      expect((err as Error).message).toEqual('Invalid reference');
    }
  });

  test('Read cached resource', async () => {
    const fetch = mockFetch(200, { resourceType: 'Patient', id: '123' });
    const client = new MedplumClient({ fetch });
    expect(client.getCached('Patient', '123')).toBeUndefined(); // Nothing in the cache
    const readPromise = client.readResource('Patient', '123');
    expect(client.getCached('Patient', '123')).toBeUndefined(); // Promise in the cache
    const result = await readPromise;
    expect(result).toBeDefined();
    expect(fetch).toBeCalledWith(
      'https://api.medplum.com/fhir/R4/Patient/123',
      expect.objectContaining({ method: 'GET' })
    );
    expect(result.resourceType).toBe('Patient');
    expect(result.id).toBe('123');
    expect(client.getCached('Patient', '123')).toBe(result); // Value in the cache
  });

  test('Read cached resource not found', async () => {
    expect.assertions(7);
    const fetch = mockFetch(404, notFound);
    const client = new MedplumClient({ fetch });
    const reference = { reference: 'Patient/not-found' };
    expect(client.getCached('Patient', 'not-found')).toBeUndefined(); // Nothing in the cache
    expect(client.getCachedReference(reference)).toBeUndefined();
    const readPromise = client.readResource('Patient', 'not-found');
    expect(client.getCached('Patient', 'not-found')).toBeUndefined(); // Promise in the cache
    expect(client.getCachedReference(reference)).toBeUndefined();
    try {
      await readPromise;
    } catch (err) {
      expect(err).toBeDefined();
    }
    expect(client.getCached('Patient', 'not-found')).toBeUndefined(); // Should not throw
    expect(client.getCachedReference(reference)).toBeUndefined();
  });

  test('Read cached reference', async () => {
    const fetch = mockFetch(200, { resourceType: 'Patient', id: '123' });
    const client = new MedplumClient({ fetch });
    const reference = { reference: 'Patient/123' };
    expect(client.getCachedReference(reference)).toBeUndefined();
    const readPromise = client.readReference(reference);
    expect(client.getCachedReference(reference)).toBeUndefined(); // Promise in the cache
    const result = await readPromise;
    expect(result).toBeDefined();
    expect(fetch).toBeCalledWith(
      'https://api.medplum.com/fhir/R4/Patient/123',
      expect.objectContaining({ method: 'GET' })
    );
    expect(result.resourceType).toBe('Patient');
    expect(result.id).toBe('123');
    expect(client.getCachedReference(reference)).toBe(result);
    expect(client.getCachedReference({})).toBeUndefined();
    expect(client.getCachedReference({ reference: '' })).toBeUndefined();
    expect(client.getCachedReference({ reference: 'xyz' })).toBeUndefined();
    expect(client.getCachedReference({ reference: 'xyz?abc' })).toBeUndefined();
    expect(client.getCachedReference({ reference: 'system' })).toMatchObject({
      resourceType: 'Device',
      id: 'system',
      deviceName: [{ name: 'System' }],
    });
  });

  test('Read system reference', async () => {
    const client = new MedplumClient({ fetch });

    // Get
    expect(client.getCachedReference({ reference: 'system' })).toMatchObject({
      resourceType: 'Device',
      id: 'system',
      deviceName: [{ name: 'System' }],
    });

    // Read async
    const result = await client.readReference({ reference: 'system' });
    expect(result).toMatchObject({
      resourceType: 'Device',
      id: 'system',
      deviceName: [{ name: 'System' }],
    });
  });

  test('Disabled cache read cached resource', async () => {
    const fetch = mockFetch(200, { resourceType: 'Patient', id: '123' });
    const client = new MedplumClient({ fetch, cacheTime: 0 });
    expect((client as any).requestCache).toBeUndefined();
    expect((client as any).autoBatchQueue).toBeUndefined();
    expect(client.getCached('Patient', '123')).toBeUndefined(); // Nothing in the cache
    const readPromise = client.readResource('Patient', '123');
    expect(client.getCached('Patient', '123')).toBeUndefined(); // Cache is disabled
    const result = await readPromise;
    expect(result).toBeDefined();
    expect(fetch).toBeCalledWith(
      'https://api.medplum.com/fhir/R4/Patient/123',
      expect.objectContaining({ method: 'GET' })
    );
    expect(result.resourceType).toBe('Patient');
    expect(result.id).toBe('123');
    expect(client.getCached('Patient', '123')).toBeUndefined(); // Cache is disabled
  });

  test('Read history', async () => {
    const fetch = mockFetch(200, {});
    const client = new MedplumClient({ fetch });
    const result = await client.readHistory('Patient', '123');
    expect(result).toBeDefined();
    expect(fetch).toBeCalledWith(
      'https://api.medplum.com/fhir/R4/Patient/123/_history',
      expect.objectContaining({ method: 'GET' })
    );
  });

  test('Read patient everything', async () => {
    const fetch = mockFetch(200, {});
    const client = new MedplumClient({ fetch });
    const result = await client.readPatientEverything('123');
    expect(result).toBeDefined();
    expect(fetch).toBeCalledWith(
      'https://api.medplum.com/fhir/R4/Patient/123/$everything',
      expect.objectContaining({ method: 'GET' })
    );
  });

  test('Create resource', async () => {
    const fetch = mockFetch(200, {});
    const client = new MedplumClient({ fetch });
    const result = await client.createResource({ resourceType: 'Patient' });
    expect(result).toBeDefined();
    expect(fetch).toBeCalledWith(
      'https://api.medplum.com/fhir/R4/Patient',
      expect.objectContaining({
        method: 'POST',
        headers: {
          Accept: DEFAULT_ACCEPT,
          'Content-Type': ContentType.FHIR_JSON,
          'X-Medplum': 'extended',
        },
      })
    );
  });

  test('Create resource missing resourceType', async () => {
    const fetch = mockFetch(200, {});
    const client = new MedplumClient({ fetch });
    try {
      await client.createResource({} as Patient);
      fail('Expected error');
    } catch (err) {
      expect((err as Error).message).toEqual('Missing resourceType');
    }
  });

  test('Create resource if none exist returns existing', async () => {
    const fetch = mockFetch(200, { resourceType: 'Patient', id: '123' });
    const client = new MedplumClient({ fetch });
    const result = await client.createResourceIfNoneExist<Patient>(
      {
        resourceType: 'Patient',
        name: [{ given: ['Alice'], family: 'Smith' }],
      },
      'name:contains=alice'
    );
    expect(result).toBeDefined();
    expect(result.id).toBe('123'); // Expect existing patient
  });

  test('Create resource if none exist creates new', async () => {
    const fetch = mockFetch(200, (_url, options) => {
      if (options.method === 'GET') {
        return { resourceType: 'Bundle', total: 0, entry: [] };
      } else {
        return { resourceType: 'Patient', id: '123' };
      }
    });
    const client = new MedplumClient({ fetch });
    const result = await client.createResourceIfNoneExist<Patient>(
      {
        resourceType: 'Patient',
        name: [{ given: ['Bob'], family: 'Smith' }],
      },
      'name:contains=bob'
    );
    expect(result).toBeDefined();
    expect(fetch).toBeCalledTimes(2);
  });

  test('Update resource', async () => {
    const fetch = mockFetch(200, {});
    const client = new MedplumClient({ fetch });
    const result = await client.updateResource({ resourceType: 'Patient', id: '123' });
    expect(result).toBeDefined();
    expect(fetch).toBeCalledWith(
      'https://api.medplum.com/fhir/R4/Patient/123',
      expect.objectContaining({
        method: 'PUT',
        headers: {
          Accept: DEFAULT_ACCEPT,
          'Content-Type': ContentType.FHIR_JSON,
          'X-Medplum': 'extended',
        },
      })
    );
  });

  test('Update resource validation', async () => {
    const fetch = mockFetch(200, {});
    const client = new MedplumClient({ fetch });
    try {
      await client.updateResource({} as Patient);
      fail('Expected error');
    } catch (err) {
      expect((err as Error).message).toEqual('Missing resourceType');
    }
    try {
      await client.updateResource({ resourceType: 'Patient' });
      fail('Expected error');
    } catch (err) {
      expect((err as Error).message).toEqual('Missing id');
    }
  });

  test('Not modified', async () => {
    const fetch = mockFetch(304, { resourceType: 'Patient', id: '777' });
    const client = new MedplumClient({ fetch });
    const result = await client.updateResource({ resourceType: 'Patient', id: '777' });
    expect(result).not.toBeUndefined();
    expect(result.resourceType).toBe('Patient');
    expect(result.id).toBe('777');
  });

  test('Bad Request', async () => {
    const fetch = mockFetch(200, {});
    const client = new MedplumClient({ fetch });
    try {
      await client.updateResource({ resourceType: 'Patient', id: '888' });
      fail('Expected error');
    } catch (err) {
      expect(err).toBeDefined();
    }
  });

  test('Create attachment', async () => {
    const fetch = mockFetch(200, {});
    const client = new MedplumClient({ fetch });
    const result = await client.createAttachment('Hello world', undefined, ContentType.TEXT);
    expect(result).toBeDefined();
    expect(fetch).toBeCalledWith(
      'https://api.medplum.com/fhir/R4/Binary',
      expect.objectContaining({
        method: 'POST',
        headers: {
          Accept: DEFAULT_ACCEPT,
          'Content-Type': ContentType.TEXT,
          'X-Medplum': 'extended',
        },
      })
    );
  });

  test('Create binary', async () => {
    const fetch = mockFetch(200, {});
    const client = new MedplumClient({ fetch });
    const result = await client.createBinary('Hello world', undefined, ContentType.TEXT);
    expect(result).toBeDefined();
    expect(fetch).toBeCalledWith(
      'https://api.medplum.com/fhir/R4/Binary',
      expect.objectContaining({
        method: 'POST',
        headers: {
          Accept: DEFAULT_ACCEPT,
          'Content-Type': ContentType.TEXT,
          'X-Medplum': 'extended',
        },
      })
    );
  });

  test('Create binary with filename', async () => {
    const fetch = mockFetch(200, {});
    const client = new MedplumClient({ fetch });
    const result = await client.createBinary('Hello world', 'hello.txt', ContentType.TEXT);
    expect(result).toBeDefined();
    expect(fetch).toBeCalledWith(
      'https://api.medplum.com/fhir/R4/Binary?_filename=hello.txt',
      expect.objectContaining({
        method: 'POST',
        headers: {
          Accept: DEFAULT_ACCEPT,
          'Content-Type': ContentType.TEXT,
          'X-Medplum': 'extended',
        },
      })
    );
  });

  test('Create binary with progress event listener', async () => {
    const xhrMock: Partial<XMLHttpRequest> = {
      open: jest.fn(),
      send: jest.fn(),
      setRequestHeader: jest.fn(),
      upload: {} as XMLHttpRequestUpload,
      readyState: 4,
      status: 200,
      response: {
        resourceType: 'Binary',
      },
    };

    jest.spyOn(window, 'XMLHttpRequest').mockImplementation(() => xhrMock as XMLHttpRequest);

    const onProgress = jest.fn();

    const fetch = mockFetch(200, {});
    const client = new MedplumClient({ fetch });
    const promise = client.createBinary('Hello world', undefined, ContentType.TEXT, onProgress);
    expect(xhrMock.open).toBeCalled();
    expect(xhrMock.setRequestHeader).toBeCalled();

    // Emulate xhr progress events
    (xhrMock.upload?.onprogress as EventListener)(new Event(''));
    (xhrMock.upload?.onload as EventListener)(new Event(''));
    (xhrMock.onload as EventListener)(new Event(''));

    const result = await promise;
    expect(result).toBeDefined();
    expect(onProgress).toHaveBeenCalledTimes(2);
  });

  test('Create pdf not enabled', async () => {
    expect.assertions(1);
    const fetch = mockFetch(200, {});
    const client = new MedplumClient({ fetch });
    try {
      await client.createPdf({ content: ['Hello world'] });
    } catch (err) {
      expect((err as Error).message).toEqual('PDF creation not enabled');
    }
  });

  test('Create pdf success', async () => {
    const fetch = mockFetch(200, {});
    const client = new MedplumClient({ fetch, createPdf });
    const footer = jest.fn(() => 'footer');
    const result = await client.createPdf(
      {
        content: ['Hello World'],
        defaultStyle: {
          font: 'Helvetica',
        },
        footer,
      },
      undefined,
      undefined,
      fonts
    );
    expect(result).toBeDefined();
    expect(fetch).toBeCalledWith(
      'https://api.medplum.com/fhir/R4/Binary',
      expect.objectContaining({
        method: 'POST',
        headers: {
          Accept: DEFAULT_ACCEPT,
          'Content-Type': 'application/pdf',
          'X-Medplum': 'extended',
        },
      })
    );
    expect(footer).toHaveBeenCalled();
  });

  test('Create pdf with filename', async () => {
    const fetch = mockFetch(200, {});
    const client = new MedplumClient({ fetch, createPdf });
    const result = await client.createPdf(
      { content: ['Hello world'], defaultStyle: { font: 'Helvetica' } },
      'report.pdf',
      undefined,
      fonts
    );
    expect(result).toBeDefined();
    expect(fetch).toBeCalledWith(
      'https://api.medplum.com/fhir/R4/Binary?_filename=report.pdf',
      expect.objectContaining({
        method: 'POST',
        headers: {
          Accept: DEFAULT_ACCEPT,
          'Content-Type': 'application/pdf',
          'X-Medplum': 'extended',
        },
      })
    );
  });

  test('Create comment on Encounter', async () => {
    const fetch = mockFetch(200, (_url, options) => JSON.parse(options.body));
    const client = new MedplumClient({ fetch });
    const result = await client.createComment({ resourceType: 'Encounter', id: '999' }, 'Hello world');
    expect(result).toBeDefined();
    expect(result.basedOn).toBeDefined();
    expect(result.encounter).toBeDefined();
    expect(fetch).toBeCalledWith(
      'https://api.medplum.com/fhir/R4/Communication',
      expect.objectContaining({
        method: 'POST',
      })
    );
  });

  test('Create comment on ServiceRequest', async () => {
    const fetch = mockFetch(200, (_url, options) => JSON.parse(options.body));
    const client = new MedplumClient({ fetch });
    const result = await client.createComment({ resourceType: 'ServiceRequest', id: '999' }, 'Hello world');
    expect(result).toBeDefined();
    expect(result.basedOn).toBeDefined();
    expect(fetch).toBeCalledWith(
      'https://api.medplum.com/fhir/R4/Communication',
      expect.objectContaining({
        method: 'POST',
      })
    );
  });

  test('Create comment on Patient', async () => {
    const fetch = mockFetch(200, (_url, options) => JSON.parse(options.body));
    const client = new MedplumClient({ fetch });
    const result = await client.createComment({ resourceType: 'Patient', id: '999' }, 'Hello world');
    expect(result).toBeDefined();
    expect(result.basedOn).toBeDefined();
    expect(result.subject).toBeDefined();
    expect(fetch).toBeCalledWith(
      'https://api.medplum.com/fhir/R4/Communication',
      expect.objectContaining({
        method: 'POST',
      })
    );
  });

  test('Patch resource', async () => {
    const fetch = mockFetch(200, {});
    const client = new MedplumClient({ fetch });
    const result = await client.patchResource('Patient', '123', [
      { op: 'replace', path: '/name/0/family', value: 'Doe' },
    ]);
    expect(result).toBeDefined();
    expect(fetch).toBeCalledWith(
      'https://api.medplum.com/fhir/R4/Patient/123',
      expect.objectContaining({
        method: 'PATCH',
      })
    );
  });

  test('Delete resource', async () => {
    const fetch = mockFetch(200, {});
    const client = new MedplumClient({ fetch });
    const result = await client.deleteResource('Patient', 'xyz');
    expect(result).toBeDefined();
    expect(fetch).toBeCalledWith(
      'https://api.medplum.com/fhir/R4/Patient/xyz',
      expect.objectContaining({
        method: 'DELETE',
      })
    );
  });

  test('Validate resource', async () => {
    const fetch = mockFetch(200, {});
    const client = new MedplumClient({ fetch });
    const result = await client.validateResource({ resourceType: 'Patient' });
    expect(result).toBeDefined();
    expect(fetch).toBeCalledWith(
      'https://api.medplum.com/fhir/R4/Patient/$validate',
      expect.objectContaining({
        method: 'POST',
      })
    );
  });

  test('Execute bot by ID', async () => {
    const fetch = mockFetch(200, {});
    const client = new MedplumClient({ fetch });
    const bot: Bot = {
      resourceType: 'Bot',
      id: '123',
      name: 'Test Bot',
      identifier: [{ system: 'https://example.com', value: '123' }],
      code: 'export async function handler() {}',
    };

    const result1 = await client.executeBot(bot.id as string, {});
    expect(result1).toBeDefined();
    expect(fetch).toBeCalledWith('https://api.medplum.com/fhir/R4/Bot/123/$execute', expect.objectContaining({}));
  });

  test('Execute bot by Identifier', async () => {
    const fetch = mockFetch(200, {});
    const client = new MedplumClient({ fetch });
    const bot: Bot = {
      resourceType: 'Bot',
      id: '123',
      name: 'Test Bot',
      identifier: [{ system: 'https://example.com', value: '123' }],
      code: 'export async function handler() {}',
    };

    const result2 = await client.executeBot(bot.identifier?.[0] as Identifier, {});
    expect(result2).toBeDefined();
    expect(fetch).toBeCalledWith(
      'https://api.medplum.com/fhir/R4/Bot/$execute?identifier=https://example.com|123',
      expect.objectContaining({})
    );
  });

  test('Request schema', async () => {
    const fetch = mockFetch(200, schemaResponse);

    const client = new MedplumClient({ fetch });

    // Issue two requests simultaneously
    const request1 = client.requestSchema('Patient');
    const request2 = client.requestSchema('Patient');
    expect(request2).toBe(request1);

    await request1;
    expect(isDataTypeLoaded('Patient')).toBe(true);
  });

  test('Search', async () => {
    const fetch = mockFetch(200, {
      resourceType: 'Bundle',
      entry: [{ resource: { resourceType: 'Patient', id: '123' } }],
    });
    const client = new MedplumClient({ fetch });
    const result = await client.search('Patient', 'name:contains=alice');
    expect(result).toBeDefined();
    expect(fetch).toBeCalledWith(
      'https://api.medplum.com/fhir/R4/Patient?name%3Acontains=alice',
      expect.objectContaining({ method: 'GET' })
    );
  });

  test('Search no filters', async () => {
    const fetch = mockFetch(200, {
      resourceType: 'Bundle',
      entry: [{ resource: { resourceType: 'Patient', id: '123' } }],
    });
    const client = new MedplumClient({ fetch });
    const result = await client.search('Patient');
    expect(result).toBeDefined();
    expect(fetch).toBeCalledWith('https://api.medplum.com/fhir/R4/Patient', expect.objectContaining({ method: 'GET' }));
  });

  test('Search one', async () => {
    const fetch = mockFetch(200, {
      resourceType: 'Bundle',
      entry: [{ resource: { resourceType: 'Patient', id: '123' } }],
    });
    const client = new MedplumClient({ fetch });
    const result = await client.searchOne('Patient', 'name:contains=alice');
    expect(result).toBeDefined();
    expect(result?.resourceType).toBe('Patient');
  });

  test('Search one ReadablePromise', async () => {
    const fetch = mockFetch(200, {
      resourceType: 'Bundle',
      entry: [{ resource: { resourceType: 'Patient', id: '123' } }],
    });
    const client = new MedplumClient({ fetch });
    const promise1 = client.searchOne('Patient', 'name:contains=alice');
    expect(() => promise1.read()).toThrow();
    const promise2 = client.searchOne('Patient', 'name:contains=alice');
    expect(promise2).toBe(promise1);
    await promise1;
    const result = promise1.read();
    expect(result).toBeDefined();
    expect(result?.resourceType).toBe('Patient');
  });

  test('Search resources', async () => {
    const fetch = mockFetch(200, {
      resourceType: 'Bundle',
      entry: [{ resource: { resourceType: 'Patient', id: '123' } }],
    });
    const client = new MedplumClient({ fetch });
    const result = await client.searchResources('Patient', '_count=1&name:contains=alice');
    expect(result).toBeDefined();
    expect(Array.isArray(result)).toBe(true);
    expect(result.length).toBe(1);
    expect(result[0].resourceType).toBe('Patient');
    expect(result.bundle).toBeDefined();
    expect(result.bundle.resourceType).toBe('Bundle');
  });

  test('Search resources with record of params', async () => {
    const fetch = mockFetch(200, {
      resourceType: 'Bundle',
      entry: [{ resource: { resourceType: 'Patient', id: '123' } }],
    });
    const client = new MedplumClient({ fetch });
    const result = await client.searchResources('Patient', { _count: 1, 'name:contains': 'alice' });
    expect(result).toBeDefined();
    expect(Array.isArray(result)).toBe(true);
    expect(result.length).toBe(1);
    expect(result[0].resourceType).toBe('Patient');
  });

  test('Search resources ReadablePromise', async () => {
    const fetch = mockFetch(200, {
      resourceType: 'Bundle',
      entry: [{ resource: { resourceType: 'Patient', id: '123' } }],
    });
    const client = new MedplumClient({ fetch });
    const promise1 = client.searchResources('Patient', '_count=1&name:contains=alice');
    expect(() => promise1.read()).toThrow();
    const promise2 = client.searchResources('Patient', '_count=1&name:contains=alice');
    expect(promise2).toBe(promise1);
    await promise1;
    const result = promise1.read();
    expect(result).toBeDefined();
    expect(result.length).toBe(1);
    expect(result[0].resourceType).toBe('Patient');
  });

  test('Search and cache', async () => {
    const fetch = mockFetch(200, {
      resourceType: 'Bundle',
      entry: [{ resource: { resourceType: 'Patient', id: '123' } }],
    });
    const client = new MedplumClient({ fetch });
    const result = await client.search('Patient');
    expect(result).toBeDefined();
    expect(client.getCachedReference(createReference(result.entry?.[0]?.resource as Patient))).toBeDefined();
  });

  test('Search and return 404', async () => {
    const fetch = mockFetch(404, () => 'string_representation');

    (fetch as unknown as jest.Mock).mockImplementation(() => ({
      status: 404,
      headers: {
        get(name: string): string | undefined {
          return {
            'content-type': 'string_representation',
          }[name];
        },
      },
    }));

    const client = new MedplumClient({ fetch });
    try {
      await client.search('Patient');
    } catch (err) {
      expect((err as OperationOutcomeError).outcome).toMatchObject(notFound);
    }
  });

  describe('Paginated Search ', () => {
    let fetch: FetchLike;

    beforeEach(() => {
      const resources = [
        { resource: { resourceType: 'Patient', id: '123' } },
        { resource: { resourceType: 'Patient', id: '456' } },
        { resource: { resourceType: 'Patient', id: '789' } },
      ];
      fetch = mockFetch(200, (url) => {
        const parsedUrl = new URL(url);
        const offset = Number.parseInt(parsedUrl.searchParams.get('_offset') ?? '0', 10);
        const count = Number.parseInt(parsedUrl.searchParams.get('_count') ?? '1', 10);

        if (offset >= resources.length) {
          return {
            resourceType: 'Bundle',
            entry: [],
            link: [],
          };
        }
        parsedUrl.searchParams.set('_offset', (offset + count).toString());
        const nextLink = { relation: 'next', url: parsedUrl.toString() };
        return {
          resourceType: 'Bundle',
          entry: resources.slice(offset, offset + count),
          link: [nextLink],
        } as Bundle;
      });
    });

    test('Search resources pages', async () => {
      const client = new MedplumClient({ fetch });
      let numPages = 0;
      for await (const page of client.searchResourcePages('Patient', '_count=1')) {
        expect(page).toHaveLength(1);
        expect(page[0].resourceType).toBe('Patient');
        numPages += 1;
      }
      expect(numPages).toBe(3);
    });

    test('Search resources pages uneven', async () => {
      const client = new MedplumClient({ fetch });
      let numPages = 0;
      for await (const page of client.searchResourcePages('Patient', '_count=2')) {
        expect(page).toHaveLength(numPages === 0 ? 2 : 1);
        expect(page[0].resourceType).toBe('Patient');
        numPages += 1;
      }
      expect(numPages).toBe(2);
    });

    test('Search resources pages with offset', async () => {
      const client = new MedplumClient({ fetch });
      let numPages = 0;
      for await (const page of client.searchResourcePages('Patient', { _count: '2', _offset: '1' })) {
        expect(page).toHaveLength(2);
        expect(page[0].resourceType).toBe('Patient');
        numPages += 1;
      }

      expect(numPages).toBe(1);
    });

    test('Search resources pages with cache', async () => {
      const client = new MedplumClient({ fetch });
      let numPages = 0;
      // Populate the cache
      await client.search('Patient', '_count=1');

      // Iterate through pages
      for await (const page of client.searchResourcePages('Patient', '_count=1')) {
        expect(page).toHaveLength(1);
        expect(page[0].resourceType).toBe('Patient');
        numPages += 1;
      }

      expect(numPages).toBe(3);
    });
  });

  test('Search ValueSet', async () => {
    const fetch = mockFetch(200, { resourceType: 'ValueSet' });
    const client = new MedplumClient({ fetch });
    const result = await client.searchValueSet('system', 'filter');
    expect(result).toBeDefined();
    expect(result.resourceType).toBe('ValueSet');
    expect(fetch).toBeCalledWith(
      expect.stringContaining('https://api.medplum.com/fhir/R4/ValueSet/$expand'),
      expect.objectContaining({ method: 'GET' })
    );
  });

  describe('Batch', () => {
    const bundle: Bundle = {
      resourceType: 'Bundle',
      type: 'transaction',
      entry: [
        {
          fullUrl: 'urn:uuid:61ebe359-bfdc-4613-8bf2-c5e300945f0a',
          resource: {
            resourceType: 'Patient',
            name: [{ use: 'official', given: ['Alice'], family: 'Smith' }],
            gender: 'female',
            birthDate: '1974-12-25',
          },
          request: {
            method: 'POST',
            url: 'Patient',
          },
        },
        {
          fullUrl: 'urn:uuid:88f151c0-a954-468a-88bd-5ae15c08e059',
          resource: {
            resourceType: 'Patient',
            identifier: [{ system: 'http:/example.org/fhir/ids', value: '234234' }],
            name: [{ use: 'official', given: ['Bob'], family: 'Jones' }],
            gender: 'male',
            birthDate: '1974-12-25',
          },
          request: {
            method: 'POST',
            url: 'Patient',
            ifNoneExist: 'identifier=http:/example.org/fhir/ids|234234',
          },
        },
      ],
    };
    test('Execute batch', async () => {
      const fetch = mockFetch(200, {
        resourceType: 'Bundle',
        type: 'transaction-response',
      });
      const client = new MedplumClient({ fetch });
      const result = await client.executeBatch(bundle);
      expect(result).toBeDefined();
      expect(fetch).toBeCalledWith(
        'https://api.medplum.com/fhir/R4',
        expect.objectContaining({
          method: 'POST',
          headers: {
            Accept: DEFAULT_ACCEPT,
            'Content-Type': ContentType.FHIR_JSON,
            'X-Medplum': 'extended',
          },
          body: expect.stringContaining('Bundle'),
        })
      );
    });

    test('Execute batch with options', async () => {
      const fetch = mockFetch(200, {
        resourceType: 'Bundle',
        type: 'transaction-response',
      });
      const signal = new AbortController().signal;
      const options: RequestInit = { headers: { 'X-Test': '123' }, signal };
      const client = new MedplumClient({ fetch });
      const result = await client.executeBatch(bundle, options);
      expect(result).toBeDefined();
      expect(fetch).toBeCalledWith(
        'https://api.medplum.com/fhir/R4',
        expect.objectContaining({
          method: 'POST',
          headers: {
            'Content-Type': ContentType.FHIR_JSON,
            'X-Medplum': 'extended',
            ...options.headers,
          },
          body: expect.stringContaining('Bundle'),
        })
      );
    });
  });

  test('Send email', async () => {
    const fetch = mockFetch(200, {});
    const client = new MedplumClient({ fetch });
    const result = await client.sendEmail({
      to: 'alice@example.com',
      subject: 'Test',
      text: 'Hello',
    });
    expect(result).toBeDefined();
    expect(fetch).toBeCalledWith(
      'https://api.medplum.com/email/v1/send',
      expect.objectContaining({
        method: 'POST',
        headers: {
          Accept: DEFAULT_ACCEPT,
          'Content-Type': ContentType.JSON,
          'X-Medplum': 'extended',
        },
        body: expect.stringContaining('alice@example.com'),
      })
    );
  });

  test('Push to agent', async () => {
    const fetch = mockFetch(200, {});
    const client = new MedplumClient({ fetch });
    const result = await client.pushToAgent(
      { resourceType: 'Agent', id: '123' },
      { resourceType: 'Device', id: '456' },
      'XYZ',
      ContentType.HL7_V2
    );
    expect(result).toBeDefined();
    expect(fetch).toBeCalledWith(
      'https://api.medplum.com/fhir/R4/Agent/123/$push',
      expect.objectContaining({
        method: 'POST',
        headers: {
          Accept: DEFAULT_ACCEPT,
          'Content-Type': ContentType.FHIR_JSON,
          'X-Medplum': 'extended',
        },
        body: expect.stringMatching(/.+"destination":".+"body":"XYZ","contentType":"x-application\/hl7-v2\+er7".+/),
      })
    );
  });

  test('Storage events', async () => {
    // Make window.location writeable
    Object.defineProperty(window, 'location', {
      value: { assign: {} },
      writable: true,
    });

    const mockAddEventListener = jest.fn();
    const mockReload = jest.fn();

    window.addEventListener = mockAddEventListener;
    window.location.reload = mockReload;

    const fetch = mockFetch(200, {});
    const client = new MedplumClient({ fetch });
    expect(client).toBeDefined();
    expect(mockAddEventListener).toHaveBeenCalled();
    expect(mockAddEventListener.mock.calls[0][0]).toBe('storage');

    const callback = mockAddEventListener.mock.calls[0][1];

    mockReload.mockReset();
    callback({ key: 'randomKey' });
    expect(mockReload).not.toHaveBeenCalled();

    mockReload.mockReset();
    callback({ key: 'activeLogin' });
    expect(mockReload).toHaveBeenCalled();

    mockReload.mockReset();
    callback({ key: null });
    expect(mockReload).toHaveBeenCalled();
  });

  test('setAccessToken', async () => {
    const patient: Patient = { resourceType: 'Patient', id: '123' };
    const fetch = jest.fn(async (url: string) => ({
      status: 200,
      headers: { get: () => ContentType.FHIR_JSON },
      json: async () => (url.endsWith('/auth/me') ? { profile: patient } : patient),
    }));

    const client = new MedplumClient({ fetch });
    const accessToken = createFakeJwt({ login_id: '123' });
    client.setAccessToken(accessToken);
    expect(client.getAccessToken()).toEqual(accessToken);

    await expect(client.readResource('Patient', '123')).resolves.toMatchObject(patient);
    expect(fetch).toHaveBeenCalledTimes(1);
    expect((fetch.mock.calls[0] as any[])[1].headers.Authorization).toBe(`Bearer ${accessToken}`);

    expect(client.getProfile()).toBeUndefined();
    await expect(client.getProfileAsync()).resolves.toMatchObject(patient);
    const expectedCalls = fetch.mock.calls.length;
    await expect(client.getProfileAsync()).resolves.toMatchObject(patient);
    expect(fetch.mock.calls).toHaveLength(expectedCalls);
  });

  test('Client created with accessToken option set', async () => {
    const patient: Patient = { resourceType: 'Patient', id: '123' };
    const fetch = jest.fn(async (url: string) => ({
      status: 200,
      headers: { get: () => ContentType.FHIR_JSON },
      json: async () => (url.endsWith('/auth/me') ? { profile: patient } : patient),
    }));

    const accessToken = createFakeJwt({ login_id: '123' });
    const client = new MedplumClient({ fetch, accessToken });
    expect(client.getAccessToken()).toEqual(accessToken);

    await expect(client.readResource('Patient', '123')).resolves.toMatchObject(patient);
    expect(fetch).toHaveBeenCalledTimes(1);
    expect((fetch.mock.calls[0] as any[])[1].headers.Authorization).toBe(`Bearer ${accessToken}`);

    expect(client.getProfile()).toBeUndefined();
    await expect(client.getProfileAsync()).resolves.toMatchObject(patient);
    const expectedCalls = fetch.mock.calls.length;
    await expect(client.getProfileAsync()).resolves.toMatchObject(patient);
    expect(fetch.mock.calls).toHaveLength(expectedCalls);
  });

  test('graphql', async () => {
    const fetch = mockFetch(200, {});
    const medplum = new MedplumClient({ fetch });
    const result = await medplum.graphql(`{
    Patient(id: "123") {
      resourceType
      id
      name {
        given
        family
      }
    }
  }`);
    expect(result).toBeDefined();
    expect(fetch).toBeCalledWith(
      'https://api.medplum.com/fhir/R4/$graphql',
      expect.objectContaining({
        method: 'POST',
        headers: {
          Accept: DEFAULT_ACCEPT,
          'Content-Type': ContentType.JSON,
          'X-Medplum': 'extended',
        },
        body: expect.stringContaining('Patient'),
      })
    );
  });

  test('graphql variables', async () => {
    const fetch = mockFetch(200, {});
    const medplum = new MedplumClient({ fetch });
    const result = await medplum.graphql(
      `query GetPatientById($patientId: ID!) {
      Patient(id: $patientId) {
        resourceType
        id
        name {
          given
          family
        }
      }
    }`,
      'GetPatientById',
      { patientId: '123' }
    );
    expect(result).toBeDefined();
    expect(fetch).toBeCalledWith(
      'https://api.medplum.com/fhir/R4/$graphql',
      expect.objectContaining({
        body: expect.stringContaining('GetPatientById'),
      })
    );
  });

  test('Auto batch single request', async () => {
    const medplum = new MedplumClient({ fetch: mockFetch(200, { resourceType: 'Patient' }), autoBatchTime: 100 });
    const patient = await medplum.readResource('Patient', '123');
    expect(patient).toBeDefined();
  });

  test('Auto batch single request error', async () => {
    const fetch = mockFetch(404, notFound);
    (fetch as unknown as jest.Mock).mockImplementation(() => ({
      status: 404,
      json: () => notFound,
      headers: {
        get(name: string): string | undefined {
          return {
            'content-type': ContentType.FHIR_JSON,
          }[name];
        },
      },
    }));
    const medplum = new MedplumClient({ fetch: fetch, autoBatchTime: 100 });

    try {
      await medplum.readResource('Patient', 'xyz-not-found');
      fail('Expected error');
    } catch (err) {
      const outcome = (err as OperationOutcomeError).outcome;
      expect(outcome).toMatchObject(notFound);
    }
  });

  test('Auto batch multiple requests', async () => {
    const medplum = new MedplumClient({
      fetch: mockFetch(200, {
        resourceType: 'Bundle',
        entry: [
          {
            response: { status: '200' },
            resource: { resourceType: 'Patient' },
          },
          {
            response: { status: '200' },
            resource: { resourceType: 'Practitioner' },
          },
        ],
      }),
      autoBatchTime: 100,
    });

    // Start two requests at the same time
    const patientPromise = medplum.readResource('Patient', '123');
    const practitionerPromise = medplum.readResource('Practitioner', '123');

    // Wait for the batch to be sent
    const patient = await patientPromise;
    const practitioner = await practitionerPromise;

    expect(patient).toBeDefined();
    expect(practitioner).toBeDefined();
  });

  test('Auto batch error', async () => {
    const medplum = new MedplumClient({
      fetch: mockFetch(200, {
        resourceType: 'Bundle',
        entry: [
          {
            response: { status: '200' },
            resource: { resourceType: 'Patient' },
          },
          {
            response: { status: '404', outcome: notFound },
          },
        ],
      }),
      autoBatchTime: 100,
    });
    try {
      // Start multiple requests to force a batch
      const patientPromise = medplum.readResource('Patient', '123');
      await medplum.readResource('Patient', '9999999-does-not-exist');
      await patientPromise;
      throw new Error('Expected error');
    } catch (err) {
      expect((err as OperationOutcomeError).outcome).toMatchObject(notFound);
    }
  });

  test('Retry on 500', async () => {
    let count = 0;

    const fetch = jest.fn(async () => {
      if (count === 0) {
        count++;
        return { status: 500 };
      }
      return {
        status: 200,
        headers: { get: () => ContentType.FHIR_JSON },
        json: async () => ({ resourceType: 'Patient' }),
      };
    });

    const client = new MedplumClient({ fetch });
    const patient = await client.readResource('Patient', '123');
    expect(patient).toBeDefined();
    expect(fetch).toHaveBeenCalledTimes(2);
  });

  test('Dispatch on bad connection', async () => {
    const fetch = jest.fn(async () => {
      throw new Error('Failed to fetch');
    });
    const mockDispatchEvent = jest.fn();
    const client = new MedplumClient({ fetch });
    client.dispatchEvent = mockDispatchEvent;
    try {
      await client.readResource('Patient', '123');
      fail('Expected error');
    } catch (err) {
      expect(mockDispatchEvent).toHaveBeenCalled();
      expect(err).toBeDefined();
    }
  });

  test('Handle HL7 response', async () => {
    const fetch = jest.fn(async () => ({
      status: 200,
      headers: { get: () => ContentType.HL7_V2 },
      text: async () => 'MSH|^~\\&|1|\r\n',
    }));
    const client = new MedplumClient({ fetch });
    const response = await client.post('/$process-message', 'MSH|^~\\&|1|\r\n', ContentType.HL7_V2);
    expect(response).toBeDefined();
    expect(response).toEqual('MSH|^~\\&|1|\r\n');
  });

  test('Log non-JSON response', async () => {
    // Handle the ugly case where server returns JSON header but non-JSON body
    const fetch = jest.fn(async () => ({
      status: 200,
      headers: { get: () => ContentType.JSON },
      json: () => Promise.reject(new Error('Not JSON')),
    }));
    console.error = jest.fn();
    const client = new MedplumClient({ fetch });
    try {
      await client.readResource('Patient', '123');
      fail('Expected error');
    } catch (err) {
      expect(err).toBeDefined();
    }
    expect(console.error).toHaveBeenCalledTimes(1);
  });

  describe('Bulk Data Export', () => {
    let fetch: any;

    beforeEach(() => {
      let count = 0;
      fetch = jest.fn(async (url) => {
        if (url.includes('/$export?_since=200')) {
          return {
            status: 200,
            headers: { get: () => ContentType.FHIR_JSON },
            json: jest.fn(async () => {
              return {
                resourceType: 'OperationOutcome',
                id: 'accepted',
                issue: [
                  {
                    severity: 'information',
                    code: 'informational',
                    details: {
                      text: 'Accepted',
                    },
                  },
                ],
              };
            }),
          };
        }

        if (url.includes('/$export')) {
          return {
            status: 202,
            json: jest.fn(async () => {
              return {
                resourceType: 'OperationOutcome',
                id: 'accepted',
                issue: [
                  {
                    severity: 'information',
                    code: 'informational',
                    details: {
                      text: 'Accepted',
                    },
                  },
                ],
              };
            }),
            headers: {
              get(name: string): string | undefined {
                return {
                  'content-type': ContentType.FHIR_JSON,
                  'content-location': 'bulkdata/id/status',
                }[name];
              },
            },
          };
        }

        if (url.includes('bulkdata/id/status')) {
          if (count < 1) {
            count++;
            return {
              status: 202,
              json: jest.fn(async () => {
                return {};
              }),
            };
          }
        }

        return {
          status: 200,
          headers: { get: () => ContentType.FHIR_JSON },
          json: jest.fn(async () => ({
            transactionTime: '2023-05-18T22:55:31.280Z',
            request: 'https://api.medplum.com/fhir/R4/$export?_type=Observation',
            requiresAccessToken: false,
            output: [
              {
                type: 'ProjectMembership',
                url: 'https://api.medplum.com/storage/TEST',
              },
            ],
            error: [],
          })),
        };
      });
    });

    test('System Level', async () => {
      const medplum = new MedplumClient({ fetch });
      const response = await medplum.bulkExport();
      expect(fetch).toBeCalledWith(
        expect.stringContaining('/$export'),
        expect.objectContaining({
          headers: {
            Accept: DEFAULT_ACCEPT,
            Prefer: 'respond-async',
            'X-Medplum': 'extended',
          },
        })
      );
      expect(fetch).toBeCalledWith(expect.stringContaining('bulkdata/id/status'), expect.any(Object));
      expect(fetch).toBeCalledTimes(3);
      expect(response.output?.length).toBe(1);
    });

    test('with optional params type, since, options', async () => {
      const medplum = new MedplumClient({ fetch });
      const response = await medplum.bulkExport('', 'Observation', 'testdate', { headers: { test: 'test' } });
      expect(fetch).toBeCalledWith(
        expect.stringContaining('/$export?_type=Observation&_since=testdate'),
        expect.any(Object)
      );
      expect(fetch).toBeCalledWith(expect.stringContaining('bulkdata/id/status'), expect.any(Object));
      expect(fetch).toBeCalledTimes(3);
      expect(response.output?.length).toBe(1);
    });

    test('Group of Patients', async () => {
      const medplum = new MedplumClient({ fetch });
      const groupId = randomUUID();
      const response = await medplum.bulkExport(`Group/${groupId}`);
      expect(fetch).toBeCalledWith(expect.stringContaining(`/Group/${groupId}/$export`), expect.any(Object));
      expect(fetch).toBeCalledWith(expect.stringContaining('bulkdata/id/status'), expect.any(Object));
      expect(fetch).toBeCalledTimes(3);
      expect(response.output?.length).toBe(1);
    });

    test('All Patient', async () => {
      const medplum = new MedplumClient({ fetch });
      const response = await medplum.bulkExport(`Patient`);
      expect(fetch).toBeCalledWith(expect.stringContaining(`/Patient/$export`), expect.any(Object));
      expect(fetch).toBeCalledWith(expect.stringContaining('bulkdata/id/status'), expect.any(Object));
      expect(fetch).toBeCalledTimes(3);
      expect(response.output?.length).toBe(1);
    });

    test('Kick off missing content-location', async () => {
      const fetch = jest.fn(async () => {
        return {
          status: 202,
          json: jest.fn(async () => {
            return {
              resourceType: 'OperationOutcome',
              id: 'accepted',
              issue: [
                {
                  severity: 'information',
                  code: 'informational',
                  details: {
                    text: 'Accepted',
                  },
                },
              ],
            };
          }),
          headers: {
            get: (key: string) => (key === 'content-type' ? ContentType.FHIR_JSON : null),
          },
        };
      });
      const medplum = new MedplumClient({ fetch });
      const response = await medplum.bulkExport();

      expect(response.output).not.toBeDefined();
      expect(fetch).toBeCalledTimes(1);
    });

    test('Failed Kickoff', async () => {
      const failFetch = jest.fn(async () => {
        return {
          status: 404,
          json: jest.fn(async () => {
            return notFound;
          }),
          headers: {
            get: jest.fn(),
          },
        };
      });
      const medplum = new MedplumClient({ fetch: failFetch });
      try {
        await medplum.bulkExport(`Patient`);
      } catch (err) {
        expect((err as Error).message).toBe('Not found');
      }
    });
  });

  describe('Downloading resources', () => {
    const baseUrl = 'https://api.medplum.com/';
    const fhirUrlPath = 'fhir/R4/';
    let fetch: FetchLike;
    let client: MedplumClient;

    beforeAll(() => {
      fetch = mockFetch(200, (url: string) => ({
        text: () => Promise.resolve(url),
      }));
      client = new MedplumClient({ fetch, baseUrl, fhirUrlPath });
    });

    test('Downloading resources via URL', async () => {
      const blob = await client.download(baseUrl);
      expect(fetch).toBeCalledWith(
        baseUrl,
        expect.objectContaining({
          headers: {
            Accept: DEFAULT_ACCEPT,
            'X-Medplum': 'extended',
          },
        })
      );
      expect(await blob.text()).toEqual(baseUrl);
    });

    test('Downloading resources via `Binary/{id}` URL', async () => {
      const blob = await client.download('Binary/fake-id');
      expect(fetch).toBeCalledWith(
        `${baseUrl}${fhirUrlPath}Binary/fake-id`,
        expect.objectContaining({
          headers: {
            Accept: DEFAULT_ACCEPT,
            'X-Medplum': 'extended',
          },
        })
      );
      expect(await blob.text()).toEqual(`${baseUrl}${fhirUrlPath}Binary/fake-id`);
    });
  });

  describe('Media', () => {
    test('Upload Media', async () => {
      const fetch = mockFetch(200, {});
      const client = new MedplumClient({ fetch });
      const media = await client.uploadMedia('Hello world', 'text/plain', 'hello.txt');
      expect(media).toBeDefined();
      expect(fetch).toBeCalledTimes(2);

      const calls = fetch.mock.calls;
      expect(calls).toHaveLength(2);
      expect(calls[0][0]).toEqual('https://api.medplum.com/fhir/R4/Binary?_filename=hello.txt');
      expect(calls[1][0]).toEqual('https://api.medplum.com/fhir/R4/Media');
      expect(JSON.parse(calls[1][1].body)).toMatchObject({
        resourceType: 'Media',
        status: 'completed',
        content: {
          contentType: 'text/plain',
          url: 'Binary/undefined',
          title: 'hello.txt',
        },
      });
    });
  });

  describe('Prefer async', () => {
    test('Follow Content-Location', async () => {
      const fetch = jest.fn();

      // First time, return 202 Accepted with Content-Location
      fetch.mockImplementationOnce(async () => ({
        ok: true,
        status: 202,
        headers: {
          get: (key: string) => {
            if (key.toLowerCase() === 'content-location') {
              return 'https://example.com/content-location/1';
            }
            if (key.toLowerCase() === 'content-type') {
              return ContentType.FHIR_JSON;
            }
            return null;
          },
        },
        json: async () => ({}),
      }));

      // Second time, return 202 Accepted with Content-Location
      fetch.mockImplementationOnce(async () => ({
        ok: true,
        status: 202,
        headers: {
          get: (key: string) => {
            if (key.toLowerCase() === 'content-location') {
              return 'https://example.com/content-location/1';
            }
            if (key.toLowerCase() === 'content-type') {
              return ContentType.FHIR_JSON;
            }
            return null;
          },
        },
        json: async () => ({}),
      }));

      // Third time, return 201 Created with Location
      fetch.mockImplementationOnce(async () => ({
        ok: true,
        status: 201,
        headers: {
          get: (key: string) => {
            if (key.toLowerCase() === 'location') {
              return 'https://example.com/location/1';
            }
            if (key.toLowerCase() === 'content-type') {
              return ContentType.FHIR_JSON;
            }
            return null;
          },
        },
        json: async () => ({}),
      }));

      // Fourth time, return 200 with JSON
      fetch.mockImplementationOnce(async () => ({
        ok: true,
        status: 201,
        headers: { get: () => ContentType.FHIR_JSON },
        json: async () => ({ resourceType: 'Patient' }),
      }));

      const client = new MedplumClient({ fetch });
      const response = await client.startAsyncRequest('/test', { method: 'POST', body: '{}' });
      expect(fetch).toHaveBeenCalledTimes(4);
      expect((response as any).resourceType).toEqual('Patient');
    });
  });

  test('Verbose mode', async () => {
    const fetch = jest.fn(() => {
      return Promise.resolve({
        ok: true,
        status: 200,
        statusText: 'OK',
        headers: {
          get: () => ContentType.FHIR_JSON,
          forEach: (cb: (value: string, key: string) => void) => cb('bar', 'foo'),
        },
        json: () => Promise.resolve({ resourceType: 'Patient', id: '123' }),
      });
    });

    console.log = jest.fn();
    const client = new MedplumClient({ fetch, verbose: true });
    const result = await client.readResource('Patient', '123');
    expect(result).toBeDefined();
    expect(fetch).toBeCalledWith(
      'https://api.medplum.com/fhir/R4/Patient/123',
      expect.objectContaining({ method: 'GET' })
    );
    expect(result.resourceType).toBe('Patient');
    expect(result.id).toBe('123');
    expect(console.log).toBeCalledWith('> GET https://api.medplum.com/fhir/R4/Patient/123');
    expect(console.log).toBeCalledWith('> Accept: application/fhir+json, */*; q=0.1');
    expect(console.log).toBeCalledWith('> X-Medplum: extended');
    expect(console.log).toBeCalledWith('< 200 OK');
    expect(console.log).toBeCalledWith('< foo: bar');
  });
});

describe('Passed in async-backed `ClientStorage`', () => {
  test('MedplumClient resolves initialized after storage is initialized', async () => {
    const fetch = mockFetch(200, { success: true });
    const storage = new MockAsyncClientStorage();
    const medplum = new MedplumClient({ fetch, storage });
    expect(storage.isInitialized).toEqual(false);
    expect(medplum.isInitialized).toEqual(false);
    storage.setInitialized();
    await medplum.getInitPromise();
    expect(storage.isInitialized).toEqual(true);
    expect(medplum.isInitialized).toEqual(true);
  });

  test('MedplumClient should resolve initialized when sync storage used', async () => {
    const fetch = mockFetch(200, { success: true });
    const medplum = new MedplumClient({ fetch });
    await expect(medplum.getInitPromise()).resolves;
  });
});

function createPdf(
  docDefinition: TDocumentDefinitions,
  tableLayouts?: Record<string, CustomTableLayout>,
  fonts?: TFontDictionary
): Promise<Buffer> {
  return new Promise((resolve, reject) => {
    const printer = new PdfPrinter(fonts || {});
    const pdfDoc = printer.createPdfKitDocument(docDefinition, { tableLayouts });
    const chunks: Uint8Array[] = [];
    pdfDoc.on('data', (chunk: Uint8Array) => chunks.push(chunk));
    pdfDoc.on('end', () => resolve(Buffer.concat(chunks)));
    pdfDoc.on('error', reject);
    pdfDoc.end();
  });
}

function createFakeJwt(claims: Record<string, string | number>): string {
  return 'header.' + window.btoa(JSON.stringify(claims)) + '.signature';
}

function fail(message: string): never {
  throw new Error(message);
}

const fonts: TFontDictionary = {
  Helvetica: {
    normal: 'Helvetica',
    bold: 'Helvetica-Bold',
    italics: 'Helvetica-Oblique',
    bolditalics: 'Helvetica-BoldOblique',
  },
};<|MERGE_RESOLUTION|>--- conflicted
+++ resolved
@@ -1,8 +1,5 @@
 import { Bot, Bundle, Identifier, Patient, SearchParameter, StructureDefinition } from '@medplum/fhirtypes';
-<<<<<<< HEAD
-=======
 import { MockAsyncClientStorage } from '@medplum/mock';
->>>>>>> 4cee2235
 import { randomUUID, webcrypto } from 'crypto';
 import PdfPrinter from 'pdfmake';
 import type { CustomTableLayout, TDocumentDefinitions, TFontDictionary } from 'pdfmake/interfaces';
