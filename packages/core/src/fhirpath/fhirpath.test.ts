import { readJson } from '@medplum/definitions';
<<<<<<< HEAD
import { Bundle, Observation, Patient } from '@medplum/fhirtypes';
import { indexStructureDefinitionBundle } from '../typeschema/types';
import { evalFhirPath, evalFhirPathTyped } from './parse';
import { LOINC, SNOMED, UCUM } from '../constants';
import { PropertyType, TypedValue } from '../types';
=======
import { Bundle } from '@medplum/fhirtypes';
import { LOINC, SNOMED, UCUM } from '../constants';
import { PropertyType, TypedValue } from '../types';
import { indexStructureDefinitionBundle } from '../typeschema/types';
import { evalFhirPath, evalFhirPathTyped } from './parse';
>>>>>>> 0959aab4
import { toTypedValue } from './utils';

const observation: Observation = {
  resourceType: 'Observation',
  id: 'example',
  text: {
    status: 'generated',
    div: "<div xmlns=\"http://www.w3.org/1999/xhtml\"><p><b>Generated Narrative with Details</b></p><p><b>id</b>: example</p><p><b>status</b>: final</p><p><b>category</b>: Vital Signs <span>(Details : {http://terminology.hl7.org/CodeSystem/observation-category code 'vital-signs' = 'Vital Signs', given as 'Vital Signs'})</span></p><p><b>code</b>: Body Weight <span>(Details : {LOINC code '29463-7' = 'Body weight', given as 'Body Weight'}; {LOINC code '3141-9' = 'Body weight Measured', given as 'Body weight Measured'}; {SNOMED CT code '27113001' = 'Body weight', given as 'Body weight'}; {http://acme.org/devices/clinical-codes code 'body-weight' = 'body-weight', given as 'Body Weight'})</span></p><p><b>subject</b>: <a>Patient/example</a></p><p><b>encounter</b>: <a>Encounter/example</a></p><p><b>effective</b>: 28/03/2016</p><p><b>value</b>: 185 lbs<span> (Details: UCUM code [lb_av] = 'lb_av')</span></p></div>",
  },
  status: 'final',
  category: [
    {
      coding: [
        {
          system: 'http://terminology.hl7.org/CodeSystem/observation-category',
          code: 'vital-signs',
          display: 'Vital Signs',
        },
      ],
    },
  ],
  code: {
    coding: [
      {
        system: LOINC,
        code: '29463-7',
        display: 'Body Weight',
      },
      {
        system: LOINC,
        code: '3141-9',
        display: 'Body weight Measured',
      },
      {
        system: SNOMED,
        code: '27113001',
        display: 'Body weight',
      },
      {
        system: 'http://acme.org/devices/clinical-codes',
        code: 'body-weight',
        display: 'Body Weight',
      },
    ],
  },
  subject: {
    reference: 'Patient/example',
  },
  encounter: {
    reference: 'Encounter/example',
  },
  effectiveDateTime: '2016-03-28',
  valueQuantity: {
    value: 185,
    unit: 'lbs',
    system: UCUM,
    code: '[lb_av]',
  },
};

const patient: Patient = {
  resourceType: 'Patient',
  id: 'example',
  text: {
    status: 'generated',
    div: '<div xmlns="http://www.w3.org/1999/xhtml"><table><tbody><tr><td>Name</td><td>Peter James \n              <b>Chalmers</b> ("Jim")\n            </td></tr><tr><td>Address</td><td>534 Erewhon, Pleasantville, Vic, 3999</td></tr><tr><td>Contacts</td><td>Home: unknown. Work: (03) 5555 6473</td></tr><tr><td>Id</td><td>MRN: 12345 (Acme Healthcare)</td></tr></tbody></table></div>',
  },
  identifier: [
    {
      use: 'usual',
      type: {
        coding: [
          {
            system: 'http://terminology.hl7.org/CodeSystem/v2-0203',
            code: 'MR',
          },
        ],
      },
      system: 'urn:oid:1.2.36.146.595.217.0.1',
      value: '12345',
      period: {
        start: '2001-05-06',
      },
      assigner: {
        display: 'Acme Healthcare',
      },
    },
  ],
  active: true,
  name: [
    {
      use: 'official',
      family: 'Chalmers',
      given: ['Peter', 'James'],
    },
    {
      use: 'usual',
      given: ['Jim'],
    },
    {
      use: 'maiden',
      family: 'Windsor',
      given: ['Peter', 'James'],
      period: {
        end: '2002',
      },
    },
  ],
  telecom: [
    {
      use: 'home',
    },
    {
      system: 'phone',
      value: '(03) 5555 6473',
      use: 'work',
      rank: 1,
    },
    {
      system: 'phone',
      value: '(03) 3410 5613',
      use: 'mobile',
      rank: 2,
    },
    {
      system: 'phone',
      value: '(03) 5555 8834',
      use: 'old',
      period: {
        end: '2014',
      },
    },
  ],
  gender: 'male',
  _birthDate: {
    extension: [
      {
        url: 'http://hl7.org/fhir/StructureDefinition/patient-birthTime',
        valueDateTime: '1974-12-25T14:35:45-05:00',
      },
    ],
  },
  birthDate: '1974-12-25',
  deceasedBoolean: false,
  address: [
    {
      use: 'home',
      type: 'both',
      text: '534 Erewhon St PeasantVille, Rainbow, Vic  3999',
      line: ['534 Erewhon St'],
      city: 'PleasantVille',
      district: 'Rainbow',
      state: 'Vic',
      postalCode: '3999',
      period: {
        start: '1974-12-25',
      },
    },
  ],
  contact: [
    {
      relationship: [
        {
          coding: [
            {
              system: 'http://terminology.hl7.org/CodeSystem/v2-0131',
              code: 'N',
            },
          ],
        },
      ],
      name: {
        _family: {
          extension: [
            {
              url: 'http://hl7.org/fhir/StructureDefinition/humanname-own-prefix',
              valueString: 'VV',
            },
          ],
        },
        family: 'du Marché',
        given: ['Bénédicte'],
      },
      telecom: [
        {
          system: 'phone',
          value: '+33 (237) 998327',
        },
      ],
      address: {
        use: 'home',
        type: 'both',
        line: ['534 Erewhon St'],
        city: 'PleasantVille',
        district: 'Rainbow',
        state: 'Vic',
        postalCode: '3999',
        period: {
          start: '1974-12-25',
        },
      },
      gender: 'female',
      period: {
        start: '2012',
      },
    },
  ],
  managingOrganization: {
    reference: 'Organization/1',
  },
};

const questionnaire = {
  resourceType: 'Questionnaire',
  id: '3141',
  text: {
    status: 'generated',
    div: '<div xmlns="http://www.w3.org/1999/xhtml"><pre>\n            1.Comorbidity?\n              1.1 Cardial Comorbidity\n                1.1.1 Angina?\n                1.1.2 MI?\n              1.2 Vascular Comorbidity?\n              ...\n            Histopathology\n              Abdominal\n                pT category?\n              ...\n          </pre></div>',
  },
  url: 'http://hl7.org/fhir/Questionnaire/3141',
  title: 'Cancer Quality Forum Questionnaire 2012',
  status: 'draft',
  subjectType: ['Patient'],
  date: '2012-01',
  item: [
    {
      linkId: '1',
      code: [
        {
          system: 'http://example.org/system/code/sections',
          code: 'COMORBIDITY',
        },
      ],
      type: 'group',
      item: [
        {
          linkId: '1.1',
          code: [
            {
              system: 'http://example.org/system/code/questions',
              code: 'COMORB',
            },
          ],
          prefix: '1',
          type: 'choice',
          answerValueSet: 'http://hl7.org/fhir/ValueSet/yesnodontknow',
          item: [
            {
              linkId: '1.1.1',
              code: [
                {
                  system: 'http://example.org/system/code/sections',
                  code: 'CARDIAL',
                },
              ],
              type: 'group',
              enableWhen: [
                {
                  question: '1.1',
                  operator: '=',
                  answerCoding: {
                    system: 'http://terminology.hl7.org/CodeSystem/v2-0136',
                    code: 'Y',
                  },
                },
              ],
              item: [
                {
                  linkId: '1.1.1.1',
                  code: [
                    {
                      system: 'http://example.org/system/code/questions',
                      code: 'COMORBCAR',
                    },
                  ],
                  prefix: '1.1',
                  type: 'choice',
                  answerValueSet: 'http://hl7.org/fhir/ValueSet/yesnodontknow',
                  item: [
                    {
                      linkId: '1.1.1.1.1',
                      code: [
                        {
                          system: 'http://example.org/system/code/questions',
                          code: 'COMCAR00',
                          display: 'Angina Pectoris',
                        },
                        {
                          system: SNOMED,
                          code: '194828000',
                          display: 'Angina (disorder)',
                        },
                      ],
                      prefix: '1.1.1',
                      type: 'choice',
                      answerValueSet: 'http://hl7.org/fhir/ValueSet/yesnodontknow',
                    },
                    {
                      linkId: '1.1.1.1.2',
                      code: [
                        {
                          system: SNOMED,
                          code: '22298006',
                          display: 'Myocardial infarction (disorder)',
                        },
                      ],
                      prefix: '1.1.2',
                      type: 'choice',
                      answerValueSet: 'http://hl7.org/fhir/ValueSet/yesnodontknow',
                    },
                  ],
                },
                {
                  linkId: '1.1.1.2',
                  code: [
                    {
                      system: 'http://example.org/system/code/questions',
                      code: 'COMORBVAS',
                    },
                  ],
                  prefix: '1.2',
                  type: 'choice',
                  answerValueSet: 'http://hl7.org/fhir/ValueSet/yesnodontknow',
                },
              ],
            },
          ],
        },
      ],
    },
    {
      linkId: '2',
      code: [
        {
          system: 'http://example.org/system/code/sections',
          code: 'HISTOPATHOLOGY',
        },
      ],
      type: 'group',
      item: [
        {
          linkId: '2.1',
          code: [
            {
              system: 'http://example.org/system/code/sections',
              code: 'ABDOMINAL',
            },
          ],
          type: 'group',
          item: [
            {
              linkId: '2.1.2',
              code: [
                {
                  system: 'http://example.org/system/code/questions',
                  code: 'STADPT',
                  display: 'pT category',
                },
              ],
              type: 'choice',
            },
          ],
        },
      ],
    },
  ],
};

const valueset = {
  resourceType: 'ValueSet',
  id: 'example-expansion',
  meta: {
    profile: ['http://hl7.org/fhir/StructureDefinition/shareablevalueset'],
  },
  text: {
    status: 'generated',
    div: '<div xmlns="http://www.w3.org/1999/xhtml"><table class="grid"><tr><td>http://loinc.org</td><td>14647-2</td><td>Cholesterol [Moles/volume] in Serum or Plasma</td></tr><tr><td colspan="3"><b>Additional Cholesterol codes</b></td></tr><tr><td>http://loinc.org</td><td>2093-3</td><td>Cholesterol [Mass/volume] in Serum or Plasma</td></tr><tr><td>http://loinc.org</td><td>48620-9</td><td>Cholesterol [Mass/volume] in Serum or Plasma ultracentrifugate</td></tr><tr><td>http://loinc.org</td><td>9342-7</td><td>Cholesterol [Percentile]</td></tr><tr><td colspan="3"><b>Cholesterol Ratios</b></td></tr><tr><td>http://loinc.org</td><td>2096-6</td><td>Cholesterol/Triglyceride [Mass Ratio] in Serum or Plasma</td></tr><tr><td>http://loinc.org</td><td>35200-5</td><td>Cholesterol/Triglyceride [Mass Ratio] in Serum or Plasma</td></tr><tr><td>http://loinc.org</td><td>48089-7</td><td>Cholesterol/Apolipoprotein B [Molar ratio] in Serum or Plasma</td></tr><tr><td>http://loinc.org</td><td>55838-7</td><td>Cholesterol/Phospholipid [Molar ratio] in Serum or Plasma</td></tr></table></div>',
  },
  url: 'http://hl7.org/fhir/ValueSet/example-expansion',
  version: '20150622',
  name: 'LOINC Codes for Cholesterol in Serum/Plasma',
  status: 'draft',
  experimental: true,
  date: '2015-06-22',
  publisher: 'FHIR Project team',
  contact: [
    {
      telecom: [
        {
          system: 'url',
          value: 'http://hl7.org/fhir',
        },
      ],
    },
  ],
  description:
    'This is an example value set that includes all the LOINC codes for serum/plasma cholesterol from v2.36.',
  copyright:
    'This content from LOINC® is copyright © 1995 Regenstrief Institute, Inc. and the LOINC Committee, and available at no cost under the license at http://loinc.org/terms-of-use.',
  compose: {
    include: [
      {
        system: LOINC,
        filter: [
          {
            property: 'parent',
            op: '=',
            value: 'LP43571-6',
          },
        ],
      },
    ],
  },
  expansion: {
    extension: [
      {
        url: 'http://hl7.org/fhir/StructureDefinition/valueset-expansionSource',
        valueUri: 'http://hl7.org/fhir/ValueSet/example-extensional',
      },
    ],
    identifier: 'urn:uuid:42316ff8-2714-4680-9980-f37a6d1a71bc',
    timestamp: '2015-06-22T13:56:07Z',
    total: 8,
    offset: 0,
    parameter: [
      {
        name: 'version',
        valueString: '2.50',
      },
    ],
    contains: [
      {
        system: LOINC,
        version: '2.50',
        code: '14647-2',
        display: 'Cholesterol [Moles/volume] in Serum or Plasma',
      },
      {
        abstract: true,
        display: 'Cholesterol codes',
        contains: [
          {
            system: LOINC,
            version: '2.50',
            code: '2093-3',
            display: 'Cholesterol [Mass/volume] in Serum or Plasma',
          },
          {
            system: LOINC,
            version: '2.50',
            code: '48620-9',
            display: 'Cholesterol [Mass/volume] in Serum or Plasma ultracentrifugate',
          },
          {
            system: LOINC,
            version: '2.50',
            code: '9342-7',
            display: 'Cholesterol [Percentile]',
          },
        ],
      },
      {
        abstract: true,
        display: 'Cholesterol Ratios',
        contains: [
          {
            system: LOINC,
            version: '2.50',
            code: '2096-6',
            display: 'Cholesterol/Triglyceride [Mass Ratio] in Serum or Plasma',
          },
          {
            system: LOINC,
            version: '2.50',
            code: '35200-5',
            display: 'Cholesterol/Triglyceride [Mass Ratio] in Serum or Plasma',
          },
          {
            system: LOINC,
            version: '2.50',
            code: '48089-7',
            display: 'Cholesterol/Apolipoprotein B [Molar ratio] in Serum or Plasma',
          },
          {
            system: LOINC,
            version: '2.50',
            code: '55838-7',
            display: 'Cholesterol/Phospholipid [Molar ratio] in Serum or Plasma',
          },
        ],
      },
    ],
  },
};

const diagnosticReport = {
  resourceType: 'DiagnosticReport',
  id: 'example',
  status: 'preliminary',
  code: {
    coding: [
      {
        system: 'https://example.com',
        code: 'example_report',
        display: 'Example Report',
      },
    ],
  },
  result: [
    {
      reference: 'Observation/obs1',
      display: 'TESTOSTERONE',
      resource: {
        resourceType: 'Observation',
        id: 'obs1',
        code: {
          coding: [
            {
              system: 'https://example.com',
              code: 'TESTOSTERONE',
            },
          ],
          text: 'TESTOSTERONE',
        },
        valueQuantity: {
          value: 216,
          unit: 'ng/dL',
        },
      },
    },
    {
      reference: 'Observation/obs2',
      display: 'EGFR',
      resource: {
        resourceType: 'Observation',
        id: 'obs2',
        code: {
          coding: [
            {
              system: 'https://example.com',
              code: 'EGFR',
            },
          ],
          text: 'EGFR',
        },
        valueQuantity: {
          value: 1,
          unit: 'ng/dL',
        },
      },
    },
  ],
};

describe('FHIRPath Test Suite', () => {
  beforeAll(() => {
    console.log = jest.fn();
    indexStructureDefinitionBundle(readJson('fhir/r4/profiles-types.json') as Bundle);
    indexStructureDefinitionBundle(readJson('fhir/r4/profiles-resources.json') as Bundle);
  });

  describe('Miscellaneous accessor tests', () => {
    test('Extract birthDate', () => {
      expect(evalFhirPath('birthDate', patient)).toStrictEqual(['1974-12-25']);
    });

    test('patient telecom types', () => {
      expect(evalFhirPath('telecom.use', patient)).toStrictEqual(['home', 'work', 'mobile', 'old']);
    });
  });

  describe('Tests ported from the Java Unit Tests', () => {
    test('testSimple', () => {
      expect(evalFhirPath('name.given', patient)).toStrictEqual(['Peter', 'James', 'Jim', 'Peter', 'James']);
    });

    test('testSimpleNone', () => {
      expect(() => evalFhirPath('name.suffix', patient)).not.toThrow();
    });

    test('testEscapedIdentifier', () => {
      expect(evalFhirPath('name.`given`', patient)).toStrictEqual(['Peter', 'James', 'Jim', 'Peter', 'James']);
    });

    test('testSimpleBackTick1', () => {
      expect(evalFhirPath('`Patient`.name.`given`', patient)).toStrictEqual([
        'Peter',
        'James',
        'Jim',
        'Peter',
        'James',
      ]);
    });

    test('testSimpleFail', () => {
      // Undefined behavior - copying FHIRPath.js
      expect(evalFhirPath('name.given1', patient)).toStrictEqual([]);
    });

    test('testSimpleWithContext', () => {
      expect(evalFhirPath('Patient.name.given', patient)).toStrictEqual(['Peter', 'James', 'Jim', 'Peter', 'James']);
    });

    test('testSimpleWithWrongContext', () => {
      // Undefined behavior - copying FHIRPath.js
      expect(evalFhirPath('Encounter.name.given', patient)).toStrictEqual([]);
    });
  });

  describe('testObservations', () => {
    test('testPolymorphismA', () => {
      expect(evalFhirPath('Observation.value.unit', observation)).toStrictEqual(['lbs']);
    });

    test.skip('testPolymorphismB', () => {
      expect(() => evalFhirPath('Observation.valueQuantity.unit', observation)).toThrow();
    });

    test('testPolymorphismIsA', () => {
      expect(evalFhirPath('Observation.value.is(Quantity)', observation)).toStrictEqual([true]);
    });

    test('testPolymorphismIsA', () => {
      expect(evalFhirPath('Observation.value is Quantity', observation)).toStrictEqual([true]);
    });

    test('testPolymorphismIsB', () => {
      expect(evalFhirPath('Observation.value.is(Period).not()', observation)).toStrictEqual([true]);
    });

    test('testPolymorphismAsA', () => {
      expect(evalFhirPath('Observation.value.as(Quantity).unit', observation)).toStrictEqual(['lbs']);
    });

    test('testPolymorphismAsAFunction', () => {
      expect(evalFhirPath('(Observation.value as Quantity).unit', observation)).toStrictEqual(['lbs']);
    });

    test.skip('testPolymorphismAsB', () => {
      expect(() => evalFhirPath('(Observation.value as Period).unit', observation)).toThrow();
    });

    test('testPolymorphismAsBFunction', () => {
      expect(() => evalFhirPath('Observation.value.as(Period).start', observation)).not.toThrow();
    });
  });

  describe('testDollar', () => {
    test('testDollarThis1', () => {
      expect(() =>
        evalFhirPath("Patient.name.given.where(substring($this.length()-3) = 'out')", patient)
      ).not.toThrow();
    });

    test('testDollarThis2', () => {
      expect(evalFhirPath("Patient.name.given.where(substring($this.length()-3) = 'ter')", patient)).toStrictEqual([
        'Peter',
        'Peter',
      ]);
    });

    test('testDollarOrderAllowed', () => {
      expect(evalFhirPath('Patient.name.skip(1).given', patient)).toStrictEqual(['Jim', 'Peter', 'James']);
    });

    test('testDollarOrderAllowedA', () => {
      expect(() => evalFhirPath('Patient.name.skip(3).given', patient)).not.toThrow();
    });

    test.skip('testDollarOrderNotAllowed', () => {
      expect(() => evalFhirPath('Patient.children().skip(1)', patient)).toThrow();
    });
  });

  describe('testLiterals', () => {
    test('testLiteralTrue', () => {
      expect(evalFhirPath('Patient.name.exists() = true', patient)).toStrictEqual([true]);
    });

    test('testLiteralFalse', () => {
      expect(evalFhirPath('Patient.name.empty() = false', patient)).toStrictEqual([true]);
    });

    test('testLiteralString', () => {
      expect(evalFhirPath("Patient.name.given.first() = 'Peter'", patient)).toStrictEqual([true]);
    });

    test('testLiteralInteger1', () => {
      expect(evalFhirPath('1.convertsToInteger()', patient)).toStrictEqual([true]);
    });

    test('testLiteralInteger0', () => {
      expect(evalFhirPath('0.convertsToInteger()', patient)).toStrictEqual([true]);
    });

    test('testLiteralIntegerNegative1', () => {
      expect(evalFhirPath('(-1).convertsToInteger()', patient)).toStrictEqual([true]);
    });

    test.skip('testLiteralIntegerNegative1Invalid', () => {
      expect(() => evalFhirPath('-1.convertsToInteger()', patient)).toThrow();
    });

    test('testLiteralIntegerMax', () => {
      expect(evalFhirPath('2147483647.convertsToInteger()', patient)).toStrictEqual([true]);
    });

    test('testLiteralString', () => {
      expect(evalFhirPath("'test'.convertsToString()", patient)).toStrictEqual([true]);
    });

    test('testLiteralStringEscapes', () => {
      expect(evalFhirPath("'\\\\\\/\\f\\r\\n\\t\\\"\\`\\'\\u002a'.convertsToString()", patient)).toStrictEqual([true]);
    });

    test('testLiteralBooleanTrue', () => {
      expect(evalFhirPath('true.convertsToBoolean()', patient)).toStrictEqual([true]);
    });

    test('testLiteralBooleanFalse', () => {
      expect(evalFhirPath('false.convertsToBoolean()', patient)).toStrictEqual([true]);
    });

    test('testLiteralDecimal10', () => {
      expect(evalFhirPath('1.0.convertsToDecimal()', patient)).toStrictEqual([true]);
    });

    test('testLiteralDecimal01', () => {
      expect(evalFhirPath('0.1.convertsToDecimal()', patient)).toStrictEqual([true]);
    });

    test('testLiteralDecimal00', () => {
      expect(evalFhirPath('0.0.convertsToDecimal()', patient)).toStrictEqual([true]);
    });

    test('testLiteralDecimalNegative01', () => {
      expect(evalFhirPath('(-0.1).convertsToDecimal()', patient)).toStrictEqual([true]);
    });

    test.skip('testLiteralDecimalNegative01Invalid', () => {
      expect(() => evalFhirPath('-0.1.convertsToDecimal()', patient)).toThrow();
    });

    test('testLiteralDecimalMax', () => {
      expect(evalFhirPath('1234567890987654321.0.convertsToDecimal()', patient)).toStrictEqual([true]);
    });

    test('testLiteralDecimalStep', () => {
      expect(evalFhirPath('0.00000001.convertsToDecimal()', patient)).toStrictEqual([true]);
    });

    test('testLiteralDateYear', () => {
      expect(evalFhirPath('@2015.is(Date)', patient)).toStrictEqual([true]);
    });

    test('testLiteralDateMonth', () => {
      expect(evalFhirPath('@2015-02.is(Date)', patient)).toStrictEqual([true]);
    });

    test('testLiteralDateDay', () => {
      expect(evalFhirPath('@2015-02-04.is(Date)', patient)).toStrictEqual([true]);
    });

    test('testLiteralDateTimeYear', () => {
      expect(evalFhirPath('@2015T.is(DateTime)', patient)).toStrictEqual([true]);
    });

    test('testLiteralDateTimeMonth', () => {
      expect(evalFhirPath('@2015-02T.is(DateTime)', patient)).toStrictEqual([true]);
    });

    test('testLiteralDateTimeDay', () => {
      expect(evalFhirPath('@2015-02-04T.is(DateTime)', patient)).toStrictEqual([true]);
    });

    test('testLiteralDateTimeHour', () => {
      expect(evalFhirPath('@2015-02-04T14.is(DateTime)', patient)).toStrictEqual([true]);
    });

    test('testLiteralDateTimeMinute', () => {
      expect(evalFhirPath('@2015-02-04T14:34.is(DateTime)', patient)).toStrictEqual([true]);
    });

    test('testLiteralDateTimeSecond', () => {
      expect(evalFhirPath('@2015-02-04T14:34:28.is(DateTime)', patient)).toStrictEqual([true]);
    });

    test('testLiteralDateTimeMillisecond', () => {
      expect(evalFhirPath('@2015-02-04T14:34:28.123.is(DateTime)', patient)).toStrictEqual([true]);
    });

    test('testLiteralDateTimeUTC', () => {
      expect(evalFhirPath('@2015-02-04T14:34:28Z.is(DateTime)', patient)).toStrictEqual([true]);
    });

    test('testLiteralDateTimeTimezoneOffset', () => {
      expect(evalFhirPath('@2015-02-04T14:34:28+10:00.is(DateTime)', patient)).toStrictEqual([true]);
    });

    test('testLiteralTimeHour', () => {
      expect(evalFhirPath('@T14.is(Time)', patient)).toStrictEqual([true]);
    });

    test('testLiteralTimeMinute', () => {
      expect(evalFhirPath('@T14:34.is(Time)', patient)).toStrictEqual([true]);
    });

    test('testLiteralTimeSecond', () => {
      expect(evalFhirPath('@T14:34:28.is(Time)', patient)).toStrictEqual([true]);
    });

    test('testLiteralTimeMillisecond', () => {
      expect(evalFhirPath('@T14:34:28.123.is(Time)', patient)).toStrictEqual([true]);
    });

    test.skip('testLiteralTimeUTC', () => {
      expect(() => evalFhirPath('@T14:34:28Z.is(Time)', patient)).toThrow();
    });

    test.skip('testLiteralTimeTimezoneOffset', () => {
      expect(() => evalFhirPath('@T14:34:28+10:00.is(Time)', patient)).toThrow();
    });

    test('testLiteralQuantityDecimal', () => {
      expect(evalFhirPath("10.1 'mg'.convertsToQuantity()", patient)).toStrictEqual([true]);
    });

    test('testLiteralQuantityInteger', () => {
      expect(evalFhirPath("10 'mg'.convertsToQuantity()", patient)).toStrictEqual([true]);
    });

    test('testLiteralQuantityDay', () => {
      expect(evalFhirPath('4 days.convertsToQuantity()', patient)).toStrictEqual([true]);
    });

    test('testLiteralIntegerNotEqual', () => {
      expect(evalFhirPath('-3 != 3', patient)).toStrictEqual([true]);
    });

    test('testLiteralIntegerEqual', () => {
      expect(evalFhirPath('Patient.name.given.count() = 5', patient)).toStrictEqual([true]);
    });

    test('testPolarityPrecedence', () => {
      expect(evalFhirPath('-Patient.name.given.count() = -5', patient)).toStrictEqual([true]);
    });

    test('testLiteralIntegerGreaterThan', () => {
      expect(evalFhirPath('Patient.name.given.count() > -3', patient)).toStrictEqual([true]);
    });

    test('testLiteralIntegerCountNotEqual', () => {
      expect(evalFhirPath('Patient.name.given.count() != 0', patient)).toStrictEqual([true]);
    });

    test('testLiteralIntegerLessThanTrue', () => {
      expect(evalFhirPath('1 < 2', patient)).toStrictEqual([true]);
    });

    test('testLiteralIntegerLessThanFalse', () => {
      expect(evalFhirPath('1 < -2', patient)).toStrictEqual([false]);
    });

    test('testLiteralIntegerLessThanPolarityTrue', () => {
      expect(evalFhirPath('+1 < +2', patient)).toStrictEqual([true]);
    });

    test('testLiteralIntegerLessThanPolarityFalse', () => {
      expect(evalFhirPath('-1 < 2', patient)).toStrictEqual([true]);
    });

    test('testLiteralDecimalGreaterThanNonZeroTrue', () => {
      expect(evalFhirPath('Observation.value.value > 180.0', observation)).toStrictEqual([true]);
    });

    test('testLiteralDecimalGreaterThanZeroTrue', () => {
      expect(evalFhirPath('Observation.value.value > 0.0', observation)).toStrictEqual([true]);
    });

    test('testLiteralDecimalGreaterThanIntegerTrue', () => {
      expect(evalFhirPath('Observation.value.value > 0', observation)).toStrictEqual([true]);
    });

    test('testLiteralDecimalLessThanInteger', () => {
      expect(evalFhirPath('Observation.value.value < 190', observation)).toStrictEqual([true]);
    });

    test.skip('testLiteralDecimalLessThanInvalid', () => {
      expect(() => evalFhirPath("Observation.value.value < 'test'", observation)).toThrow();
    });

    test('testDateEqual', () => {
      expect(evalFhirPath('Patient.birthDate = @1974-12-25', patient)).toStrictEqual([true]);
    });

    test('testDateNotEqual', () => {
      expect(() => evalFhirPath('Patient.birthDate != @1974-12-25T12:34:00', patient)).not.toThrow();
    });

    test('testDateNotEqualTimezoneOffsetBefore', () => {
      expect(evalFhirPath('Patient.birthDate != @1974-12-25T12:34:00-10:00', patient)).toStrictEqual([true]);
    });

    test('testDateNotEqualTimezoneOffsetAfter', () => {
      expect(evalFhirPath('Patient.birthDate != @1974-12-25T12:34:00+10:00', patient)).toStrictEqual([true]);
    });

    test('testDateNotEqualUTC', () => {
      expect(evalFhirPath('Patient.birthDate != @1974-12-25T12:34:00Z', patient)).toStrictEqual([true]);
    });

    test('testDateNotEqualTimeSecond', () => {
      expect(evalFhirPath('Patient.birthDate != @T12:14:15', patient)).toStrictEqual([true]);
    });

    test('testDateNotEqualTimeMinute', () => {
      expect(evalFhirPath('Patient.birthDate != @T12:14', patient)).toStrictEqual([true]);
    });

    test('testDateNotEqualToday', () => {
      expect(evalFhirPath('Patient.birthDate < today()', patient)).toStrictEqual([true]);
    });

    test('testDateTimeGreaterThanDate', () => {
      expect(evalFhirPath('now() > Patient.birthDate', patient)).toStrictEqual([true]);
    });

    test('testLiteralDateTimeTZGreater', () => {
      expect(evalFhirPath('@2017-11-05T01:30:00.0-04:00 > @2017-11-05T01:15:00.0-05:00', patient)).toStrictEqual([
        false,
      ]);
    });

    test('testLiteralDateTimeTZLess', () => {
      expect(evalFhirPath('@2017-11-05T01:30:00.0-04:00 < @2017-11-05T01:15:00.0-05:00', patient)).toStrictEqual([
        true,
      ]);
    });

    test('testLiteralDateTimeTZEqualFalse', () => {
      expect(evalFhirPath('@2017-11-05T01:30:00.0-04:00 = @2017-11-05T01:15:00.0-05:00', patient)).toStrictEqual([
        false,
      ]);
    });

    test('testLiteralDateTimeTZEqualTrue', () => {
      expect(evalFhirPath('@2017-11-05T01:30:00.0-04:00 = @2017-11-05T00:30:00.0-05:00', patient)).toStrictEqual([
        true,
      ]);
    });

    test('testLiteralUnicode', () => {
      expect(evalFhirPath("Patient.name.given.first() = 'P\\u0065ter'", patient)).toStrictEqual([true]);
    });

    test('testCollectionNotEmpty', () => {
      expect(evalFhirPath('Patient.name.given.empty().not()', patient)).toStrictEqual([true]);
    });

    test('testCollectionNotEqualEmpty', () => {
      expect(() => evalFhirPath('Patient.name.given != {}', patient)).not.toThrow();
    });

    test('testExpressions', () => {
      expect(evalFhirPath('Patient.name.select(given | family).distinct()', patient)).toStrictEqual([
        'Peter',
        'James',
        'Chalmers',
        'Jim',
        'Windsor',
      ]);
    });

    test('testExpressionsEqual', () => {
      expect(evalFhirPath('Patient.name.given.count() = 1 + 4', patient)).toStrictEqual([true]);
    });

    test('testNotEmpty', () => {
      expect(evalFhirPath('Patient.name.empty().not()', patient)).toStrictEqual([true]);
    });

    test('testEmpty', () => {
      expect(evalFhirPath('Patient.link.empty()', patient)).toStrictEqual([true]);
    });

    test('testLiteralNotTrue', () => {
      expect(evalFhirPath('true.not() = false', patient)).toStrictEqual([true]);
    });

    test('testLiteralNotFalse', () => {
      expect(evalFhirPath('false.not() = true', patient)).toStrictEqual([true]);
    });

    test('testIntegerBooleanNotTrue', () => {
      expect(evalFhirPath('(0).not() = true', patient)).toStrictEqual([true]);
    });

    test('testIntegerBooleanNotFalse', () => {
      expect(evalFhirPath('(1).not() = false', patient)).toStrictEqual([true]);
    });

    test.skip('testNotInvalid', () => {
      expect(() => evalFhirPath('(1|2).not() = false', patient)).toThrow();
    });
  });

  describe('testTypes', () => {
    test('testStringYearConvertsToDate', () => {
      expect(evalFhirPath("'2015'.convertsToDate()", patient)).toStrictEqual([true]);
    });

    test('testStringMonthConvertsToDate', () => {
      expect(evalFhirPath("'2015-02'.convertsToDate()", patient)).toStrictEqual([true]);
    });

    test('testStringDayConvertsToDate', () => {
      expect(evalFhirPath("'2015-02-04'.convertsToDate()", patient)).toStrictEqual([true]);
    });

    test('testStringYearConvertsToDateTime', () => {
      expect(evalFhirPath("'2015'.convertsToDateTime()", patient)).toStrictEqual([true]);
    });

    test('testStringMonthConvertsToDateTime', () => {
      expect(evalFhirPath("'2015-02'.convertsToDateTime()", patient)).toStrictEqual([true]);
    });

    test('testStringDayConvertsToDateTime', () => {
      expect(evalFhirPath("'2015-02-04'.convertsToDateTime()", patient)).toStrictEqual([true]);
    });

    test('testStringHourConvertsToDateTime', () => {
      expect(evalFhirPath("'2015-02-04T14'.convertsToDateTime()", patient)).toStrictEqual([true]);
    });

    test('testStringMinuteConvertsToDateTime', () => {
      expect(evalFhirPath("'2015-02-04T14:34'.convertsToDateTime()", patient)).toStrictEqual([true]);
    });

    test('testStringSecondConvertsToDateTime', () => {
      expect(evalFhirPath("'2015-02-04T14:34:28'.convertsToDateTime()", patient)).toStrictEqual([true]);
    });

    test('testStringMillisecondConvertsToDateTime', () => {
      expect(evalFhirPath("'2015-02-04T14:34:28.123'.convertsToDateTime()", patient)).toStrictEqual([true]);
    });

    test('testStringUTCConvertsToDateTime', () => {
      expect(evalFhirPath("'2015-02-04T14:34:28Z'.convertsToDateTime()", patient)).toStrictEqual([true]);
    });

    test('testStringTZConvertsToDateTime', () => {
      expect(evalFhirPath("'2015-02-04T14:34:28+10:00'.convertsToDateTime()", patient)).toStrictEqual([true]);
    });

    test('testStringHourConvertsToTime', () => {
      expect(evalFhirPath("'14'.convertsToTime()", patient)).toStrictEqual([true]);
    });

    test('testStringMinuteConvertsToTime', () => {
      expect(evalFhirPath("'14:34'.convertsToTime()", patient)).toStrictEqual([true]);
    });

    test('testStringSecondConvertsToTime', () => {
      expect(evalFhirPath("'14:34:28'.convertsToTime()", patient)).toStrictEqual([true]);
    });

    test('testStringMillisecondConvertsToTime', () => {
      expect(evalFhirPath("'14:34:28.123'.convertsToTime()", patient)).toStrictEqual([true]);
    });

    test('testIntegerLiteralConvertsToInteger', () => {
      expect(evalFhirPath('1.convertsToInteger()', patient)).toStrictEqual([true]);
    });

    test('testIntegerLiteralIsInteger', () => {
      expect(evalFhirPath('1.is(Integer)', patient)).toStrictEqual([true]);
    });

    test('testIntegerLiteralIsSystemInteger', () => {
      expect(evalFhirPath('1.is(System.Integer)', patient)).toStrictEqual([true]);
    });

    test('testStringLiteralConvertsToInteger', () => {
      expect(evalFhirPath("'1'.convertsToInteger()", patient)).toStrictEqual([true]);
    });

    test('testStringLiteralConvertsToIntegerFalse', () => {
      expect(evalFhirPath("'a'.convertsToInteger().not()", patient)).toStrictEqual([true]);
    });

    test('testStringDecimalConvertsToIntegerFalse', () => {
      expect(evalFhirPath("'1.0'.convertsToInteger().not()", patient)).toStrictEqual([true]);
    });

    test('testStringLiteralIsNotInteger', () => {
      expect(evalFhirPath("'1'.is(Integer).not()", patient)).toStrictEqual([true]);
    });

    test('testBooleanLiteralConvertsToInteger', () => {
      expect(evalFhirPath('true.convertsToInteger()', patient)).toStrictEqual([true]);
    });

    test('testBooleanLiteralIsNotInteger', () => {
      expect(evalFhirPath('true.is(Integer).not()', patient)).toStrictEqual([true]);
    });

    test('testDateIsNotInteger', () => {
      expect(evalFhirPath('@2013-04-05.is(Integer).not()', patient)).toStrictEqual([true]);
    });

    test('testIntegerLiteralToInteger', () => {
      expect(evalFhirPath('1.toInteger() = 1', patient)).toStrictEqual([true]);
    });

    test('testStringIntegerLiteralToInteger', () => {
      expect(evalFhirPath("'1'.toInteger() = 1", patient)).toStrictEqual([true]);
    });

    test('testDecimalLiteralToInteger', () => {
      expect(() => evalFhirPath("'1.1'.toInteger() = {}", patient)).not.toThrow();
    });

    test('testDecimalLiteralToIntegerIsEmpty', () => {
      expect(evalFhirPath("'1.1'.toInteger().empty()", patient)).toStrictEqual([true]);
    });

    test('testBooleanLiteralToInteger', () => {
      expect(evalFhirPath('true.toInteger() = 1', patient)).toStrictEqual([true]);
    });

    test('testIntegerLiteralConvertsToDecimal', () => {
      expect(evalFhirPath('1.convertsToDecimal()', patient)).toStrictEqual([true]);
    });

    test.skip('testIntegerLiteralIsNotDecimal', () => {
      expect(evalFhirPath('1.is(Decimal).not()', patient)).toStrictEqual([true]);
    });

    test('testDecimalLiteralConvertsToDecimal', () => {
      expect(evalFhirPath('1.0.convertsToDecimal()', patient)).toStrictEqual([true]);
    });

    test('testDecimalLiteralIsDecimal', () => {
      expect(evalFhirPath('1.0.is(Decimal)', patient)).toStrictEqual([true]);
    });

    test('testStringIntegerLiteralConvertsToDecimal', () => {
      expect(evalFhirPath("'1'.convertsToDecimal()", patient)).toStrictEqual([true]);
    });

    test('testStringIntegerLiteralIsNotDecimal', () => {
      expect(evalFhirPath("'1'.is(Decimal).not()", patient)).toStrictEqual([true]);
    });

    test('testStringLiteralConvertsToDecimalFalse', () => {
      expect(evalFhirPath("'1.a'.convertsToDecimal().not()", patient)).toStrictEqual([true]);
    });

    test('testStringDecimalLiteralConvertsToDecimal', () => {
      expect(evalFhirPath("'1.0'.convertsToDecimal()", patient)).toStrictEqual([true]);
    });

    test('testStringDecimalLiteralIsNotDecimal', () => {
      expect(evalFhirPath("'1.0'.is(Decimal).not()", patient)).toStrictEqual([true]);
    });

    test('testBooleanLiteralConvertsToDecimal', () => {
      expect(evalFhirPath('true.convertsToDecimal()', patient)).toStrictEqual([true]);
    });

    test('testBooleanLiteralIsNotDecimal', () => {
      expect(evalFhirPath('true.is(Decimal).not()', patient)).toStrictEqual([true]);
    });

    test('testIntegerLiteralToDecimal', () => {
      expect(evalFhirPath('1.toDecimal() = 1.0', patient)).toStrictEqual([true]);
    });

    test('testIntegerLiteralToDeciamlEquivalent', () => {
      expect(evalFhirPath('1.toDecimal() ~ 1.0', patient)).toStrictEqual([true]);
    });

    test('testDecimalLiteralToDecimal', () => {
      expect(evalFhirPath('1.0.toDecimal() = 1.0', patient)).toStrictEqual([true]);
    });

    test('testDecimalLiteralToDecimalEqual', () => {
      expect(evalFhirPath("'1.1'.toDecimal() = 1.1", patient)).toStrictEqual([true]);
    });

    test('testBooleanLiteralToDecimal', () => {
      expect(evalFhirPath('true.toDecimal() = 1', patient)).toStrictEqual([true]);
    });

    test('testIntegerLiteralConvertsToQuantity', () => {
      expect(evalFhirPath('1.convertsToQuantity()', patient)).toStrictEqual([true]);
    });

    test('testIntegerLiteralIsNotQuantity', () => {
      expect(evalFhirPath('1.is(Quantity).not()', patient)).toStrictEqual([true]);
    });

    test('testDecimalLiteralConvertsToQuantity', () => {
      expect(evalFhirPath('1.0.convertsToQuantity()', patient)).toStrictEqual([true]);
    });

    test('testDecimalLiteralIsNotQuantity', () => {
      expect(evalFhirPath('1.0.is(System.Quantity).not()', patient)).toStrictEqual([true]);
    });

    test('testStringIntegerLiteralConvertsToQuantity', () => {
      expect(evalFhirPath("'1'.convertsToQuantity()", patient)).toStrictEqual([true]);
    });

    test('testStringIntegerLiteralIsNotQuantity', () => {
      expect(evalFhirPath("'1'.is(System.Quantity).not()", patient)).toStrictEqual([true]);
    });

    test('testStringQuantityLiteralConvertsToQuantity', () => {
      expect(evalFhirPath("'1 day'.convertsToQuantity()", patient)).toStrictEqual([true]);
    });

    test('testStringQuantityWeekConvertsToQuantity', () => {
      expect(evalFhirPath("'1 \\'wk\\''.convertsToQuantity()", patient)).toStrictEqual([true]);
    });

    test.skip('testStringQuantityWeekConvertsToQuantityFalse', () => {
      expect(evalFhirPath("'1 wk'.convertsToQuantity().not()", patient)).toStrictEqual([true]);
    });

    test.skip('testStringDecimalLiteralConvertsToQuantityFalse', () => {
      expect(evalFhirPath("'1.a'.convertsToQuantity().not()", patient)).toStrictEqual([true]);
    });

    test('testStringDecimalLiteralConvertsToQuantity', () => {
      expect(evalFhirPath("'1.0'.convertsToQuantity()", patient)).toStrictEqual([true]);
    });

    test('testStringDecimalLiteralIsNotSystemQuantity', () => {
      expect(evalFhirPath("'1.0'.is(System.Quantity).not()", patient)).toStrictEqual([true]);
    });

    test('testBooleanLiteralConvertsToQuantity', () => {
      expect(evalFhirPath('true.convertsToQuantity()', patient)).toStrictEqual([true]);
    });

    test('testBooleanLiteralIsNotSystemQuantity', () => {
      expect(evalFhirPath('true.is(System.Quantity).not()', patient)).toStrictEqual([true]);
    });

    test('testIntegerLiteralToQuantity', () => {
      expect(evalFhirPath("1.toQuantity() = 1 '1'", patient)).toStrictEqual([true]);
    });

    test('testDecimalLiteralToQuantity', () => {
      expect(evalFhirPath("1.0.toQuantity() = 1.0 '1'", patient)).toStrictEqual([true]);
    });

    test.skip('testStringIntegerLiteralToQuantity', () => {
      expect(evalFhirPath("'1'.toQuantity()", patient)).toStrictEqual(["1 '1'"]);
    });

    test('testStringQuantityLiteralToQuantity', () => {
      expect(evalFhirPath("'1 day'.toQuantity() = 1 day", patient)).toStrictEqual([true]);
    });

    test('testStringQuantityDayLiteralToQuantity', () => {
      expect(evalFhirPath("'1 day'.toQuantity() = 1 '{day}'", patient)).toStrictEqual([true]);
    });

    test('testStringQuantityWeekLiteralToQuantity', () => {
      expect(evalFhirPath("'1 \\'wk\\''.toQuantity() = 1 'wk'", patient)).toStrictEqual([true]);
    });

    test('testStringDecimalLiteralToQuantity', () => {
      expect(evalFhirPath("'1.0'.toQuantity() ~ 1 '1'", patient)).toStrictEqual([true]);
    });

    test('testIntegerLiteralConvertsToBoolean', () => {
      expect(evalFhirPath('1.convertsToBoolean()', patient)).toStrictEqual([true]);
    });

    test('testIntegerLiteralConvertsToBooleanFalse', () => {
      expect(evalFhirPath('2.convertsToBoolean()', patient)).toStrictEqual([false]);
    });

    test('testNegativeIntegerLiteralConvertsToBooleanFalse', () => {
      expect(evalFhirPath('(-1).convertsToBoolean()', patient)).toStrictEqual([false]);
    });

    test('testIntegerLiteralFalseConvertsToBoolean', () => {
      expect(evalFhirPath('0.convertsToBoolean()', patient)).toStrictEqual([true]);
    });

    test('testDecimalLiteralConvertsToBoolean', () => {
      expect(evalFhirPath('1.0.convertsToBoolean()', patient)).toStrictEqual([true]);
    });

    test('testStringTrueLiteralConvertsToBoolean', () => {
      expect(evalFhirPath("'true'.convertsToBoolean()", patient)).toStrictEqual([true]);
    });

    test('testStringFalseLiteralConvertsToBoolean', () => {
      expect(evalFhirPath("'false'.convertsToBoolean()", patient)).toStrictEqual([true]);
    });

    test('testStringFalseLiteralAlsoConvertsToBoolean', () => {
      expect(evalFhirPath("'False'.convertsToBoolean()", patient)).toStrictEqual([true]);
    });

    test('testTrueLiteralConvertsToBoolean', () => {
      expect(evalFhirPath('true.convertsToBoolean()', patient)).toStrictEqual([true]);
    });

    test('testFalseLiteralConvertsToBoolean', () => {
      expect(evalFhirPath('false.convertsToBoolean()', patient)).toStrictEqual([true]);
    });

    test('testIntegerLiteralToBoolean', () => {
      expect(evalFhirPath('1.toBoolean()', patient)).toStrictEqual([true]);
    });

    test('testIntegerLiteralToBooleanEmpty', () => {
      expect(() => evalFhirPath('2.toBoolean()', patient)).not.toThrow();
    });

    test('testIntegerLiteralToBooleanFalse', () => {
      expect(evalFhirPath('0.toBoolean()', patient)).toStrictEqual([false]);
    });

    test('testStringTrueToBoolean', () => {
      expect(evalFhirPath("'true'.toBoolean()", patient)).toStrictEqual([true]);
    });

    test('testStringFalseToBoolean', () => {
      expect(evalFhirPath("'false'.toBoolean()", patient)).toStrictEqual([false]);
    });

    test('testIntegerLiteralConvertsToString', () => {
      expect(evalFhirPath('1.convertsToString()', patient)).toStrictEqual([true]);
    });

    test('testIntegerLiteralIsNotString', () => {
      expect(evalFhirPath('1.is(String).not()', patient)).toStrictEqual([true]);
    });

    test('testNegativeIntegerLiteralConvertsToString', () => {
      expect(evalFhirPath('(-1).convertsToString()', patient)).toStrictEqual([true]);
    });

    test('testDecimalLiteralConvertsToString', () => {
      expect(evalFhirPath('1.0.convertsToString()', patient)).toStrictEqual([true]);
    });

    test('testStringLiteralConvertsToString', () => {
      expect(evalFhirPath("'true'.convertsToString()", patient)).toStrictEqual([true]);
    });

    test('testBooleanLiteralConvertsToString', () => {
      expect(evalFhirPath('true.convertsToString()', patient)).toStrictEqual([true]);
    });

    test('testQuantityLiteralConvertsToString', () => {
      expect(evalFhirPath("1 'wk'.convertsToString()", patient)).toStrictEqual([true]);
    });

    test('testIntegerLiteralToString', () => {
      expect(evalFhirPath('1.toString()', patient)).toStrictEqual(['1']);
    });

    test('testNegativeIntegerLiteralToString', () => {
      expect(evalFhirPath('(-1).toString()', patient)).toStrictEqual(['-1']);
    });

    test('testDecimalLiteralToString', () => {
      expect(evalFhirPath('1.0.toString()', patient)).toStrictEqual(['1']);
    });

    test('testStringLiteralToString', () => {
      expect(evalFhirPath("'true'.toString()", patient)).toStrictEqual(['true']);
    });

    test('testBooleanLiteralToString', () => {
      expect(evalFhirPath('true.toString()', patient)).toStrictEqual(['true']);
    });

    test('testQuantityLiteralWkToString', () => {
      expect(evalFhirPath("1 'wk'.toString()", patient)).toStrictEqual(["1 'wk'"]);
    });

    test('testQuantityLiteralWeekToString', () => {
      expect(evalFhirPath('1 week.toString()', patient)).toStrictEqual(["1 '{week}'"]);
    });
  });

  describe('testAll', () => {
    test('testAllTrue1', () => {
      expect(evalFhirPath('Patient.name.select(given.exists()).allTrue()', patient)).toStrictEqual([true]);
    });

    test('testAllTrue2', () => {
      expect(evalFhirPath('Patient.name.select(period.exists()).allTrue()', patient)).toStrictEqual([false]);
    });

    test('testAllTrue3', () => {
      expect(evalFhirPath('Patient.name.all(given.exists())', patient)).toStrictEqual([true]);
    });

    test('testAllTrue4', () => {
      expect(evalFhirPath('Patient.name.all(period.exists())', patient)).toStrictEqual([false]);
    });
  });

  describe('testSubSetOf', () => {
    test('testSubSetOf1', () => {
      expect(evalFhirPath('Patient.name.first().subsetOf($this.name)', patient)).toStrictEqual([true]);
    });

    test('testSubSetOf2', () => {
      expect(evalFhirPath('Patient.name.subsetOf($this.name.first()).not()', patient)).toStrictEqual([true]);
    });

    test('testSubSetOf3', () => {
      expect(evalFhirPath('{}.subsetOf(Patient.name)', patient)).toStrictEqual([true]);
    });

    test('testSubSetOf4', () => {
      expect(evalFhirPath('Patient.name.subsetOf({})', patient)).toStrictEqual([false]);
    });
  });

  describe('testSuperSetOf', () => {
    test('testSuperSetOf1', () => {
      expect(evalFhirPath('Patient.name.first().supersetOf($this.name).not()', patient)).toStrictEqual([true]);
    });

    test('testSuperSetOf2', () => {
      expect(evalFhirPath('Patient.name.supersetOf($this.name.first())', patient)).toStrictEqual([true]);
    });
    test('testSuperSetOf3', () => {
      expect(evalFhirPath('{}.supersetOf(Patient.name)', patient)).toStrictEqual([false]);
    });

    test('testSuperSetOf4', () => {
      expect(evalFhirPath('Patient.name.supersetOf({})', patient)).toStrictEqual([true]);
    });
  });

  describe.skip('testQuantity', () => {
    test('testQuantity1', () => {
      expect(evalFhirPath("4.0000 'g' = 4000.0 'mg'", patient)).toStrictEqual([true]);
    });

    test('testQuantity2', () => {
      expect(evalFhirPath("4 'g' ~ 4000 'mg'", patient)).toStrictEqual([true]);
    });

    test('testQuantity3', () => {
      expect(evalFhirPath("4 'g' != 4040 'mg'", patient)).toStrictEqual([true]);
    });

    test('testQuantity4', () => {
      expect(evalFhirPath("4 'g' ~ 4040 'mg'", patient)).toStrictEqual([true]);
    });

    test('testQuantity5', () => {
      expect(evalFhirPath('7 days = 1 week', patient)).toStrictEqual([true]);
    });

    test('testQuantity6', () => {
      expect(evalFhirPath("7 days = 1 'wk'", patient)).toStrictEqual([true]);
    });

    test('testQuantity7', () => {
      expect(evalFhirPath('6 days < 1 week', patient)).toStrictEqual([true]);
    });

    test('testQuantity8', () => {
      expect(evalFhirPath('8 days > 1 week', patient)).toStrictEqual([true]);
    });

    test('testQuantity9', () => {
      expect(evalFhirPath("2.0 'cm' * 2.0 'm' = 0.040 'm2'", patient)).toStrictEqual([true]);
    });

    test('testQuantity10', () => {
      expect(evalFhirPath("4.0 'g' / 2.0 'm' = 2 'g/m'", patient)).toStrictEqual([true]);
    });

    test('testQuantity11', () => {
      expect(evalFhirPath("1.0 'm' / 1.0 'm' = 1 '1'", patient)).toStrictEqual([true]);
    });
  });

  describe('testCollectionBoolean', () => {
    test('testCollectionBoolean1', () => {
      expect(() => evalFhirPath('iif(1 | 2 | 3, true, false)', patient)).toThrow();
    });

    test('testCollectionBoolean2', () => {
      expect(evalFhirPath('iif({}, true, false)', patient)).toStrictEqual([false]);
    });

    test('testCollectionBoolean3', () => {
      expect(evalFhirPath('iif(true, true, false)', patient)).toStrictEqual([true]);
    });

    test('testCollectionBoolean4', () => {
      expect(evalFhirPath('iif({} | true, true, false)', patient)).toStrictEqual([true]);
    });

    test('testCollectionBoolean5', () => {
      expect(evalFhirPath('iif(true, true, 1/0)', patient)).toStrictEqual([true]);
    });

    test('testCollectionBoolean6', () => {
      expect(evalFhirPath('iif(false, 1/0, true)', patient)).toStrictEqual([true]);
    });
  });

  describe('testDistinct', () => {
    test('testDistinct1', () => {
      expect(evalFhirPath('(1 | 2 | 3).isDistinct()', patient)).toStrictEqual([true]);
    });

    test('testDistinct2', () => {
      expect(evalFhirPath('Questionnaire.descendants().linkId.isDistinct()', questionnaire)).toStrictEqual([true]);
    });

    test.skip('testDistinct3', () => {
      expect(
        evalFhirPath('Questionnaire.descendants().linkId.select(substring(0,1)).isDistinct().not()', questionnaire)
      ).toStrictEqual([true]);
    });

    test('testDistinct4', () => {
      expect(evalFhirPath('(1 | 2 | 3).distinct()', patient)).toStrictEqual([1, 2, 3]);
    });

    test.skip('testDistinct5', () => {
      expect(evalFhirPath('Questionnaire.descendants().linkId.distinct().count()', questionnaire)).toStrictEqual([10]);
    });

    test.skip('testDistinct6', () => {
      expect(
        evalFhirPath('Questionnaire.descendants().linkId.select(substring(0,1)).distinct().count()', questionnaire)
      ).toStrictEqual([2]);
    });
  });

  describe('testCount', () => {
    test('testCount1', () => {
      expect(evalFhirPath('Patient.name.count()', patient)).toStrictEqual([3]);
    });

    test('testCount2', () => {
      expect(evalFhirPath('Patient.name.count() = 3', patient)).toStrictEqual([true]);
    });

    test('testCount3', () => {
      expect(evalFhirPath('Patient.name.first().count()', patient)).toStrictEqual([1]);
    });

    test('testCount4', () => {
      expect(evalFhirPath('Patient.name.first().count() = 1', patient)).toStrictEqual([true]);
    });
  });

  describe('testWhere', () => {
    test('testWhere1', () => {
      expect(evalFhirPath('Patient.name.count() = 3', patient)).toStrictEqual([true]);
    });

    test('testWhere2', () => {
      expect(evalFhirPath("Patient.name.where(given = 'Jim').count() = 1", patient)).toStrictEqual([true]);
    });

    test('testWhere3', () => {
      expect(evalFhirPath("Patient.name.where(given = 'X').count() = 0", patient)).toStrictEqual([true]);
    });

    test('testWhere4', () => {
      expect(evalFhirPath("Patient.name.where($this.given = 'Jim').count() = 1", patient)).toStrictEqual([true]);
    });
  });

  describe.skip('testSelect', () => {
    test('testSelect1', () => {
      expect(evalFhirPath('Patient.name.select(given).count() = 5', patient)).toStrictEqual([true]);
    });

    test('testSelect2', () => {
      expect(evalFhirPath('Patient.name.select(given | family).count() = 7', patient)).toStrictEqual([true]);
    });
  });

  describe('testResolve', () => {
    test('testResolve1', () => {
      expect(evalFhirPath('DiagnosticReport.result.resolve().id', diagnosticReport)).toStrictEqual(['obs1', 'obs2']);
    });
    test('testResolvePolymorphism', () => {
      expect(
        evalFhirPath('DiagnosticReport.result.resolve().value.as(Quantity).value', diagnosticReport)
      ).toStrictEqual([216, 1]);
    });
  });

  describe.skip('testRepeat', () => {
    test('testRepeat1', () => {
      expect(evalFhirPath('ValueSet.expansion.repeat(contains).count() = 10', valueset)).toStrictEqual([true]);
    });

    test('testRepeat2', () => {
      expect(evalFhirPath('Questionnaire.repeat(item).code.count() = 11', questionnaire)).toStrictEqual([true]);
    });

    test('testRepeat3', () => {
      expect(evalFhirPath('Questionnaire.descendants().code.count() = 23', questionnaire)).toStrictEqual([true]);
    });

    test('testRepeat4', () => {
      expect(evalFhirPath('Questionnaire.children().code.count() = 2', questionnaire)).toStrictEqual([true]);
    });
  });

  describe.skip('testAggregate', () => {
    test('testAggregate1', () => {
      expect(evalFhirPath('(1|2|3|4|5|6|7|8|9).aggregate($this+$total, 0) = 45', patient)).toStrictEqual([true]);
    });

    test('testAggregate2', () => {
      expect(evalFhirPath('(1|2|3|4|5|6|7|8|9).aggregate($this+$total, 2) = 47', patient)).toStrictEqual([true]);
    });

    test('testAggregate3', () => {
      expect(
        evalFhirPath(
          '(1|2|3|4|5|6|7|8|9).aggregate(iif($total.empty(), $this, iif($this < $total, $this, $total))) = 1',
          patient
        )
      ).toStrictEqual([true]);
    });

    test('testAggregate4', () => {
      expect(
        evalFhirPath(
          '(1|2|3|4|5|6|7|8|9).aggregate(iif($total.empty(), $this, iif($this > $total, $this, $total))) = 9',
          patient
        )
      ).toStrictEqual([true]);
    });
  });

  describe.skip('testIndexer', () => {
    test('testIndexer1', () => {
      expect(evalFhirPath("Patient.name[0].given = 'Peter' | 'James'", patient)).toStrictEqual([true]);
    });

    test('testIndexer2', () => {
      expect(evalFhirPath("Patient.name[1].given = 'Jim'", patient)).toStrictEqual([true]);
    });
  });

  describe('testSingle', () => {
    test('testSingle1', () => {
      expect(evalFhirPath('Patient.name.first().single().exists()', patient)).toStrictEqual([true]);
    });

    test('testSingle2', () => {
      expect(() => evalFhirPath('Patient.name.single().exists()', patient)).toThrow();
    });
  });

  describe('testFirstLast', () => {
    test('testFirstLast1', () => {
      expect(evalFhirPath("Patient.name.first().given = 'Peter' | 'James'", patient)).toStrictEqual([true]);
    });

    test('testFirstLast2', () => {
      expect(evalFhirPath("Patient.name.last().given = 'Peter' | 'James'", patient)).toStrictEqual([true]);
    });
  });

  describe('testTail', () => {
    test('testTail1', () => {
      expect(evalFhirPath('(0 | 1 | 2).tail() = 1 | 2', patient)).toStrictEqual([true]);
    });

    test('testTail2', () => {
      expect(evalFhirPath("Patient.name.tail().given = 'Jim' | 'Peter' | 'James'", patient)).toStrictEqual([true]);
    });
  });

  describe('testSkip', () => {
    test('testSkip1', () => {
      expect(evalFhirPath('(0 | 1 | 2).skip(1) = 1 | 2', patient)).toStrictEqual([true]);
    });

    test('testSkip2', () => {
      expect(evalFhirPath('(0 | 1 | 2).skip(2) = 2', patient)).toStrictEqual([true]);
    });

    test('testSkip3', () => {
      expect(
        evalFhirPath("Patient.name.skip(1).given.trace('test') = 'Jim' | 'Peter' | 'James'", patient)
      ).toStrictEqual([true]);
    });

    test('testSkip4', () => {
      expect(evalFhirPath('Patient.name.skip(3).given.exists() = false', patient)).toStrictEqual([true]);
    });
  });

  describe('testTake', () => {
    test('testTake1', () => {
      expect(evalFhirPath('(0 | 1 | 2).take(1) = 0', patient)).toStrictEqual([true]);
    });

    test('testTake2', () => {
      expect(evalFhirPath('(0 | 1 | 2).take(2) = 0 | 1', patient)).toStrictEqual([true]);
    });

    test('testTake3', () => {
      expect(evalFhirPath("Patient.name.take(1).given = 'Peter' | 'James'", patient)).toStrictEqual([true]);
    });

    test('testTake4', () => {
      expect(evalFhirPath("Patient.name.take(2).given = 'Peter' | 'James' | 'Jim'", patient)).toStrictEqual([true]);
    });

    test('testTake5', () => {
      expect(evalFhirPath('Patient.name.take(3).given.count() = 5', patient)).toStrictEqual([true]);
    });

    test('testTake6', () => {
      expect(evalFhirPath('Patient.name.take(4).given.count() = 5', patient)).toStrictEqual([true]);
    });

    test('testTake7', () => {
      expect(evalFhirPath('Patient.name.take(0).given.exists() = false', patient)).toStrictEqual([true]);
    });
  });

  describe.skip('testIif', () => {
    test('testIif1', () => {
      expect(evalFhirPath("iif(Patient.name.exists(), 'named', 'unnamed') = 'named'", patient)).toStrictEqual([true]);
    });

    test('testIif2', () => {
      expect(evalFhirPath("iif(Patient.name.empty(), 'unnamed', 'named') = 'named'", patient)).toStrictEqual([true]);
    });

    test('testIif3', () => {
      expect(evalFhirPath('iif(true, true, (1 | 2).toString())', patient)).toStrictEqual([true]);
    });

    test('testIif4', () => {
      expect(evalFhirPath('iif(false, (1 | 2).toString(), true)', patient)).toStrictEqual([true]);
    });
  });

  describe('testToInteger', () => {
    test('testToInteger1', () => {
      expect(evalFhirPath("'1'.toInteger() = 1", patient)).toStrictEqual([true]);
    });

    test('testToInteger2', () => {
      expect(evalFhirPath("'-1'.toInteger() = -1", patient)).toStrictEqual([true]);
    });

    test('testToInteger3', () => {
      expect(evalFhirPath("'0'.toInteger() = 0", patient)).toStrictEqual([true]);
    });

    test('testToInteger4', () => {
      expect(evalFhirPath("'0.0'.toInteger().empty()", patient)).toStrictEqual([true]);
    });

    test('testToInteger5', () => {
      expect(evalFhirPath("'st'.toInteger().empty()", patient)).toStrictEqual([true]);
    });
  });

  describe.skip('testToDecimal', () => {
    test('testToDecimal1', () => {
      expect(evalFhirPath("'1'.toDecimal() = 1", patient)).toStrictEqual([true]);
    });

    test('testToDecimal2', () => {
      expect(evalFhirPath("'-1'.toInteger() = -1", patient)).toStrictEqual([true]);
    });

    test('testToDecimal3', () => {
      expect(evalFhirPath("'0'.toDecimal() = 0", patient)).toStrictEqual([true]);
    });

    test('testToDecimal4', () => {
      expect(evalFhirPath("'0.0'.toDecimal() = 0.0", patient)).toStrictEqual([true]);
    });

    test('testToDecimal5', () => {
      expect(evalFhirPath("'st'.toDecimal().empty()", patient)).toStrictEqual([true]);
    });
  });

  describe('testToString', () => {
    test('testToString1', () => {
      expect(evalFhirPath("1.toString() = '1'", patient)).toStrictEqual([true]);
    });

    test('testToString2', () => {
      expect(evalFhirPath("'-1'.toInteger() = -1", patient)).toStrictEqual([true]);
    });

    test('testToString3', () => {
      expect(evalFhirPath("0.toString() = '0'", patient)).toStrictEqual([true]);
    });

    test.skip('testToString4', () => {
      expect(evalFhirPath("0.0.toString() = '0.0'", patient)).toStrictEqual([true]);
    });

    test('testToString5', () => {
      expect(evalFhirPath("@2014-12-14.toString() = '2014-12-14'", patient)).toStrictEqual([true]);
    });
  });

  describe('testCase', () => {
    test('testCase1', () => {
      expect(evalFhirPath("'t'.upper() = 'T'", patient)).toStrictEqual([true]);
    });

    test('testCase2', () => {
      expect(evalFhirPath("'t'.lower() = 't'", patient)).toStrictEqual([true]);
    });

    test('testCase3', () => {
      expect(evalFhirPath("'T'.upper() = 'T'", patient)).toStrictEqual([true]);
    });

    test('testCase4', () => {
      expect(evalFhirPath("'T'.lower() = 't'", patient)).toStrictEqual([true]);
    });
  });

  describe('testToChars', () => {
    test('testToChars1', () => {
      expect(evalFhirPath("'t2'.toChars() = 't' | '2'", patient)).toStrictEqual([true]);
    });
  });

  describe('testSubstring', () => {
    test('testSubstring1', () => {
      expect(evalFhirPath("'12345'.substring(2) = '345'", patient)).toStrictEqual([true]);
    });

    test('testSubstring2', () => {
      expect(evalFhirPath("'12345'.substring(2,1) = '3'", patient)).toStrictEqual([true]);
    });

    test('testSubstring3', () => {
      expect(evalFhirPath("'12345'.substring(2,5) = '345'", patient)).toStrictEqual([true]);
    });

    test('testSubstring4', () => {
      expect(evalFhirPath("'12345'.substring(25).empty()", patient)).toStrictEqual([true]);
    });

    test('testSubstring5', () => {
      expect(evalFhirPath("'12345'.substring(-1).empty()", patient)).toStrictEqual([true]);
    });
  });

  describe('testStartsWith', () => {
    test('testStartsWith1', () => {
      expect(evalFhirPath("'12345'.startsWith('2') = false", patient)).toStrictEqual([true]);
    });

    test('testStartsWith2', () => {
      expect(evalFhirPath("'12345'.startsWith('1') = true", patient)).toStrictEqual([true]);
    });

    test('testStartsWith3', () => {
      expect(evalFhirPath("'12345'.startsWith('12') = true", patient)).toStrictEqual([true]);
    });

    test('testStartsWith4', () => {
      expect(evalFhirPath("'12345'.startsWith('13') = false", patient)).toStrictEqual([true]);
    });

    test('testStartsWith5', () => {
      expect(evalFhirPath("'12345'.startsWith('12345') = true", patient)).toStrictEqual([true]);
    });

    test('testStartsWith6', () => {
      expect(evalFhirPath("'12345'.startsWith('123456') = false", patient)).toStrictEqual([true]);
    });

    test('testStartsWith7', () => {
      expect(evalFhirPath("'12345'.startsWith('') = true", patient)).toStrictEqual([true]);
    });
  });

  describe('testEndsWith', () => {
    test('testEndsWith1', () => {
      expect(evalFhirPath("'12345'.endsWith('2') = false", patient)).toStrictEqual([true]);
    });

    test('testEndsWith2', () => {
      expect(evalFhirPath("'12345'.endsWith('5') = true", patient)).toStrictEqual([true]);
    });

    test('testEndsWith3', () => {
      expect(evalFhirPath("'12345'.endsWith('45') = true", patient)).toStrictEqual([true]);
    });

    test('testEndsWith4', () => {
      expect(evalFhirPath("'12345'.endsWith('35') = false", patient)).toStrictEqual([true]);
    });

    test('testEndsWith5', () => {
      expect(evalFhirPath("'12345'.endsWith('12345') = true", patient)).toStrictEqual([true]);
    });

    test('testEndsWith6', () => {
      expect(evalFhirPath("'12345'.endsWith('012345') = false", patient)).toStrictEqual([true]);
    });

    test('testEndsWith7', () => {
      expect(evalFhirPath("'12345'.endsWith('') = true", patient)).toStrictEqual([true]);
    });
  });

  describe('testContainsString', () => {
    test('testContainsString1', () => {
      expect(evalFhirPath("'12345'.contains('6') = false", patient)).toStrictEqual([true]);
    });

    test('testContainsString2', () => {
      expect(evalFhirPath("'12345'.contains('5') = true", patient)).toStrictEqual([true]);
    });

    test('testContainsString3', () => {
      expect(evalFhirPath("'12345'.contains('45') = true", patient)).toStrictEqual([true]);
    });

    test('testContainsString4', () => {
      expect(evalFhirPath("'12345'.contains('35') = false", patient)).toStrictEqual([true]);
    });

    test('testContainsString5', () => {
      expect(evalFhirPath("'12345'.contains('12345') = true", patient)).toStrictEqual([true]);
    });

    test('testContainsString6', () => {
      expect(evalFhirPath("'12345'.contains('012345') = false", patient)).toStrictEqual([true]);
    });

    test('testContainsString7', () => {
      expect(evalFhirPath("'12345'.contains('') = true", patient)).toStrictEqual([true]);
    });
  });

  describe('testLength', () => {
    test('testLength1', () => {
      expect(evalFhirPath("'123456'.length() = 6", patient)).toStrictEqual([true]);
    });

    test('testLength2', () => {
      expect(evalFhirPath("'12345'.length() = 5", patient)).toStrictEqual([true]);
    });

    test('testLength3', () => {
      expect(evalFhirPath("'123'.length() = 3", patient)).toStrictEqual([true]);
    });

    test('testLength4', () => {
      expect(evalFhirPath("'1'.length() = 1", patient)).toStrictEqual([true]);
    });

    test('testLength5', () => {
      expect(evalFhirPath("''.length() = 0", patient)).toStrictEqual([true]);
    });
  });

  describe('testTrace', () => {
    test('testTrace1', () => {
      expect(evalFhirPath("name.given.trace('test').count() = 5", patient)).toStrictEqual([true]);
    });

    test('testTrace2', () => {
      expect(evalFhirPath("name.trace('test', given).count() = 3", patient)).toStrictEqual([true]);
    });
  });

  describe('testToday', () => {
    test('testToday1', () => {
      expect(evalFhirPath('Patient.birthDate < today()', patient)).toStrictEqual([true]);
    });

    test('testToday2', () => {
      expect(evalFhirPath('today().toString().length() = 10', patient)).toStrictEqual([true]);
    });
  });

  describe('testNow', () => {
    test('testNow1', () => {
      expect(evalFhirPath('Patient.birthDate < now()', patient)).toStrictEqual([true]);
    });

    test('testNow2', () => {
      expect(evalFhirPath('now().toString().length() > 10', patient)).toStrictEqual([true]);
    });
  });

  describe('testEquality', () => {
    test('testEquality1', () => {
      expect(evalFhirPath('1 = 1', patient)).toStrictEqual([true]);
    });

    test('testEquality2', () => {
      expect(() => evalFhirPath('{} = {}', patient)).not.toThrow();
    });

    test('testEquality3', () => {
      expect(() => evalFhirPath('true = {}', patient)).not.toThrow();
    });

    test('testEquality4', () => {
      expect(evalFhirPath('(1) = (1)', patient)).toStrictEqual([true]);
    });

    test('testEquality5', () => {
      expect(evalFhirPath('(1 | 2) = (1 | 2)', patient)).toStrictEqual([true]);
    });

    test('testEquality6', () => {
      expect(evalFhirPath('(1 | 2 | 3) = (1 | 2 | 3)', patient)).toStrictEqual([true]);
    });

    test('testEquality7', () => {
      expect(() => evalFhirPath('(1 | 1) = (1 | 2 | {})', patient)).not.toThrow();
    });

    test('testEquality8', () => {
      expect(evalFhirPath('1 = 2', patient)).toStrictEqual([false]);
    });

    test('testEquality9', () => {
      expect(evalFhirPath("'a' = 'a'", patient)).toStrictEqual([true]);
    });

    test('testEquality10', () => {
      expect(evalFhirPath("'a' = 'A'", patient)).toStrictEqual([false]);
    });

    test('testEquality11', () => {
      expect(evalFhirPath("'a' = 'b'", patient)).toStrictEqual([false]);
    });

    test('testEquality12', () => {
      expect(evalFhirPath('1.1 = 1.1', patient)).toStrictEqual([true]);
    });

    test('testEquality13', () => {
      expect(evalFhirPath('1.1 = 1.2', patient)).toStrictEqual([false]);
    });

    test('testEquality14', () => {
      expect(evalFhirPath('1.10 = 1.1', patient)).toStrictEqual([true]);
    });

    test('testEquality15', () => {
      expect(evalFhirPath('0 = 0', patient)).toStrictEqual([true]);
    });

    test('testEquality16', () => {
      expect(evalFhirPath('0.0 = 0', patient)).toStrictEqual([true]);
    });

    test('testEquality17', () => {
      expect(evalFhirPath('@2012-04-15 = @2012-04-15', patient)).toStrictEqual([true]);
    });

    test('testEquality18', () => {
      expect(evalFhirPath('@2012-04-15 = @2012-04-16', patient)).toStrictEqual([false]);
    });

    test('testEquality19', () => {
      expect(() => evalFhirPath('@2012-04-15 = @2012-04-15T10:00:00', patient)).not.toThrow();
    });

    test('testEquality20', () => {
      expect(evalFhirPath('@2012-04-15T15:00:00 = @2012-04-15T10:00:00', patient)).toStrictEqual([false]);
    });

    test.skip('testEquality21', () => {
      expect(evalFhirPath('@2012-04-15T15:30:31 = @2012-04-15T15:30:31.0', patient)).toStrictEqual([true]);
    });

    test('testEquality22', () => {
      expect(evalFhirPath('@2012-04-15T15:30:31 = @2012-04-15T15:30:31.1', patient)).toStrictEqual([false]);
    });

    test('testEquality23', () => {
      expect(() => evalFhirPath('@2012-04-15T15:00:00Z = @2012-04-15T10:00:00', patient)).not.toThrow();
    });

    test('testEquality24', () => {
      expect(evalFhirPath('@2012-04-15T15:00:00+02:00 = @2012-04-15T16:00:00+03:00', patient)).toStrictEqual([true]);
    });

    test('testEquality25', () => {
      expect(evalFhirPath('name = name', patient)).toStrictEqual([true]);
    });

    test('testEquality26', () => {
      expect(evalFhirPath('name.take(2) = name.take(2).first() | name.take(2).last()', patient)).toStrictEqual([true]);
    });

    test('testEquality27', () => {
      expect(evalFhirPath('name.take(2) = name.take(2).last() | name.take(2).first()', patient)).toStrictEqual([false]);
    });

    test('testEquality28', () => {
      expect(evalFhirPath("Observation.value = 185 '[lb_av]'", observation)).toStrictEqual([true]);
    });
  });

  describe('testNEquality', () => {
    test('testNEquality1', () => {
      expect(evalFhirPath('1 != 1', patient)).toStrictEqual([false]);
    });

    test('testNEquality2', () => {
      expect(() => evalFhirPath('{} != {}', patient)).not.toThrow();
    });

    test('testNEquality3', () => {
      expect(evalFhirPath('1 != 2', patient)).toStrictEqual([true]);
    });

    test('testNEquality4', () => {
      expect(evalFhirPath("'a' != 'a'", patient)).toStrictEqual([false]);
    });

    test('testNEquality5', () => {
      expect(evalFhirPath("'a' != 'b'", patient)).toStrictEqual([true]);
    });

    test('testNEquality6', () => {
      expect(evalFhirPath('1.1 != 1.1', patient)).toStrictEqual([false]);
    });

    test('testNEquality7', () => {
      expect(evalFhirPath('1.1 != 1.2', patient)).toStrictEqual([true]);
    });

    test('testNEquality8', () => {
      expect(evalFhirPath('1.10 != 1.1', patient)).toStrictEqual([false]);
    });

    test('testNEquality9', () => {
      expect(evalFhirPath('0 != 0', patient)).toStrictEqual([false]);
    });

    test('testNEquality10', () => {
      expect(evalFhirPath('0.0 != 0', patient)).toStrictEqual([false]);
    });

    test('testNEquality11', () => {
      expect(evalFhirPath('@2012-04-15 != @2012-04-15', patient)).toStrictEqual([false]);
    });

    test('testNEquality12', () => {
      expect(evalFhirPath('@2012-04-15 != @2012-04-16', patient)).toStrictEqual([true]);
    });

    test('testNEquality13', () => {
      expect(() => evalFhirPath('@2012-04-15 != @2012-04-15T10:00:00', patient)).not.toThrow();
    });

    test('testNEquality14', () => {
      expect(evalFhirPath('@2012-04-15T15:00:00 != @2012-04-15T10:00:00', patient)).toStrictEqual([true]);
    });

    test.skip('testNEquality15', () => {
      expect(evalFhirPath('@2012-04-15T15:30:31 != @2012-04-15T15:30:31.0', patient)).toStrictEqual([false]);
    });

    test('testNEquality16', () => {
      expect(evalFhirPath('@2012-04-15T15:30:31 != @2012-04-15T15:30:31.1', patient)).toStrictEqual([true]);
    });

    test('testNEquality17', () => {
      expect(() => evalFhirPath('@2012-04-15T15:00:00Z != @2012-04-15T10:00:00', patient)).not.toThrow();
    });

    test('testNEquality18', () => {
      expect(evalFhirPath('@2012-04-15T15:00:00+02:00 != @2012-04-15T16:00:00+03:00', patient)).toStrictEqual([false]);
    });

    test('testNEquality19', () => {
      expect(evalFhirPath('name != name', patient)).toStrictEqual([false]);
    });

    test.skip('testNEquality20', () => {
      expect(evalFhirPath('name.take(2) != name.take(2).first() | name.take(2).last()', patient)).toStrictEqual([
        false,
      ]);
    });

    test('testNEquality21', () => {
      expect(evalFhirPath('name.take(2) != name.take(2).last() | name.take(2).first()', patient)).toStrictEqual([true]);
    });

    test('testNEquality22', () => {
      expect(evalFhirPath('1.2 / 1.8 != 0.6666667', patient)).toStrictEqual([true]);
    });

    test('testNEquality23', () => {
      expect(evalFhirPath('1.2 / 1.8 != 0.67', patient)).toStrictEqual([true]);
    });

    test('testNEquality24', () => {
      expect(evalFhirPath("Observation.value != 185 'kg'", observation)).toStrictEqual([true]);
    });
  });

  describe('testEquivalent', () => {
    test('testEquivalent1', () => {
      expect(evalFhirPath('1 ~ 1', patient)).toStrictEqual([true]);
    });

    test('testEquivalent2', () => {
      expect(evalFhirPath('{} ~ {}', patient)).toStrictEqual([true]);
    });

    test('testEquivalent3', () => {
      expect(evalFhirPath('1 ~ {}', patient)).toStrictEqual([false]);
    });

    test('testEquivalent4', () => {
      expect(evalFhirPath('1 ~ 2', patient)).toStrictEqual([false]);
    });

    test('testEquivalent5', () => {
      expect(evalFhirPath("'a' ~ 'a'", patient)).toStrictEqual([true]);
    });

    test('testEquivalent6', () => {
      expect(evalFhirPath("'a' ~ 'A'", patient)).toStrictEqual([true]);
    });

    test('testEquivalent7', () => {
      expect(evalFhirPath("'a' ~ 'b'", patient)).toStrictEqual([false]);
    });

    test('testEquivalent8', () => {
      expect(evalFhirPath('1.1 ~ 1.1', patient)).toStrictEqual([true]);
    });

    test('testEquivalent9', () => {
      expect(evalFhirPath('1.1 ~ 1.2', patient)).toStrictEqual([false]);
    });

    test('testEquivalent10', () => {
      expect(evalFhirPath('1.10 ~ 1.1', patient)).toStrictEqual([true]);
    });

    test('testEquivalent11', () => {
      expect(evalFhirPath('1.2 / 1.8 ~ 0.67', patient)).toStrictEqual([true]);
    });

    test('testEquivalent12', () => {
      expect(evalFhirPath('0 ~ 0', patient)).toStrictEqual([true]);
    });

    test('testEquivalent13', () => {
      expect(evalFhirPath('0.0 ~ 0', patient)).toStrictEqual([true]);
    });

    test('testEquivalent14', () => {
      expect(evalFhirPath('@2012-04-15 ~ @2012-04-15', patient)).toStrictEqual([true]);
    });

    test('testEquivalent15', () => {
      expect(evalFhirPath('@2012-04-15 ~ @2012-04-16', patient)).toStrictEqual([false]);
    });

    test('testEquivalent16', () => {
      expect(evalFhirPath('@2012-04-15 ~ @2012-04-15T10:00:00', patient)).toStrictEqual([false]);
    });

    test.skip('testEquivalent17', () => {
      expect(evalFhirPath('@2012-04-15T15:30:31 ~ @2012-04-15T15:30:31.0', patient)).toStrictEqual([true]);
    });

    test('testEquivalent18', () => {
      expect(evalFhirPath('@2012-04-15T15:30:31 ~ @2012-04-15T15:30:31.1', patient)).toStrictEqual([false]);
    });

    test('testEquivalent19', () => {
      expect(evalFhirPath('name ~ name', patient)).toStrictEqual([true]);
    });

    test('testEquivalent20', () => {
      expect(
        evalFhirPath('name.take(2).given ~ name.take(2).first().given | name.take(2).last().given', patient)
      ).toStrictEqual([true]);
    });

    test('testEquivalent21', () => {
      expect(
        evalFhirPath('name.take(2).given ~ name.take(2).last().given | name.take(2).first().given', patient)
      ).toStrictEqual([true]);
    });

    test('testEquivalent22', () => {
      expect(evalFhirPath("Observation.value ~ 185 '[lb_av]'", observation)).toStrictEqual([true]);
    });
  });

  describe('testNotEquivalent', () => {
    test('testNotEquivalent1', () => {
      expect(evalFhirPath('1 !~ 1', patient)).toStrictEqual([false]);
    });

    test('testNotEquivalent2', () => {
      expect(evalFhirPath('{} !~ {}', patient)).toStrictEqual([false]);
    });

    test('testNotEquivalent3', () => {
      expect(evalFhirPath('{} !~ 1', patient)).toStrictEqual([true]);
    });

    test('testNotEquivalent4', () => {
      expect(evalFhirPath('1 !~ 2', patient)).toStrictEqual([true]);
    });

    test('testNotEquivalent5', () => {
      expect(evalFhirPath("'a' !~ 'a'", patient)).toStrictEqual([false]);
    });

    test.skip('testNotEquivalent6', () => {
      expect(evalFhirPath("'a' !~ 'A'", patient)).toStrictEqual([false]);
    });

    test('testNotEquivalent7', () => {
      expect(evalFhirPath("'a' !~ 'b'", patient)).toStrictEqual([true]);
    });

    test('testNotEquivalent8', () => {
      expect(evalFhirPath('1.1 !~ 1.1', patient)).toStrictEqual([false]);
    });

    test('testNotEquivalent9', () => {
      expect(evalFhirPath('1.1 !~ 1.2', patient)).toStrictEqual([true]);
    });

    test('testNotEquivalent10', () => {
      expect(evalFhirPath('1.10 !~ 1.1', patient)).toStrictEqual([false]);
    });

    test('testNotEquivalent11', () => {
      expect(evalFhirPath('0 !~ 0', patient)).toStrictEqual([false]);
    });

    test('testNotEquivalent12', () => {
      expect(evalFhirPath('0.0 !~ 0', patient)).toStrictEqual([false]);
    });

    test('testNotEquivalent13', () => {
      expect(evalFhirPath('1.2 / 1.8 !~ 0.6', patient)).toStrictEqual([true]);
    });

    test('testNotEquivalent14', () => {
      expect(evalFhirPath('@2012-04-15 !~ @2012-04-15', patient)).toStrictEqual([false]);
    });

    test('testNotEquivalent15', () => {
      expect(evalFhirPath('@2012-04-15 !~ @2012-04-16', patient)).toStrictEqual([true]);
    });

    test('testNotEquivalent16', () => {
      expect(evalFhirPath('@2012-04-15 !~ @2012-04-15T10:00:00', patient)).toStrictEqual([true]);
    });

    test.skip('testNotEquivalent17', () => {
      expect(evalFhirPath('@2012-04-15T15:30:31 !~ @2012-04-15T15:30:31.0', patient)).toStrictEqual([false]);
    });

    test('testNotEquivalent18', () => {
      expect(evalFhirPath('@2012-04-15T15:30:31 !~ @2012-04-15T15:30:31.1', patient)).toStrictEqual([true]);
    });

    test('testNotEquivalent19', () => {
      // The official test suite suggests this should be true.
      // According to the spec, it should be false.
      expect(evalFhirPath('name !~ name', patient)).toStrictEqual([false]);
    });

    test('testNotEquivalent20', () => {
      expect(
        evalFhirPath('name.take(2).given !~ name.take(2).first().given | name.take(2).last().given', patient)
      ).toStrictEqual([false]);
    });

    test('testNotEquivalent21', () => {
      expect(
        evalFhirPath('name.take(2).given !~ name.take(2).last().given | name.take(2).first().given', patient)
      ).toStrictEqual([false]);
    });

    test('testNotEquivalent22', () => {
      expect(evalFhirPath("Observation.value !~ 185 'kg'", observation)).toStrictEqual([true]);
    });
  });

  describe('testLessThan', () => {
    test('testLessThan1', () => {
      expect(evalFhirPath('1 < 2', patient)).toStrictEqual([true]);
    });

    test('testLessThan2', () => {
      expect(evalFhirPath('1.0 < 1.2', patient)).toStrictEqual([true]);
    });

    test('testLessThan3', () => {
      expect(evalFhirPath("'a' < 'b'", patient)).toStrictEqual([true]);
    });

    test('testLessThan4', () => {
      expect(evalFhirPath("'A' < 'a'", patient)).toStrictEqual([true]);
    });

    test('testLessThan5', () => {
      expect(evalFhirPath('@2014-12-12 < @2014-12-13', patient)).toStrictEqual([true]);
    });

    test('testLessThan6', () => {
      expect(evalFhirPath('@2014-12-13T12:00:00 < @2014-12-13T12:00:01', patient)).toStrictEqual([true]);
    });

    test('testLessThan7', () => {
      expect(evalFhirPath('@T12:00:00 < @T14:00:00', patient)).toStrictEqual([true]);
    });

    test('testLessThan8', () => {
      expect(evalFhirPath('1 < 1', patient)).toStrictEqual([false]);
    });

    test('testLessThan9', () => {
      expect(evalFhirPath('1.0 < 1.0', patient)).toStrictEqual([false]);
    });

    test('testLessThan10', () => {
      expect(evalFhirPath("'a' < 'a'", patient)).toStrictEqual([false]);
    });

    test('testLessThan11', () => {
      expect(evalFhirPath("'A' < 'A'", patient)).toStrictEqual([false]);
    });

    test('testLessThan12', () => {
      expect(evalFhirPath('@2014-12-12 < @2014-12-12', patient)).toStrictEqual([false]);
    });

    test('testLessThan13', () => {
      expect(evalFhirPath('@2014-12-13T12:00:00 < @2014-12-13T12:00:00', patient)).toStrictEqual([false]);
    });

    test('testLessThan14', () => {
      expect(evalFhirPath('@T12:00:00 < @T12:00:00', patient)).toStrictEqual([false]);
    });

    test('testLessThan15', () => {
      expect(evalFhirPath('2 < 1', patient)).toStrictEqual([false]);
    });

    test('testLessThan16', () => {
      expect(evalFhirPath('1.1 < 1.0', patient)).toStrictEqual([false]);
    });

    test('testLessThan17', () => {
      expect(evalFhirPath("'b' < 'a'", patient)).toStrictEqual([false]);
    });

    test('testLessThan18', () => {
      expect(evalFhirPath("'B' < 'A'", patient)).toStrictEqual([false]);
    });

    test('testLessThan19', () => {
      expect(evalFhirPath('@2014-12-13 < @2014-12-12', patient)).toStrictEqual([false]);
    });

    test('testLessThan20', () => {
      expect(evalFhirPath('@2014-12-13T12:00:01 < @2014-12-13T12:00:00', patient)).toStrictEqual([false]);
    });

    test('testLessThan21', () => {
      expect(evalFhirPath('@T12:00:01 < @T12:00:00', patient)).toStrictEqual([false]);
    });

    test('testLessThan22', () => {
      expect(evalFhirPath("Observation.value < 200 '[lb_av]'", observation)).toStrictEqual([true]);
    });

    test('testLessThan23', () => {
      expect(() => evalFhirPath('@2018-03 < @2018-03-01', patient)).not.toThrow();
    });

    test('testLessThan24', () => {
      expect(() => evalFhirPath('@2018-03-01T10 < @2018-03-01T10:30', patient)).not.toThrow();
    });

    test('testLessThan25', () => {
      expect(() => evalFhirPath('@T10 < @T10:30', patient)).not.toThrow();
    });

    test('testLessThan26', () => {
      expect(evalFhirPath('@2018-03-01T10:30:00 < @2018-03-01T10:30:00.0', patient)).toStrictEqual([false]);
    });

    test('testLessThan27', () => {
      expect(evalFhirPath('@T10:30:00 < @T10:30:00.0', patient)).toStrictEqual([false]);
    });
  });

  describe('testLessOrEqual', () => {
    test('testLessOrEqual1', () => {
      expect(evalFhirPath('1 <= 2', patient)).toStrictEqual([true]);
    });

    test('testLessOrEqual2', () => {
      expect(evalFhirPath('1.0 <= 1.2', patient)).toStrictEqual([true]);
    });

    test('testLessOrEqual3', () => {
      expect(evalFhirPath("'a' <= 'b'", patient)).toStrictEqual([true]);
    });

    test('testLessOrEqual4', () => {
      expect(evalFhirPath("'A' <= 'a'", patient)).toStrictEqual([true]);
    });

    test('testLessOrEqual5', () => {
      expect(evalFhirPath('@2014-12-12 <= @2014-12-13', patient)).toStrictEqual([true]);
    });

    test('testLessOrEqual6', () => {
      expect(evalFhirPath('@2014-12-13T12:00:00 <= @2014-12-13T12:00:01', patient)).toStrictEqual([true]);
    });

    test.skip('testLessOrEqual7', () => {
      expect(evalFhirPath('@T12:00:00 <= @T14:00:00', patient)).toStrictEqual([true]);
    });

    test('testLessOrEqual8', () => {
      expect(evalFhirPath('1 <= 1', patient)).toStrictEqual([true]);
    });

    test('testLessOrEqual9', () => {
      expect(evalFhirPath('1.0 <= 1.0', patient)).toStrictEqual([true]);
    });

    test('testLessOrEqual10', () => {
      expect(evalFhirPath("'a' <= 'a'", patient)).toStrictEqual([true]);
    });

    test('testLessOrEqual11', () => {
      expect(evalFhirPath("'A' <= 'A'", patient)).toStrictEqual([true]);
    });

    test('testLessOrEqual12', () => {
      expect(evalFhirPath('@2014-12-12 <= @2014-12-12', patient)).toStrictEqual([true]);
    });

    test('testLessOrEqual13', () => {
      expect(evalFhirPath('@2014-12-13T12:00:00 <= @2014-12-13T12:00:00', patient)).toStrictEqual([true]);
    });

    test.skip('testLessOrEqual14', () => {
      expect(evalFhirPath('@T12:00:00 <= @T12:00:00', patient)).toStrictEqual([true]);
    });

    test('testLessOrEqual15', () => {
      expect(evalFhirPath('2 <= 1', patient)).toStrictEqual([false]);
    });

    test('testLessOrEqual16', () => {
      expect(evalFhirPath('1.1 <= 1.0', patient)).toStrictEqual([false]);
    });

    test('testLessOrEqual17', () => {
      expect(evalFhirPath("'b' <= 'a'", patient)).toStrictEqual([false]);
    });

    test('testLessOrEqual18', () => {
      expect(evalFhirPath("'B' <= 'A'", patient)).toStrictEqual([false]);
    });

    test('testLessOrEqual19', () => {
      expect(evalFhirPath('@2014-12-13 <= @2014-12-12', patient)).toStrictEqual([false]);
    });

    test('testLessOrEqual20', () => {
      expect(evalFhirPath('@2014-12-13T12:00:01 <= @2014-12-13T12:00:00', patient)).toStrictEqual([false]);
    });

    test.skip('testLessOrEqual21', () => {
      expect(evalFhirPath('@T12:00:01 <= @T12:00:00', patient)).toStrictEqual([false]);
    });

    test('testLessOrEqual22', () => {
      expect(evalFhirPath("Observation.value <= 200 '[lb_av]'", observation)).toStrictEqual([true]);
    });

    test('testLessOrEqual23', () => {
      expect(() => evalFhirPath('@2018-03 <= @2018-03-01', patient)).not.toThrow();
    });

    test.skip('testLessOrEqual24', () => {
      expect(() => evalFhirPath('@2018-03-01T10 <= @2018-03-01T10:30', patient)).not.toThrow();
    });

    test.skip('testLessOrEqual25', () => {
      expect(() => evalFhirPath('@T10 <= @T10:30', patient)).not.toThrow();
    });

    test('testLessOrEqual26', () => {
      expect(evalFhirPath('@2018-03-01T10:30:00  <= @2018-03-01T10:30:00.0', patient)).toStrictEqual([true]);
    });

    test.skip('testLessOrEqual27', () => {
      expect(evalFhirPath('@T10:30:00 <= @T10:30:00.0', patient)).toStrictEqual([true]);
    });
  });

  describe('testGreatorOrEqual', () => {
    test('testGreatorOrEqual1', () => {
      expect(evalFhirPath('1 >= 2', patient)).toStrictEqual([false]);
    });

    test('testGreatorOrEqual2', () => {
      expect(evalFhirPath('1.0 >= 1.2', patient)).toStrictEqual([false]);
    });

    test('testGreatorOrEqual3', () => {
      expect(evalFhirPath("'a' >= 'b'", patient)).toStrictEqual([false]);
    });

    test('testGreatorOrEqual4', () => {
      expect(evalFhirPath("'A' >= 'a'", patient)).toStrictEqual([false]);
    });

    test('testGreatorOrEqual5', () => {
      expect(evalFhirPath('@2014-12-12 >= @2014-12-13', patient)).toStrictEqual([false]);
    });

    test('testGreatorOrEqual6', () => {
      expect(evalFhirPath('@2014-12-13T12:00:00 >= @2014-12-13T12:00:01', patient)).toStrictEqual([false]);
    });

    test.skip('testGreatorOrEqual7', () => {
      expect(evalFhirPath('@T12:00:00 >= @T14:00:00', patient)).toStrictEqual([false]);
    });

    test('testGreatorOrEqual8', () => {
      expect(evalFhirPath('1 >= 1', patient)).toStrictEqual([true]);
    });

    test('testGreatorOrEqual9', () => {
      expect(evalFhirPath('1.0 >= 1.0', patient)).toStrictEqual([true]);
    });

    test('testGreatorOrEqual10', () => {
      expect(evalFhirPath("'a' >= 'a'", patient)).toStrictEqual([true]);
    });

    test('testGreatorOrEqual11', () => {
      expect(evalFhirPath("'A' >= 'A'", patient)).toStrictEqual([true]);
    });

    test('testGreatorOrEqual12', () => {
      expect(evalFhirPath('@2014-12-12 >= @2014-12-12', patient)).toStrictEqual([true]);
    });

    test('testGreatorOrEqual13', () => {
      expect(evalFhirPath('@2014-12-13T12:00:00 >= @2014-12-13T12:00:00', patient)).toStrictEqual([true]);
    });

    test.skip('testGreatorOrEqual14', () => {
      expect(evalFhirPath('@T12:00:00 >= @T12:00:00', patient)).toStrictEqual([true]);
    });

    test('testGreatorOrEqual15', () => {
      expect(evalFhirPath('2 >= 1', patient)).toStrictEqual([true]);
    });

    test('testGreatorOrEqual16', () => {
      expect(evalFhirPath('1.1 >= 1.0', patient)).toStrictEqual([true]);
    });

    test('testGreatorOrEqual17', () => {
      expect(evalFhirPath("'b' >= 'a'", patient)).toStrictEqual([true]);
    });

    test('testGreatorOrEqual18', () => {
      expect(evalFhirPath("'B' >= 'A'", patient)).toStrictEqual([true]);
    });

    test('testGreatorOrEqual19', () => {
      expect(evalFhirPath('@2014-12-13 >= @2014-12-12', patient)).toStrictEqual([true]);
    });

    test('testGreatorOrEqual20', () => {
      expect(evalFhirPath('@2014-12-13T12:00:01 >= @2014-12-13T12:00:00', patient)).toStrictEqual([true]);
    });

    test.skip('testGreatorOrEqual21', () => {
      expect(evalFhirPath('@T12:00:01 >= @T12:00:00', patient)).toStrictEqual([true]);
    });

    test('testGreatorOrEqual22', () => {
      expect(evalFhirPath("Observation.value >= 100 '[lb_av]'", observation)).toStrictEqual([true]);
    });

    test('testGreatorOrEqual23', () => {
      expect(() => evalFhirPath('@2018-03 >= @2018-03-01', patient)).not.toThrow();
    });

    test.skip('testGreatorOrEqual24', () => {
      expect(() => evalFhirPath('@2018-03-01T10 >= @2018-03-01T10:30', patient)).not.toThrow();
    });

    test.skip('testGreatorOrEqual25', () => {
      expect(() => evalFhirPath('@T10 >= @T10:30', patient)).not.toThrow();
    });

    test('testGreatorOrEqual26', () => {
      expect(evalFhirPath('@2018-03-01T10:30:00 >= @2018-03-01T10:30:00.0', patient)).toStrictEqual([true]);
    });

    test.skip('testGreatorOrEqual27', () => {
      expect(evalFhirPath('@T10:30:00 >= @T10:30:00.0', patient)).toStrictEqual([true]);
    });
  });

  describe('testGreaterThan', () => {
    test('testGreaterThan1', () => {
      expect(evalFhirPath('1 > 2', patient)).toStrictEqual([false]);
    });

    test('testGreaterThan2', () => {
      expect(evalFhirPath('1.0 > 1.2', patient)).toStrictEqual([false]);
    });

    test('testGreaterThan3', () => {
      expect(evalFhirPath("'a' > 'b'", patient)).toStrictEqual([false]);
    });

    test('testGreaterThan4', () => {
      expect(evalFhirPath("'A' > 'a'", patient)).toStrictEqual([false]);
    });

    test('testGreaterThan5', () => {
      expect(evalFhirPath('@2014-12-12 > @2014-12-13', patient)).toStrictEqual([false]);
    });

    test('testGreaterThan6', () => {
      expect(evalFhirPath('@2014-12-13T12:00:00 > @2014-12-13T12:00:01', patient)).toStrictEqual([false]);
    });

    test('testGreaterThan7', () => {
      expect(evalFhirPath('@T12:00:00 > @T14:00:00', patient)).toStrictEqual([false]);
    });

    test('testGreaterThan8', () => {
      expect(evalFhirPath('1 > 1', patient)).toStrictEqual([false]);
    });

    test('testGreaterThan9', () => {
      expect(evalFhirPath('1.0 > 1.0', patient)).toStrictEqual([false]);
    });

    test('testGreaterThan10', () => {
      expect(evalFhirPath("'a' > 'a'", patient)).toStrictEqual([false]);
    });

    test('testGreaterThan11', () => {
      expect(evalFhirPath("'A' > 'A'", patient)).toStrictEqual([false]);
    });

    test('testGreaterThan12', () => {
      expect(evalFhirPath('@2014-12-12 > @2014-12-12', patient)).toStrictEqual([false]);
    });

    test('testGreaterThan13', () => {
      expect(evalFhirPath('@2014-12-13T12:00:00 > @2014-12-13T12:00:00', patient)).toStrictEqual([false]);
    });

    test('testGreaterThan14', () => {
      expect(evalFhirPath('@T12:00:00 > @T12:00:00', patient)).toStrictEqual([false]);
    });

    test('testGreaterThan15', () => {
      expect(evalFhirPath('2 > 1', patient)).toStrictEqual([true]);
    });

    test('testGreaterThan16', () => {
      expect(evalFhirPath('1.1 > 1.0', patient)).toStrictEqual([true]);
    });

    test('testGreaterThan17', () => {
      expect(evalFhirPath("'b' > 'a'", patient)).toStrictEqual([true]);
    });

    test('testGreaterThan18', () => {
      expect(evalFhirPath("'B' > 'A'", patient)).toStrictEqual([true]);
    });

    test('testGreaterThan19', () => {
      expect(evalFhirPath('@2014-12-13 > @2014-12-12', patient)).toStrictEqual([true]);
    });

    test('testGreaterThan20', () => {
      expect(evalFhirPath('@2014-12-13T12:00:01 > @2014-12-13T12:00:00', patient)).toStrictEqual([true]);
    });

    test('testGreaterThan21', () => {
      expect(evalFhirPath('@T12:00:01 > @T12:00:00', patient)).toStrictEqual([true]);
    });

    test('testGreaterThan22', () => {
      expect(evalFhirPath("Observation.value > 100 '[lb_av]'", observation)).toStrictEqual([true]);
    });

    test('testGreaterThan23', () => {
      expect(() => evalFhirPath('@2018-03 > @2018-03-01', patient)).not.toThrow();
    });

    test.skip('testGreaterThan24', () => {
      expect(() => evalFhirPath('@2018-03-01T10 > @2018-03-01T10:30', patient)).not.toThrow();
    });

    test('testGreaterThan25', () => {
      expect(() => evalFhirPath('@T10 > @T10:30', patient)).not.toThrow();
    });

    test('testGreaterThan26', () => {
      expect(evalFhirPath('@2018-03-01T10:30:00 > @2018-03-01T10:30:00.0', patient)).toStrictEqual([false]);
    });

    test('testGreaterThan27', () => {
      expect(evalFhirPath('@T10:30:00 > @T10:30:00.0', patient)).toStrictEqual([false]);
    });
  });

  describe('testUnion', () => {
    test('testUnion1', () => {
      expect(evalFhirPath('(1 | 2 | 3).count() = 3', patient)).toStrictEqual([true]);
    });

    test('testUnion2', () => {
      expect(evalFhirPath('(1 | 2 | 2).count() = 2', patient)).toStrictEqual([true]);
    });

    test('testUnion3', () => {
      expect(evalFhirPath('(1|1).count() = 1', patient)).toStrictEqual([true]);
    });

    test('testUnion4', () => {
      expect(evalFhirPath('1.union(2).union(3).count() = 3', patient)).toStrictEqual([true]);
    });

    test('testUnion5', () => {
      expect(evalFhirPath('1.union(2.union(3)).count() = 3', patient)).toStrictEqual([true]);
    });

    test('testUnion6', () => {
      expect(evalFhirPath('(1 | 2).combine(2).count() = 3', patient)).toStrictEqual([true]);
    });

    test('testUnion7', () => {
      expect(evalFhirPath('1.combine(1).count() = 2', patient)).toStrictEqual([true]);
    });

    test('testUnion8', () => {
      expect(evalFhirPath('1.combine(1).union(2).count() = 2', patient)).toStrictEqual([true]);
    });
    test('testUnion9', () => {
      expect(evalFhirPath('Patient.name.family.union(Patient.name.given)', patient)).toStrictEqual([
        'Chalmers',
        'Windsor',
        'Peter',
        'James',
        'Jim',
      ]);
    });
  });

  describe('testCombine', () => {
    test('testCombine1', () => {
      expect(evalFhirPath('Patient.name.family.combine(Patient.name.given)', patient)).toStrictEqual([
        'Chalmers',
        'Windsor',
        'Peter',
        'James',
        'Jim',
        'Peter',
        'James',
      ]);
    });
  });

  describe('testIntersect', () => {
    test('testIntersect1', () => {
      expect(evalFhirPath('(1 | 2 | 3).intersect(2 | 4) = 2', patient)).toStrictEqual([true]);
    });

    test('testIntersect2', () => {
      expect(evalFhirPath('(1 | 2).intersect(4).empty()', patient)).toStrictEqual([true]);
    });

    test('testIntersect3', () => {
      expect(evalFhirPath('(1 | 2).intersect({}).empty()', patient)).toStrictEqual([true]);
    });

    test('testIntersect4', () => {
      expect(evalFhirPath('1.combine(1).intersect(1).count() = 1', patient)).toStrictEqual([true]);
    });

    test('testIntersect5', () => {
      expect(evalFhirPath('Patient.name.given.intersect(Patient.name.given).count() = 3', patient)).toStrictEqual([
        true,
      ]);
    });
  });

  describe('testExclude', () => {
    test('testExclude1', () => {
      expect(evalFhirPath('(1 | 2 | 3).exclude(2 | 4) = 1 | 3', patient)).toStrictEqual([true]);
    });

    test('testExclude2', () => {
      expect(evalFhirPath('(1 | 2).exclude(4) = 1 | 2', patient)).toStrictEqual([true]);
    });

    test('testExclude3', () => {
      expect(evalFhirPath('(1 | 2).exclude({}) = 1 | 2', patient)).toStrictEqual([true]);
    });

    test('testExclude4', () => {
      expect(evalFhirPath('1.combine(1).exclude(2).count() = 2', patient)).toStrictEqual([true]);
    });
    test('testExclude5', () => {
      expect(
        evalFhirPath("Patient.name.given.exclude(Patient.name.given.where(startsWith('J').not())).distinct()", patient)
      ).toStrictEqual(['James', 'Jim']);
    });
  });

  describe('testIn', () => {
    test('testIn1', () => {
      expect(evalFhirPath('1 in (1 | 2 | 3)', patient)).toStrictEqual([true]);
    });

    test('testIn2', () => {
      expect(evalFhirPath('1 in (2 | 3)', patient)).toStrictEqual([false]);
    });

    test('testIn3', () => {
      expect(evalFhirPath("'a' in ('a' | 'c' | 'd')", patient)).toStrictEqual([true]);
    });

    test('testIn4', () => {
      expect(evalFhirPath("'b' in ('a' | 'c' | 'd')", patient)).toStrictEqual([false]);
    });
  });

  describe('testContainsCollection', () => {
    test('testContainsCollection1', () => {
      expect(evalFhirPath('(1 | 2 | 3) contains 1', patient)).toStrictEqual([true]);
    });

    test('testContainsCollection2', () => {
      expect(evalFhirPath('(2 | 3) contains 1', patient)).toStrictEqual([false]);
    });

    test('testContainsCollection3', () => {
      expect(evalFhirPath("('a' | 'c' | 'd') contains 'a'", patient)).toStrictEqual([true]);
    });

    test('testContainsCollection4', () => {
      expect(evalFhirPath("('a' | 'c' | 'd') contains 'b'", patient)).toStrictEqual([false]);
    });
  });

  describe('testBooleanLogicAnd', () => {
    test('testBooleanLogicAnd1', () => {
      expect(evalFhirPath('(true and true) = true', patient)).toStrictEqual([true]);
    });

    test('testBooleanLogicAnd2', () => {
      expect(evalFhirPath('(true and false) = false', patient)).toStrictEqual([true]);
    });

    test('testBooleanLogicAnd3', () => {
      expect(evalFhirPath('(true and {}).empty()', patient)).toStrictEqual([true]);
    });

    test('testBooleanLogicAnd4', () => {
      expect(evalFhirPath('(false and true) = false', patient)).toStrictEqual([true]);
    });

    test('testBooleanLogicAnd5', () => {
      expect(evalFhirPath('(false and false) = false', patient)).toStrictEqual([true]);
    });

    test('testBooleanLogicAnd6', () => {
      expect(evalFhirPath('(false and {}) = false', patient)).toStrictEqual([true]);
    });

    test('testBooleanLogicAnd7', () => {
      expect(evalFhirPath('({} and true).empty()', patient)).toStrictEqual([true]);
    });

    test('testBooleanLogicAnd8', () => {
      expect(evalFhirPath('({} and false) = false', patient)).toStrictEqual([true]);
    });

    test('testBooleanLogicAnd9', () => {
      expect(evalFhirPath('({} and {}).empty()', patient)).toStrictEqual([true]);
    });
  });

  describe('testBooleanLogicOr', () => {
    test('testBooleanLogicOr1', () => {
      expect(evalFhirPath('(true or true) = true', patient)).toStrictEqual([true]);
    });

    test('testBooleanLogicOr2', () => {
      expect(evalFhirPath('(true or false) = true', patient)).toStrictEqual([true]);
    });

    test('testBooleanLogicOr3', () => {
      expect(evalFhirPath('(true or {}) = true', patient)).toStrictEqual([true]);
    });

    test('testBooleanLogicOr4', () => {
      expect(evalFhirPath('(false or true) = true', patient)).toStrictEqual([true]);
    });

    test.skip('testBooleanLogicOr5', () => {
      expect(evalFhirPath('(false or false) = false', patient)).toStrictEqual([true]);
    });

    test('testBooleanLogicOr6', () => {
      expect(evalFhirPath('(false or {}).empty()', patient)).toStrictEqual([true]);
    });

    test('testBooleanLogicOr7', () => {
      expect(evalFhirPath('({} or true)', patient)).toStrictEqual([true]);
    });

    test('testBooleanLogicOr8', () => {
      expect(evalFhirPath('({} or false).empty()', patient)).toStrictEqual([true]);
    });

    test('testBooleanLogicOr9', () => {
      expect(evalFhirPath('({} or {}).empty()', patient)).toStrictEqual([true]);
    });
  });

  describe('testBooleanLogicXOr', () => {
    test('testBooleanLogicXOr1', () => {
      expect(evalFhirPath('(true xor true) = false', patient)).toStrictEqual([true]);
    });

    test('testBooleanLogicXOr2', () => {
      expect(evalFhirPath('(true xor false) = true', patient)).toStrictEqual([true]);
    });

    test('testBooleanLogicXOr3', () => {
      expect(evalFhirPath('(true xor {}).empty()', patient)).toStrictEqual([true]);
    });

    test('testBooleanLogicXOr4', () => {
      expect(evalFhirPath('(false xor true) = true', patient)).toStrictEqual([true]);
    });

    test('testBooleanLogicXOr5', () => {
      expect(evalFhirPath('(false xor false) = false', patient)).toStrictEqual([true]);
    });

    test('testBooleanLogicXOr6', () => {
      expect(evalFhirPath('(false xor {}).empty()', patient)).toStrictEqual([true]);
    });

    test('testBooleanLogicXOr7', () => {
      expect(evalFhirPath('({} xor true).empty()', patient)).toStrictEqual([true]);
    });

    test('testBooleanLogicXOr8', () => {
      expect(evalFhirPath('({} xor false).empty()', patient)).toStrictEqual([true]);
    });

    test('testBooleanLogicXOr9', () => {
      expect(evalFhirPath('({} xor {}).empty()', patient)).toStrictEqual([true]);
    });
  });

  describe('testBooleanImplies', () => {
    test('testBooleanImplies1', () => {
      expect(evalFhirPath('(true implies true) = true', patient)).toStrictEqual([true]);
    });

    test('testBooleanImplies2', () => {
      expect(evalFhirPath('(true implies false) = false', patient)).toStrictEqual([true]);
    });

    test('testBooleanImplies3', () => {
      expect(evalFhirPath('(true implies {}).empty()', patient)).toStrictEqual([true]);
    });

    test('testBooleanImplies4', () => {
      expect(evalFhirPath('(false implies true) = true', patient)).toStrictEqual([true]);
    });

    test('testBooleanImplies5', () => {
      expect(evalFhirPath('(false implies false) = true', patient)).toStrictEqual([true]);
    });

    test('testBooleanImplies6', () => {
      expect(evalFhirPath('(false implies {}) = true', patient)).toStrictEqual([true]);
    });

    test('testBooleanImplies7', () => {
      expect(evalFhirPath('({} implies true) = true', patient)).toStrictEqual([true]);
    });

    test('testBooleanImplies8', () => {
      expect(evalFhirPath('({} implies false).empty()', patient)).toStrictEqual([true]);
    });

    test('testBooleanImplies9', () => {
      expect(evalFhirPath('({} implies {}).empty()', patient)).toStrictEqual([true]);
    });
  });

  describe('testPlus', () => {
    test('testPlus1', () => {
      expect(evalFhirPath('1 + 1 = 2', patient)).toStrictEqual([true]);
    });

    test('testPlus2', () => {
      expect(evalFhirPath('1 + 0 = 1', patient)).toStrictEqual([true]);
    });

    test('testPlus3', () => {
      expect(evalFhirPath('1.2 + 1.8 = 3.0', patient)).toStrictEqual([true]);
    });

    test('testPlus4', () => {
      expect(evalFhirPath("'a'+'b' = 'ab'", patient)).toStrictEqual([true]);
    });
  });

  describe('testConcatenate', () => {
    test('testConcatenate1', () => {
      expect(evalFhirPath("'a' & 'b' = 'ab'", patient)).toStrictEqual([true]);
    });

    test('testConcatenate2', () => {
      expect(evalFhirPath("'1' & {} = '1'", patient)).toStrictEqual([true]);
    });

    test('testConcatenate3', () => {
      expect(evalFhirPath("{} & 'b' = 'b'", patient)).toStrictEqual([true]);
    });

    test.skip('testConcatenate4', () => {
      expect(() => evalFhirPath("(1 | 2 | 3) & 'b' = '1,2,3b'", patient)).toThrow();
    });
  });

  describe('testMinus', () => {
    test('testMinus1', () => {
      expect(evalFhirPath('1 - 1 = 0', patient)).toStrictEqual([true]);
    });

    test('testMinus2', () => {
      expect(evalFhirPath('1 - 0 = 1', patient)).toStrictEqual([true]);
    });

    test('testMinus3', () => {
      expect(evalFhirPath('1.8 - 1.2 = 0.6', patient)).toStrictEqual([true]);
    });

    test.skip('testMinus4', () => {
      expect(() => evalFhirPath("'a'-'b' = 'ab'", patient)).toThrow();
    });
  });

  describe('testMultiply', () => {
    test('testMultiply1', () => {
      expect(evalFhirPath('1.2 * 1.8 = 2.16', patient)).toStrictEqual([true]);
    });

    test('testMultiply2', () => {
      expect(evalFhirPath('1 * 1 = 1', patient)).toStrictEqual([true]);
    });

    test('testMultiply3', () => {
      expect(evalFhirPath('1 * 0 = 0', patient)).toStrictEqual([true]);
    });
  });

  describe('testDivide', () => {
    test('testDivide1', () => {
      expect(evalFhirPath('1 / 1 = 1', patient)).toStrictEqual([true]);
    });

    test('testDivide2', () => {
      expect(evalFhirPath('4 / 2 = 2', patient)).toStrictEqual([true]);
    });

    test('testDivide3', () => {
      expect(evalFhirPath('4.0 / 2.0 = 2.0', patient)).toStrictEqual([true]);
    });

    test('testDivide4', () => {
      expect(evalFhirPath('1 / 2 = 0.5', patient)).toStrictEqual([true]);
    });

    test('testDivide5', () => {
      expect(evalFhirPath('1.2 / 1.8 = 0.66666667', patient)).toStrictEqual([true]);
    });

    test('testDivide6', () => {
      expect(() => evalFhirPath('1 / 0', patient)).not.toThrow();
    });
  });

  describe('testDiv', () => {
    test('testDiv1', () => {
      expect(evalFhirPath('1 div 1 = 1', patient)).toStrictEqual([true]);
    });

    test('testDiv2', () => {
      expect(evalFhirPath('4 div 2 = 2', patient)).toStrictEqual([true]);
    });

    test('testDiv3', () => {
      expect(evalFhirPath('5 div 2 = 2', patient)).toStrictEqual([true]);
    });

    test('testDiv4', () => {
      expect(evalFhirPath('2.2 div 1.8 = 1', patient)).toStrictEqual([true]);
    });

    test('testDiv5', () => {
      expect(() => evalFhirPath('5 div 0', patient)).not.toThrow();
    });
  });

  describe('testMod', () => {
    test('testMod1', () => {
      expect(evalFhirPath('1 mod 1 = 0', patient)).toStrictEqual([true]);
    });

    test('testMod2', () => {
      expect(evalFhirPath('4 mod 2 = 0', patient)).toStrictEqual([true]);
    });

    test('testMod3', () => {
      expect(evalFhirPath('5 mod 2 = 1', patient)).toStrictEqual([true]);
    });

    test('testMod4', () => {
      expect(evalFhirPath('2.2 mod 1.8 = 0.4', patient)).toStrictEqual([true]);
    });

    test('testMod5', () => {
      expect(() => evalFhirPath('5 mod 0', patient)).not.toThrow();
    });
  });

  describe('testRound', () => {
    test('testRound1', () => {
      expect(evalFhirPath('1.round() = 1', patient)).toStrictEqual([true]);
    });

    test.skip('testRound2', () => {
      expect(evalFhirPath('3.14159.round(3) = 2', patient)).toStrictEqual([true]);
    });
  });

  describe('testSqrt', () => {
    test('testSqrt1', () => {
      expect(evalFhirPath('81.sqrt() = 9.0', patient)).toStrictEqual([true]);
    });

    test('testSqrt2', () => {
      expect(() => evalFhirPath('(-1).sqrt()', patient)).not.toThrow();
    });
  });

  describe('testAbs', () => {
    test('testAbs1', () => {
      expect(evalFhirPath('(-5).abs() = 5', patient)).toStrictEqual([true]);
    });

    test('testAbs2', () => {
      expect(evalFhirPath('(-5.5).abs() = 5.5', patient)).toStrictEqual([true]);
    });

    test('testAbs3', () => {
      expect(evalFhirPath("(-5.5 'mg').abs() = 5.5 'mg'", patient)).toStrictEqual([true]);
    });
  });

  describe('testCeiling', () => {
    test('testCeiling1', () => {
      expect(evalFhirPath('1.ceiling() = 1', patient)).toStrictEqual([true]);
    });

    test('testCeiling2', () => {
      expect(evalFhirPath('(-1.1).ceiling() = -1', patient)).toStrictEqual([true]);
    });

    test('testCeiling3', () => {
      expect(evalFhirPath('1.1.ceiling() = 2', patient)).toStrictEqual([true]);
    });
  });

  describe('testExp', () => {
    test('testExp1', () => {
      expect(evalFhirPath('0.exp() = 1', patient)).toStrictEqual([true]);
    });

    test('testExp2', () => {
      expect(evalFhirPath('(-0.0).exp() = 1', patient)).toStrictEqual([true]);
    });
  });

  describe('testFloor', () => {
    test('testFloor1', () => {
      expect(evalFhirPath('1.floor() = 1', patient)).toStrictEqual([true]);
    });

    test('testFloor2', () => {
      expect(evalFhirPath('2.1.floor() = 2', patient)).toStrictEqual([true]);
    });

    test('testFloor3', () => {
      expect(evalFhirPath('(-2.1).floor() = -3', patient)).toStrictEqual([true]);
    });
  });

  describe('testLn', () => {
    test('testLn1', () => {
      expect(evalFhirPath('1.ln() = 0.0', patient)).toStrictEqual([true]);
    });

    test('testLn2', () => {
      expect(evalFhirPath('1.0.ln() = 0.0', patient)).toStrictEqual([true]);
    });
  });

  describe('testLog', () => {
    test('testLog1', () => {
      expect(evalFhirPath('16.log(2) = 4.0', patient)).toStrictEqual([true]);
    });

    test('testLog2', () => {
      expect(evalFhirPath('100.0.log(10.0) = 2.0', patient)).toStrictEqual([true]);
    });
  });

  describe('testPower', () => {
    test('testPower1', () => {
      expect(evalFhirPath('2.power(3) = 8', patient)).toStrictEqual([true]);
    });

    test('testPower2', () => {
      expect(evalFhirPath('2.5.power(2) = 6.25', patient)).toStrictEqual([true]);
    });

    test('testPower3', () => {
      expect(() => evalFhirPath('(-1).power(0.5)', patient)).not.toThrow();
    });
  });

  describe('testTruncate', () => {
    test('testTruncate1', () => {
      expect(evalFhirPath('101.truncate() = 101', patient)).toStrictEqual([true]);
    });

    test('testTruncate2', () => {
      expect(evalFhirPath('1.00000001.truncate() = 1', patient)).toStrictEqual([true]);
    });

    test('testTruncate3', () => {
      expect(evalFhirPath('(-1.56).truncate() = -1', patient)).toStrictEqual([true]);
    });
  });

  describe('testPrecedence', () => {
    test.skip('test unary precedence', () => {
      expect(() => evalFhirPath('-1.convertsToInteger()', patient)).toThrow();
    });

    test('testPrecedence2', () => {
      expect(evalFhirPath('1+2*3+4 = 11', patient)).toStrictEqual([true]);
    });

    test('testPrecedence3', () => {
      expect(evalFhirPath('1 > 2 is Boolean', patient)).toStrictEqual([true]);
    });

    test.skip('testPrecedence4', () => {
      expect(evalFhirPath('1 | 1 is Integer', patient)).toStrictEqual([true]);
    });
  });

  describe('testVariables', () => {
    const typedPatient = [toTypedValue(patient)];
    const typedTrue = [toTypedValue(true)];
    const variables = {
      '%sct': toTypedValue('http://snomed.info/sct'),
      '%loinc': toTypedValue('http://loinc.org'),
      '%ucum': toTypedValue('http://unitsofmeasure.org'),
      '%`vs-administrative-gender`': toTypedValue('http://hl7.org/fhir/ValueSet/administrative-gender'),
    };

    test('testVariables1', () => {
      expect(evalFhirPathTyped("%sct = 'http://snomed.info/sct'", typedPatient, variables)).toStrictEqual(typedTrue);
    });

    test('testVariables2', () => {
      expect(evalFhirPathTyped("%loinc = 'http://loinc.org'", typedPatient, variables)).toStrictEqual(typedTrue);
    });

    test('testVariables3', () => {
      expect(evalFhirPathTyped("%ucum = 'http://unitsofmeasure.org'", typedPatient, variables)).toStrictEqual(
        typedTrue
      );
    });

    test('testVariables4', () => {
      expect(
        evalFhirPathTyped(
          "%`vs-administrative-gender` = 'http://hl7.org/fhir/ValueSet/administrative-gender'",
          typedPatient,
          variables
        )
      ).toStrictEqual(typedTrue);
    });
  });

  describe.skip('testExtension', () => {
    test('testExtension1', () => {
      expect(
        evalFhirPath(
          "Patient.birthDate.extension('http://hl7.org/fhir/StructureDefinition/patient-birthTime').exists()",
          patient
        )
      ).toStrictEqual([true]);
    });

    test('testExtension2', () => {
      expect(evalFhirPath('Patient.birthDate.extension(%`ext-patient-birthTime`).exists()', patient)).toStrictEqual([
        true,
      ]);
    });

    test('testExtension3', () => {
      expect(
        evalFhirPath(
          "Patient.birthDate.extension('http://hl7.org/fhir/StructureDefinition/patient-birthTime1').empty()",
          patient
        )
      ).toStrictEqual([true]);
    });
  });

  describe.skip('testType', () => {
    test('testType1', () => {
      expect(evalFhirPath("1.type().namespace = 'System'", patient)).toStrictEqual([true]);
    });

    test('testType2', () => {
      expect(evalFhirPath("1.type().name = 'Integer'", patient)).toStrictEqual([true]);
    });

    test('testType3', () => {
      expect(evalFhirPath("true.type().namespace = 'System'", patient)).toStrictEqual([true]);
    });

    test('testType4', () => {
      expect(evalFhirPath("true.type().name = 'Boolean'", patient)).toStrictEqual([true]);
    });

    test('testType5', () => {
      expect(evalFhirPath('true.is(Boolean)', patient)).toStrictEqual([true]);
    });

    test('testType6', () => {
      expect(evalFhirPath('true.is(System.Boolean)', patient)).toStrictEqual([true]);
    });

    test('testType7', () => {
      expect(evalFhirPath('true is Boolean', patient)).toStrictEqual([true]);
    });

    test('testType8', () => {
      expect(evalFhirPath('true is System.Boolean', patient)).toStrictEqual([true]);
    });

    test('testType9', () => {
      expect(evalFhirPath("Patient.active.type().namespace = 'FHIR'", patient)).toStrictEqual([true]);
    });

    test('testType10', () => {
      expect(evalFhirPath("Patient.active.type().name = 'boolean'", patient)).toStrictEqual([true]);
    });

    test('testType11', () => {
      expect(evalFhirPath('Patient.active.is(boolean)', patient)).toStrictEqual([true]);
    });

    test('testType12', () => {
      expect(evalFhirPath('Patient.active.is(Boolean).not()', patient)).toStrictEqual([true]);
    });

    test('testType13', () => {
      expect(evalFhirPath('Patient.active.is(FHIR.boolean)', patient)).toStrictEqual([true]);
    });

    test('testType14', () => {
      expect(evalFhirPath('Patient.active.is(System.Boolean).not()', patient)).toStrictEqual([true]);
    });

    test('testType15', () => {
      expect(evalFhirPath("Patient.type().namespace = 'FHIR'", patient)).toStrictEqual([true]);
    });

    test('testType16', () => {
      expect(evalFhirPath("Patient.type().name = 'Patient'", patient)).toStrictEqual([true]);
    });

    test('testType17', () => {
      expect(evalFhirPath('Patient.is(Patient)', patient)).toStrictEqual([true]);
    });

    test('testType18', () => {
      expect(evalFhirPath('Patient.is(FHIR.Patient)', patient)).toStrictEqual([true]);
    });

    test('testType19', () => {
      expect(evalFhirPath('Patient.is(FHIR.`Patient`)', patient)).toStrictEqual([true]);
    });

    test('testType20', () => {
      expect(evalFhirPath('Patient.ofType(Patient).type().name', patient)).toStrictEqual(['Patient']);
    });

    test('testType21', () => {
      expect(evalFhirPath('Patient.ofType(FHIR.Patient).type().name', patient)).toStrictEqual(['Patient']);
    });

    test('testType22', () => {
      expect(evalFhirPath('Patient.is(System.Patient).not()', patient)).toStrictEqual([true]);
    });

    test('testType23', () => {
      expect(evalFhirPath('Patient.ofType(FHIR.`Patient`).type().name', patient)).toStrictEqual(['Patient']);
    });
  });

  describe('testConformsTo', () => {
    test('testConformsTo', () => {
      expect(evalFhirPath("conformsTo('http://hl7.org/fhir/StructureDefinition/Patient')", patient)).toStrictEqual([
        true,
      ]);
    });

    test('testConformsTo', () => {
      expect(evalFhirPath("conformsTo('http://hl7.org/fhir/StructureDefinition/Person')", patient)).toStrictEqual([
        false,
      ]);
    });

    test('testConformsTo', () => {
      expect(() => evalFhirPath("conformsTo('http://trash')", patient)).toThrow();
    });
  });

  // more "real-world" tests using FHIRPath to evaluate hypothetical constraints on AccessPolicy or Subscription resources
  describe('testRealWorldConstraints', () => {
    const RESOURCE_CONSTRAINT = "hiddenFields.select(substring(0, indexOf('.'))).distinct().subsetOf(readonlyFields)";

    test('testAccessPolicyResourceConstraint positive', () => {
      const validResource: TypedValue = {
        type: PropertyType.BackboneElement,
        value: { resourceType: 'Patient', hiddenFields: ['name.use', 'name.given'], readonlyFields: ['name'] },
      };
      expect(evalFhirPath(RESOURCE_CONSTRAINT, validResource)).toStrictEqual([true]);
    });

    test('testAccessPolicyResourceConstraint negative', () => {
      const invalidResource: TypedValue = {
        type: PropertyType.BackboneElement,
        value: {
          resourceType: 'Observation',
          hiddenFields: ['category', 'component.code'],
          // readonlyFields: ['component'], // this would make it valid
        },
      };
      expect(evalFhirPath(RESOURCE_CONSTRAINT, invalidResource)).toStrictEqual([false]);
    });

    test.each<[unknown, unknown, boolean]>([
      [undefined, patient, false],
      [patient, patient, false],
      [patient, { ...patient, name: [...patient.name, { text: 'The Patient' }] }, false],
      [{ ...patient, name: [...patient.name, { text: 'The Patient' }] }, patient, true],
    ])('comparison of array field elements %#', (previous, current, result) => {
      const criteria = '%previous.name.where( ($this in %current.name).not() ).exists()';
      const variables = { '%previous': toTypedValue(previous), '%current': toTypedValue(current) };
      expect(evalFhirPathTyped(criteria, [], variables)).toStrictEqual([toTypedValue(result)]);
    });
  });
});<|MERGE_RESOLUTION|>--- conflicted
+++ resolved
@@ -1,20 +1,12 @@
 import { readJson } from '@medplum/definitions';
-<<<<<<< HEAD
-import { Bundle, Observation, Patient } from '@medplum/fhirtypes';
-import { indexStructureDefinitionBundle } from '../typeschema/types';
-import { evalFhirPath, evalFhirPathTyped } from './parse';
-import { LOINC, SNOMED, UCUM } from '../constants';
-import { PropertyType, TypedValue } from '../types';
-=======
 import { Bundle } from '@medplum/fhirtypes';
 import { LOINC, SNOMED, UCUM } from '../constants';
 import { PropertyType, TypedValue } from '../types';
 import { indexStructureDefinitionBundle } from '../typeschema/types';
 import { evalFhirPath, evalFhirPathTyped } from './parse';
->>>>>>> 0959aab4
 import { toTypedValue } from './utils';
 
-const observation: Observation = {
+const observation = {
   resourceType: 'Observation',
   id: 'example',
   text: {
@@ -72,7 +64,7 @@
   },
 };
 
-const patient: Patient = {
+const patient = {
   resourceType: 'Patient',
   id: 'example',
   text: {
