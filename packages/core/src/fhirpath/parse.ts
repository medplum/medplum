import { Quantity } from '@medplum/fhirtypes';
import { Atom, InfixParselet, Parser, ParserBuilder, PrefixParselet } from '../fhirlexer/parse';
import { PropertyType, TypedValue } from '../types';
import {
  AndAtom,
  ArithemticOperatorAtom,
  AsAtom,
  ConcatAtom,
  ContainsAtom,
  DotAtom,
  EmptySetAtom,
  EqualsAtom,
  EquivalentAtom,
  FhirPathAtom,
  FunctionAtom,
  ImpliesAtom,
  InAtom,
  IndexerAtom,
  IsAtom,
  LiteralAtom,
  NotEqualsAtom,
  NotEquivalentAtom,
  OrAtom,
  SymbolAtom,
  UnaryOperatorAtom,
  UnionAtom,
  XorAtom,
} from './atoms';
import { parseDateString } from './date';
import { tokenize } from './tokenize';
import { toTypedValue } from './utils';
import { LRUCache } from '../cache';

/**
 * Operator precedence
 * See: https://hl7.org/fhirpath/#operator-precedence
 */
export const OperatorPrecedence = {
  FunctionCall: 0,
  Dot: 1,
  Indexer: 2,
  UnaryAdd: 3,
  UnarySubtract: 3,
  Multiply: 4,
  Divide: 4,
  IntegerDivide: 4,
  Modulo: 4,
  Add: 5,
  Subtract: 5,
  Ampersand: 5,
  Is: 6,
  As: 6,
  Union: 7,
  GreaterThan: 8,
  GreaterThanOrEquals: 8,
  LessThan: 8,
  LessThanOrEquals: 8,
  Equals: 9,
  Equivalent: 9,
  NotEquals: 9,
  NotEquivalent: 9,
  In: 10,
  Contains: 10,
  And: 11,
  Xor: 12,
  Or: 12,
  Implies: 13,
  Arrow: 100,
  Semicolon: 200,
};

const PARENTHESES_PARSELET: PrefixParselet = {
  parse(parser: Parser) {
    const expr = parser.consumeAndParse();
    if (!parser.match(')')) {
      throw new Error('Parse error: expected `)` got `' + parser.peek()?.value + '`');
    }
    return expr;
  },
};

const INDEXER_PARSELET: InfixParselet = {
  parse(parser: Parser, left: Atom) {
    const expr = parser.consumeAndParse();
    if (!parser.match(']')) {
      throw new Error('Parse error: expected `]`');
    }
    return new IndexerAtom(left, expr);
  },

  precedence: OperatorPrecedence.Indexer,
};

const FUNCTION_CALL_PARSELET: InfixParselet = {
  parse(parser: Parser, left: Atom) {
    if (!(left instanceof SymbolAtom)) {
      throw new Error('Unexpected parentheses');
    }

    const args = [];
    while (!parser.match(')')) {
      args.push(parser.consumeAndParse());
      parser.match(',');
    }

    return new FunctionAtom(left.name, args); //, functions[left.name]);
  },
  precedence: OperatorPrecedence.FunctionCall,
};

function parseQuantity(str: string): Quantity {
  const parts = str.split(' ');
  const value = parseFloat(parts[0]);
  let unit = parts[1];
  if (unit?.startsWith("'") && unit.endsWith("'")) {
    unit = unit.substring(1, unit.length - 1);
  } else {
    unit = '{' + unit + '}';
  }
  return { value, unit };
}

export function initFhirPathParserBuilder(): ParserBuilder {
  return new ParserBuilder()
    .registerPrefix('String', {
      parse: (_, token) => new LiteralAtom({ type: PropertyType.string, value: token.value }),
    })
    .registerPrefix('DateTime', {
      parse: (_, token) => new LiteralAtom({ type: PropertyType.dateTime, value: parseDateString(token.value) }),
    })
    .registerPrefix('Quantity', {
      parse: (_, token) => new LiteralAtom({ type: PropertyType.Quantity, value: parseQuantity(token.value) }),
    })
    .registerPrefix('Number', {
      parse: (_, token) =>
        new LiteralAtom({
          type: token.value.includes('.') ? PropertyType.decimal : PropertyType.integer,
          value: parseFloat(token.value),
        }),
    })
    .registerPrefix('true', { parse: () => new LiteralAtom({ type: PropertyType.boolean, value: true }) })
    .registerPrefix('false', { parse: () => new LiteralAtom({ type: PropertyType.boolean, value: false }) })
    .registerPrefix('Symbol', { parse: (_, token) => new SymbolAtom(token.value) })
    .registerPrefix('{}', { parse: () => new EmptySetAtom() })
    .registerPrefix('(', PARENTHESES_PARSELET)
    .registerInfix('[', INDEXER_PARSELET)
    .registerInfix('(', FUNCTION_CALL_PARSELET)
    .prefix('+', OperatorPrecedence.UnaryAdd, (_, right) => new UnaryOperatorAtom('+', right, (x) => x))
    .prefix(
      '-',
      OperatorPrecedence.UnarySubtract,
      (_, right) => new ArithemticOperatorAtom('-', right, right, (_, y) => -y)
    )
    .infixLeft('.', OperatorPrecedence.Dot, (left, _, right) => new DotAtom(left, right))
    .infixLeft(
      '/',
      OperatorPrecedence.Divide,
      (left, _, right) => new ArithemticOperatorAtom('/', left, right, (x, y) => x / y)
    )
    .infixLeft(
      '*',
      OperatorPrecedence.Multiply,
      (left, _, right) => new ArithemticOperatorAtom('*', left, right, (x, y) => x * y)
    )
    .infixLeft(
      '+',
      OperatorPrecedence.Add,
      (left, _, right) => new ArithemticOperatorAtom('+', left, right, (x, y) => x + y)
    )
    .infixLeft(
      '-',
      OperatorPrecedence.Subtract,
      (left, _, right) => new ArithemticOperatorAtom('-', left, right, (x, y) => x - y)
    )
    .infixLeft('|', OperatorPrecedence.Union, (left, _, right) => new UnionAtom(left, right))
    .infixLeft('=', OperatorPrecedence.Equals, (left, _, right) => new EqualsAtom(left, right))
    .infixLeft('!=', OperatorPrecedence.NotEquals, (left, _, right) => new NotEqualsAtom(left, right))
    .infixLeft('~', OperatorPrecedence.Equivalent, (left, _, right) => new EquivalentAtom(left, right))
    .infixLeft('!~', OperatorPrecedence.NotEquivalent, (left, _, right) => new NotEquivalentAtom(left, right))
    .infixLeft(
      '<',
      OperatorPrecedence.LessThan,
      (left, _, right) => new ArithemticOperatorAtom('<', left, right, (x, y) => x < y)
    )
    .infixLeft(
      '<=',
      OperatorPrecedence.LessThanOrEquals,
      (left, _, right) => new ArithemticOperatorAtom('<=', left, right, (x, y) => x <= y)
    )
    .infixLeft(
      '>',
      OperatorPrecedence.GreaterThan,
      (left, _, right) => new ArithemticOperatorAtom('>', left, right, (x, y) => x > y)
    )
    .infixLeft(
      '>=',
      OperatorPrecedence.GreaterThanOrEquals,
      (left, _, right) => new ArithemticOperatorAtom('>=', left, right, (x, y) => x >= y)
    )
    .infixLeft('&', OperatorPrecedence.Ampersand, (left, _, right) => new ConcatAtom(left, right))
    .infixLeft('and', OperatorPrecedence.And, (left, _, right) => new AndAtom(left, right))
    .infixLeft('as', OperatorPrecedence.As, (left, _, right) => new AsAtom(left, right))
    .infixLeft('contains', OperatorPrecedence.Contains, (left, _, right) => new ContainsAtom(left, right))
    .infixLeft(
      'div',
      OperatorPrecedence.Divide,
      (left, _, right) => new ArithemticOperatorAtom('div', left, right, (x, y) => (x / y) | 0)
    )
    .infixLeft('in', OperatorPrecedence.In, (left, _, right) => new InAtom(left, right))
    .infixLeft('is', OperatorPrecedence.Is, (left, _, right) => new IsAtom(left, right))
    .infixLeft(
      'mod',
      OperatorPrecedence.Modulo,
      (left, _, right) => new ArithemticOperatorAtom('mod', left, right, (x, y) => x % y)
    )
    .infixLeft('or', OperatorPrecedence.Or, (left, _, right) => new OrAtom(left, right))
    .infixLeft('xor', OperatorPrecedence.Xor, (left, _, right) => new XorAtom(left, right))
    .infixLeft('implies', OperatorPrecedence.Implies, (left, _, right) => new ImpliesAtom(left, right));
}

const fhirPathParserBuilder = initFhirPathParserBuilder();

/**
 * Parses a FHIRPath expression into an AST.
 * The result can be used to evaluate the expression against a resource or other object.
 * This method is useful if you know that you will evaluate the same expression many times
 * against different resources.
 * @param input - The FHIRPath expression to parse.
 * @returns The AST representing the expression.
 */
export function parseFhirPath(input: string): FhirPathAtom {
  return new FhirPathAtom(input, fhirPathParserBuilder.construct(tokenize(input)).consumeAndParse());
}

/**
 * Evaluates a FHIRPath expression against a resource or other object.
 * @param expression - The FHIRPath expression to evaluate.
 * @param input - The resource or object to evaluate the expression against.
 * @returns The result of the FHIRPath expression against the resource or object.
 */
export function evalFhirPath(expression: string | FhirPathAtom, input: unknown): unknown[] {
  // eval requires a TypedValue array
  // As a convenience, we can accept array or non-array, and TypedValue or unknown value
  const array = Array.isArray(input) ? input : [input];
  for (let i = 0; i < array.length; i++) {
    const el = array[i];
    if (!(typeof el === 'object' && 'type' in el && 'value' in el)) {
      array[i] = toTypedValue(array[i]);
    }
  }
  return evalFhirPathTyped(expression, array).map((e) => e.value);
}

/**
 * Evaluates a FHIRPath expression against a resource or other object.
 * @param expression - The FHIRPath expression to evaluate.
 * @param input - The resource or object to evaluate the expression against.
 * @param variables - A map of variables for eval input.
 * @param cache - Cache for parsed ASTs.
 * @returns The result of the FHIRPath expression against the resource or object.
 */
export function evalFhirPathTyped(
  expression: string | FhirPathAtom,
  input: TypedValue[],
  variables: Record<string, TypedValue> = {},
  cache: LRUCache<FhirPathAtom> | undefined = undefined
): TypedValue[] {
<<<<<<< HEAD
  const ast = typeof expression === 'string' ? parseFhirPath(expression) : expression;
=======
  const cachedAst = cache?.get(expression);
  const ast = cachedAst ?? parseFhirPath(expression);
  if (cache && !cachedAst) {
    cache.set(expression, ast);
  }
>>>>>>> a2ef2595
  return ast.eval({ variables }, input).map((v) => ({
    type: v.type,
    value: v.value?.valueOf(),
  }));
}<|MERGE_RESOLUTION|>--- conflicted
+++ resolved
@@ -265,15 +265,16 @@
   variables: Record<string, TypedValue> = {},
   cache: LRUCache<FhirPathAtom> | undefined = undefined
 ): TypedValue[] {
-<<<<<<< HEAD
-  const ast = typeof expression === 'string' ? parseFhirPath(expression) : expression;
-=======
-  const cachedAst = cache?.get(expression);
-  const ast = cachedAst ?? parseFhirPath(expression);
-  if (cache && !cachedAst) {
-    cache.set(expression, ast);
+  let ast: FhirPathAtom;
+  if (typeof expression === 'string') {
+    const cachedAst = cache?.get(expression);
+    ast = cachedAst ?? parseFhirPath(expression);
+    if (cache && !cachedAst) {
+      cache.set(expression, ast);
+    }
+  } else {
+    ast = expression;
   }
->>>>>>> a2ef2595
   return ast.eval({ variables }, input).map((v) => ({
     type: v.type,
     value: v.value?.valueOf(),
