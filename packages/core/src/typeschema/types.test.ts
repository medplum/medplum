import { readFileSync } from 'fs';
import {
  ElementValidator,
  InternalTypeSchema,
  SlicingRules,
  loadDataTypes,
  parseStructureDefinition,
  subsetResource,
} from './types';
import { resolve } from 'path';
import { TypedValue } from '../types';
<<<<<<< HEAD
import { StructureDefinition } from '@medplum/fhirtypes';
=======
import { Observation } from '@medplum/fhirtypes';
import { readJson } from '@medplum/definitions';
>>>>>>> a7771586

describe('FHIR resource and data type representations', () => {
  test('Base resource parsing', () => {
    const sd = JSON.parse(readFileSync(resolve(__dirname, '__test__', 'base-patient.json'), 'utf8'));
    const profile = parseStructureDefinition(sd);

    expect(profile.name).toBe('Patient');
    expect(profile.innerTypes.map((t) => t.name).sort()).toEqual([
      'PatientCommunication',
      'PatientContact',
      'PatientLink',
    ]);
  });

  test('Constraining profile parsing', () => {
    const sd = JSON.parse(readFileSync(resolve(__dirname, '__test__', 'us-core-blood-pressure.json'), 'utf8'));
    const profile = parseStructureDefinition(sd);

    expect(profile.name).toBe('Observation');
    expect(profile.constraints.map((c) => c.key).sort()).toEqual([
      'dom-2',
      'dom-3',
      'dom-4',
      'dom-5',
      'dom-6',
      'obs-6',
      'obs-7',
      'vs-2',
    ]);
    expect(profile.fields['status'].binding).toEqual('http://hl7.org/fhir/ValueSet/observation-status|4.0.1');
    expect(profile.fields['code'].pattern).toMatchObject<TypedValue>({
      type: 'CodeableConcept',
      value: {
        coding: [
          {
            code: '85354-9',
            system: 'http://loinc.org',
          },
        ],
      },
    });
    expect(profile.fields['category'].slicing).toMatchObject<SlicingRules>({
      discriminator: [
        { type: 'value', path: 'coding.code' },
        { type: 'value', path: 'coding.system' },
      ],
      slices: [
        {
          name: 'VSCat',
          fields: {
            'coding.code': expect.objectContaining({
              fixed: {
                type: 'code',
                value: 'vital-signs',
              },
            }),
            'coding.system': expect.objectContaining({
              fixed: {
                type: 'uri',
                value: 'http://terminology.hl7.org/CodeSystem/observation-category',
              },
            }),
          },
          min: 1,
          max: 1,
        },
      ],
      ordered: false,
    });
    expect(profile.fields['component']).toMatchObject<Partial<ElementValidator>>({
      min: 2,
      max: Number.POSITIVE_INFINITY,
    });
    expect(profile.fields['component'].constraints.map((c) => c.key).sort()).toEqual(['ele-1', 'vs-3']);
    expect(profile.fields['component'].slicing).toMatchObject<SlicingRules>({
      discriminator: [{ type: 'pattern', path: 'code' }],
      slices: [
        {
          name: 'systolic',
          fields: {
            code: expect.objectContaining({
              pattern: {
                type: 'CodeableConcept',
                value: {
                  coding: [
                    {
                      code: '8480-6',
                      system: 'http://loinc.org',
                    },
                  ],
                },
              },
            }),
          },
          min: 1,
          max: 1,
        },
        {
          name: 'diastolic',
          fields: {
            code: expect.objectContaining({
              pattern: {
                type: 'CodeableConcept',
                value: {
                  coding: [
                    {
                      code: '8462-4',
                      system: 'http://loinc.org',
                    },
                  ],
                },
              },
            }),
          },
          min: 1,
          max: 1,
        },
      ],
      ordered: false,
    });
    expect(profile.innerTypes).toHaveLength(2);
    const [refRange, component] = profile.innerTypes;
    expect(refRange).toMatchObject<Partial<InternalTypeSchema>>({
      name: 'ObservationReferenceRange',
      fields: {
        id: expect.objectContaining({}),
        low: expect.objectContaining({}),
        high: expect.objectContaining({}),
      },
    });
    expect(component).toMatchObject<Partial<InternalTypeSchema>>({
      name: 'ObservationComponent',
      fields: {
        id: expect.objectContaining({}),
        code: expect.objectContaining({}),
        'value[x]': expect.objectContaining({}),
      },
    });
    expect([...(profile.summaryProperties as Set<string>)].sort()).toEqual([
      'basedOn',
      'code',
      'component',
      'derivedFrom',
      'effective',
      'encounter',
      'focus',
      'hasMember',
      'id',
      'identifier',
      'implicitRules',
      'issued',
      'meta',
      'partOf',
      'performer',
      'status',
      'subject',
      'value',
    ]);
  });

  test('Nested BackboneElement parsing', () => {
    const sd = JSON.parse(readFileSync(resolve(__dirname, '__test__', 'capability-statement.json'), 'utf8'));
    const profile = parseStructureDefinition(sd);

    expect(profile.innerTypes.map((t) => t.name).sort()).toEqual([
      'CapabilityStatementDocument',
      'CapabilityStatementImplementation',
      'CapabilityStatementMessaging',
      'CapabilityStatementMessagingEndpoint',
      'CapabilityStatementMessagingSupportedMessage',
      'CapabilityStatementRest',
      'CapabilityStatementRestInteraction',
      'CapabilityStatementRestResource',
      'CapabilityStatementRestResourceInteraction',
      'CapabilityStatementRestResourceOperation',
      'CapabilityStatementRestResourceSearchParam',
      'CapabilityStatementRestSecurity',
      'CapabilityStatementSoftware',
    ]);

    const rest = profile.innerTypes.find((t) => t.name === 'CapabilityStatementRest');
    const restProperties = Object.keys(rest?.fields ?? {});
    expect(restProperties.sort()).toEqual([
      'compartment',
      'documentation',
      'extension',
      'id',
      'interaction',
      'mode',
      'modifierExtension',
      'operation',
      'resource',
      'searchParam',
      'security',
    ]);
    expect(rest?.fields['interaction']).toMatchObject<Partial<ElementValidator>>({
      type: [{ code: 'CapabilityStatementRestInteraction', targetProfile: [] }],
    });
    expect(rest?.fields['searchParam']).toMatchObject<Partial<ElementValidator>>({
      type: [{ code: 'CapabilityStatementRestResourceSearchParam', targetProfile: [] }],
    });
    expect(rest?.fields['operation']).toMatchObject<Partial<ElementValidator>>({
      type: [{ code: 'CapabilityStatementRestResourceOperation', targetProfile: [] }],
    });
  });

<<<<<<< HEAD
  test('Base spec profiles', () => {
    const bodyWeightProfile = readFileSync(resolve(__dirname, '__test__/body-weight-profile.json'), 'utf8');
    expect(parseStructureDefinition(JSON.parse(bodyWeightProfile) as StructureDefinition)).toBeDefined();
=======
  test('subsetResource', () => {
    loadDataTypes(readJson('fhir/r4/profiles-resources.json'));
    const observation: Observation = {
      resourceType: 'Observation',
      id: 'example',
      meta: {
        profile: ['http://hl7.org/fhir/us/core/StructureDefinition/us-core-blood-pressure'],
        tag: [{ system: 'http://example.com/foo', code: 'bar' }],
      },
      status: 'final',
      category: [
        {
          coding: [
            {
              code: 'vital-signs',
              system: 'http://terminology.hl7.org/CodeSystem/observation-category',
            },
          ],
        },
      ],
      code: {
        coding: [
          {
            code: '85354-9',
            system: 'http://loinc.org',
          },
        ],
      },
      subject: {
        reference: 'Patient/example',
      },
      effectiveDateTime: '2023-05-31T17:03:45-07:00',
      component: [
        {
          dataAbsentReason: {
            coding: [
              {
                code: '8480-6',
                system: 'http://loinc.org',
              },
            ],
          },
          code: {
            coding: [
              {
                code: '8480-6',
                system: 'http://loinc.org',
              },
            ],
          },
        },
        {
          dataAbsentReason: {
            coding: [
              {
                code: '8480-6',
                system: 'http://loinc.org',
              },
            ],
          },
          code: {
            coding: [
              {
                code: '8462-4',
                system: 'http://loinc.org',
              },
            ],
          },
        },
      ],
    };

    expect(subsetResource(observation, ['subject', 'category'])).toEqual<Partial<Observation>>({
      resourceType: 'Observation',
      id: 'example',
      meta: {
        profile: ['http://hl7.org/fhir/us/core/StructureDefinition/us-core-blood-pressure'],
        tag: [
          { system: 'http://example.com/foo', code: 'bar' },
          { system: 'http://hl7.org/fhir/v3/ObservationValue', code: 'SUBSETTED' },
        ],
      },
      category: [
        {
          coding: [
            {
              code: 'vital-signs',
              system: 'http://terminology.hl7.org/CodeSystem/observation-category',
            },
          ],
        },
      ],
      subject: {
        reference: 'Patient/example',
      },
    });
>>>>>>> a7771586
  });
});<|MERGE_RESOLUTION|>--- conflicted
+++ resolved
@@ -9,12 +9,8 @@
 } from './types';
 import { resolve } from 'path';
 import { TypedValue } from '../types';
-<<<<<<< HEAD
-import { StructureDefinition } from '@medplum/fhirtypes';
-=======
-import { Observation } from '@medplum/fhirtypes';
+import { Observation, StructureDefinition } from '@medplum/fhirtypes';
 import { readJson } from '@medplum/definitions';
->>>>>>> a7771586
 
 describe('FHIR resource and data type representations', () => {
   test('Base resource parsing', () => {
@@ -221,11 +217,11 @@
     });
   });
 
-<<<<<<< HEAD
   test('Base spec profiles', () => {
     const bodyWeightProfile = readFileSync(resolve(__dirname, '__test__/body-weight-profile.json'), 'utf8');
     expect(parseStructureDefinition(JSON.parse(bodyWeightProfile) as StructureDefinition)).toBeDefined();
-=======
+  });
+
   test('subsetResource', () => {
     loadDataTypes(readJson('fhir/r4/profiles-resources.json'));
     const observation: Observation = {
@@ -322,6 +318,5 @@
         reference: 'Patient/example',
       },
     });
->>>>>>> a7771586
   });
 });