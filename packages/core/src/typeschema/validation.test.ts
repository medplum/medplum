import { readJson } from '@medplum/definitions';
import {
  Account,
  Appointment,
  Binary,
  Bundle,
  Condition,
  HumanName,
  ImplementationGuide,
  Media,
  MedicationRequest,
  Observation,
  Patient,
  Questionnaire,
  QuestionnaireItem,
  Resource,
  StructureDefinition,
  SubstanceProtein,
  ValueSet,
} from '@medplum/fhirtypes';
import { readFileSync } from 'fs';
import { resolve } from 'path';
import { ContentType } from '../contenttype';
import { OperationOutcomeError } from '../outcomes';
import { indexStructureDefinitionBundle } from '../types';
import { createReference } from '../utils';
import { loadDataTypes } from './types';
import { validate } from './validation';

describe('FHIR resource validation', () => {
  let observationProfile: StructureDefinition;
  let patientProfile: StructureDefinition;

  beforeAll(() => {
<<<<<<< HEAD
    const typesData = readJson('fhir/r4/profiles-types.json') as Bundle<StructureDefinition>;
    const resourcesData = readJson('fhir/r4/profiles-resources.json') as Bundle<StructureDefinition>;
    const medplumResourcesData = readJson('fhir/r4/profiles-medplum.json') as Bundle<StructureDefinition>;
    indexStructureDefinitionBundle(typesData);
    indexStructureDefinitionBundle(resourcesData);
    indexStructureDefinitionBundle(medplumResourcesData);
    loadDataTypes(typesData);
    loadDataTypes(resourcesData);
    loadDataTypes(medplumResourcesData);
=======
    console.log = jest.fn();
    indexStructureDefinitionBundle(readJson('fhir/r4/profiles-types.json') as Bundle);
    indexStructureDefinitionBundle(readJson('fhir/r4/profiles-resources.json') as Bundle);
    indexStructureDefinitionBundle(readJson('fhir/r4/profiles-medplum.json') as Bundle);
    loadDataTypes(readJson('fhir/r4/profiles-types.json') as Bundle<StructureDefinition>);
    loadDataTypes(readJson('fhir/r4/profiles-resources.json') as Bundle<StructureDefinition>);
>>>>>>> f1b21344

    observationProfile = JSON.parse(
      readFileSync(resolve(__dirname, '__test__', 'us-core-blood-pressure.json'), 'utf8')
    );
    patientProfile = JSON.parse(readFileSync(resolve(__dirname, '__test__', 'us-core-patient.json'), 'utf8'));
  });

  test('Invalid resource', () => {
    expect(() => {
      validate(undefined as unknown as Patient);
    }).toThrow();
    expect(() => {
      validate({} as unknown as Patient);
    }).toThrow();
  });

  test('Valid base resource', () => {
    const patient: Patient = {
      resourceType: 'Patient',
      gender: 'unknown',
      birthDate: '1949-08-14',
    };
    expect(() => {
      validate(patient);
    }).not.toThrow();
  });

  test('Invalid cardinality', () => {
    const invalidMultiple: Patient = {
      resourceType: 'Patient',
      gender: ['male', 'female'],
      birthDate: '1949-08-14',
    } as unknown as Patient;
    const invalidSingle: Patient = {
      resourceType: 'Patient',
      identifier: {
        system: 'http://example.com',
        value: 'I12345',
      },
    } as unknown as Patient;
    expect(() => {
      validate(invalidMultiple);
    }).toThrow();
    expect(() => {
      validate(invalidSingle);
    }).toThrow();
  });

  test('Invalid value type', () => {
    const invalidType: Patient = {
      resourceType: 'Patient',
      birthDate: Date.parse('1949-08-14'),
    } as unknown as Patient;
    expect(() => {
      validate(invalidType);
    }).toThrow();
  });

  test('Invalid string format', () => {
    const invalidFormat: Patient = {
      resourceType: 'Patient',
      birthDate: 'Aug 14, 1949',
    };
    expect(() => {
      validate(invalidFormat);
    }).toThrow();
  });

  test('Invalid numeric value', () => {
    const patientExtension: Patient = {
      resourceType: 'Patient',
      multipleBirthInteger: 4.2,
    };
    expect(() => {
      validate(patientExtension);
    }).toThrow();
  });

  test('Invalid extraneous property', () => {
    const invalidFormat = {
      resourceType: 'Patient',
      foo: 'bar',
    } as unknown as Patient;
    expect(() => {
      validate(invalidFormat);
    }).toThrow();
  });

  test('Valid property name special cases', () => {
    const primitiveExtension = {
      resourceType: 'Patient',
      _birthDate: {
        extension: [
          {
            url: 'http://example.com/data-missing-reason',
            valueString: 'Forgot to ask patient at check-in',
          },
        ],
      },
    } as unknown as Patient;
    const choiceType: Patient = {
      resourceType: 'Patient',
      deceasedBoolean: false,
    };
    expect(() => {
      validate(primitiveExtension);
    }).not.toThrow();
    expect(() => {
      validate(choiceType);
    }).not.toThrow();
  });

  test('Valid resource with extension', () => {
    const patientExtension: Patient = {
      resourceType: 'Patient',
      extension: [
        {
          url: 'http://example.com/ext',
          valuePositiveInt: 1,
        },
      ],
    };
    expect(() => {
      validate(patientExtension);
    }).not.toThrow();
  });

  test('Valid resource under constraining profile', () => {
    const observation: Observation = {
      resourceType: 'Observation',
      status: 'final',
      category: [
        {
          coding: [
            {
              code: 'vital-signs',
              system: 'http://terminology.hl7.org/CodeSystem/observation-category',
            },
          ],
        },
      ],
      code: {
        coding: [
          {
            code: '85354-9',
            system: 'http://loinc.org',
          },
        ],
      },
      subject: {
        reference: 'Patient/example',
      },
      effectiveDateTime: '2023-05-31T17:03:45-07:00',
      component: [
        {
          dataAbsentReason: {
            coding: [
              {
                code: '8480-6',
                system: 'http://loinc.org',
              },
            ],
          },
          code: {
            coding: [
              {
                code: '8480-6',
                system: 'http://loinc.org',
              },
            ],
          },
        },
        {
          dataAbsentReason: {
            coding: [
              {
                code: '8480-6',
                system: 'http://loinc.org',
              },
            ],
          },
          code: {
            coding: [
              {
                code: '8462-4',
                system: 'http://loinc.org',
              },
            ],
          },
        },
      ],
    };

    expect(() => {
      validate(observation, observationProfile);
    }).not.toThrow();
  });

  test('Invalid cardinality', () => {
    const observation: Observation = {
      resourceType: 'Observation',
      status: 'final',
      category: [
        {
          coding: [
            {
              code: 'vital-signs',
              system: 'http://terminology.hl7.org/CodeSystem/observation-category',
            },
          ],
        },
      ],
      code: {
        coding: [
          {
            code: '85354-9',
            system: 'http://loinc.org',
          },
        ],
      },
      subject: {
        reference: 'Patient/example',
      },
      effectiveDateTime: '2023-05-31T17:03:45-07:00',
      component: [
        // Should have two components
        {
          code: {
            coding: [
              {
                code: '8480-6',
                system: 'http://loinc.org',
              },
            ],
          },
        },
      ],
    };

    expect(() => {
      validate(observation, observationProfile);
    }).toThrow('Invalid number of values: expected 2..*, but found 1 (Observation.component)');
  });

  test('Invalid resource under pattern fields profile', () => {
    const observation: Observation = {
      resourceType: 'Observation',
      status: 'final',
      category: [
        {
          coding: [
            {
              code: 'vital-signs',
              system: 'http://terminology.hl7.org/CodeSystem/observation-category',
            },
          ],
        },
      ],
      code: {
        coding: [
          {
            code: '85354-9',
            system: 'http://incorrect.system',
          },
        ],
      },
      subject: {
        reference: 'Patient/example',
      },
      effectiveDateTime: '2023-05-31T17:03:45-07:00',
      component: [
        {
          code: {
            coding: [
              {
                code: '8480-6',
                system: 'http://loinc.org',
              },
            ],
          },
        },
        {
          code: {
            coding: [
              {
                code: '8462-4',
                system: 'http://loinc.org',
              },
            ],
          },
        },
      ],
    };

    expect(() => {
      validate(observation, observationProfile);
    }).toThrow();
  });

  test('Invalid slice contents', () => {
    const observation: Observation = {
      resourceType: 'Observation',
      status: 'final',
      category: [
        {
          coding: [
            {
              code: 'vital-signs',
              system: 'http://terminology.hl7.org/CodeSystem/observation-category',
            },
          ],
        },
      ],
      code: {
        coding: [
          {
            code: '85354-9',
            system: 'http://loinc.org',
          },
        ],
      },
      subject: {
        reference: 'Patient/example',
      },
      effectiveDateTime: '2023-05-31T17:03:45-07:00',
      component: [
        {
          code: {
            coding: [
              {
                code: '8480-6',
                system: 'http://loinc.org',
              },
            ],
          },
        },
        {
          code: {
            coding: [
              {
                code: 'wrong code',
                system: 'http://loinc.org',
              },
            ],
          },
        },
      ],
    };

    expect(() => {
      validate(observation, observationProfile);
    }).toThrow(
      `Incorrect number of values provided for slice 'diastolic': expected 1..1, but found 0 (Observation.component)`
    );
  });

  test('StructureDefinition', () => {
    expect(() => {
      const structureDefinition = readJson('fhir/r4/profiles-resources.json') as Bundle;
      validate(structureDefinition);
    }).not.toThrow();

    expect(() => {
      const structureDefinition = readJson('fhir/r4/profiles-medplum.json') as Bundle;
      validate(structureDefinition);
    }).not.toThrow();
  });

  test('Profile with restriction on base type field', () => {
    const patient: Patient = {
      resourceType: 'Patient',
      identifier: [
        {
          system: 'http://example.com',
          value: 'foo',
        },
      ],
      telecom: [
        {
          // Missing system property
          value: '555-555-5555',
        },
      ],
      gender: 'unknown',
      name: [
        {
          given: ['Test'],
          family: 'Patient',
        },
      ],
    };
    expect(() => {
      validate(patient, patientProfile);
    }).toThrow(new Error('Missing required property (Patient.telecom.system)'));
  });

  test('Valid resource with nulls in primitive extension', () => {
    expect(() => {
      validate({
        resourceType: 'Patient',
        name: [
          {
            given: ['John', null],
            _given: [null, { extension: [{ url: 'http://example.com', valueString: 'foo' }] }],
          },
        ],
      } as unknown as Patient);
    }).not.toThrow();
  });

  test('Valid ValueSet (content reference with altered cardinality', () => {
    const valueSet: ValueSet = {
      resourceType: 'ValueSet',
      id: 'observation-status',
      meta: {
        lastUpdated: '2019-11-01T09:29:23.356+11:00',
        profile: ['http://hl7.org/fhir/StructureDefinition/shareablevalueset'],
      },
      url: 'http://hl7.org/fhir/ValueSet/observation-status',
      identifier: [
        {
          system: 'urn:ietf:rfc:3986',
          value: 'urn:oid:2.16.840.1.113883.4.642.3.400',
        },
      ],
      version: '4.0.1',
      name: 'ObservationStatus',
      title: 'ObservationStatus',
      status: 'active',
      experimental: false,
      date: '2019-11-01T09:29:23+11:00',
      publisher: 'HL7 (FHIR Project)',
      contact: [
        {
          telecom: [
            {
              system: 'url',
              value: 'http://hl7.org/fhir',
            },
            {
              system: 'email',
              value: 'fhir@lists.hl7.org',
            },
          ],
        },
      ],
      description: 'Codes providing the status of an observation.',
      immutable: true,
      compose: {
        include: [
          {
            system: 'http://hl7.org/fhir/observation-status',
          },
        ],
      },
    };
    expect(() => validate(valueSet)).not.toThrow();
  });

  test('ValueSet compose invariant', () => {
    const vs: ValueSet = {
      resourceType: 'ValueSet',
      url: 'http://terminology.hl7.org/ValueSet/v3-ProvenanceEventCurrentState',
      identifier: [
        {
          system: 'urn:ietf:rfc:3986',
          value: 'urn:oid:2.16.840.1.113883.1.11.20547',
        },
      ],
      version: '2014-08-07',
      name: 'v3.ProvenanceEventCurrentState',
      title: 'V3 Value SetProvenanceEventCurrentState',
      status: 'active',
      experimental: false,
      publisher: 'HL7 v3',
      contact: [
        {
          telecom: [
            {
              system: 'url',
              value: 'http://www.hl7.org',
            },
          ],
        },
      ],
      immutable: false,
      compose: {
        include: [
          {
            valueSet: ['http://terminology.hl7.org/ValueSet/v3-ProvenanceEventCurrentState-AS'],
          },
          {
            valueSet: ['http://terminology.hl7.org/ValueSet/v3-ProvenanceEventCurrentState-DC'],
          },
        ],
      },
    };

    expect(() => {
      validate(vs);
    }).not.toThrow();
  });

  test('Timing invariant', () => {
    const prescription: MedicationRequest = {
      resourceType: 'MedicationRequest',
      status: 'stopped',
      intent: 'order',
      medicationCodeableConcept: {
        coding: [
          {
            system: 'http://www.nlm.nih.gov/research/umls/rxnorm',
            code: '105078',
            display: 'Penicillin G 375 MG/ML Injectable Solution',
          },
        ],
        text: 'Penicillin G 375 MG/ML Injectable Solution',
      },
      subject: {
        reference: 'Patient/1c9f7759-dcc2-4aed-9beb-d7f8a2bfb4f6',
      },
      encounter: {
        reference: 'Encounter/82bec000-a6e4-4352-bea4-b7f0af7c246b',
      },
      authoredOn: '1947-11-01T00:11:45-05:00',
      requester: {
        reference: 'Practitioner/4b823444-df09-40a9-8de8-cf1e6f044b9a',
        display: 'Dr. Willena258 Oberbrunner298',
      },
      dosageInstruction: [
        {
          sequence: 1,
          text: 'Take at regular intervals. Complete the prescribed course unless otherwise directed.\n',
          additionalInstruction: [
            {
              coding: [
                {
                  system: 'http://snomed.info/sct',
                  code: '418577003',
                  display: 'Take at regular intervals. Complete the prescribed course unless otherwise directed.',
                },
              ],
              text: 'Take at regular intervals. Complete the prescribed course unless otherwise directed.',
            },
          ],
          timing: {
            repeat: {
              frequency: 4,
              period: 1,
              periodUnit: 'd',
            },
          },
          asNeededBoolean: false,
          doseAndRate: [
            {
              type: {
                coding: [
                  {
                    system: 'http://terminology.hl7.org/CodeSystem/dose-rate-type',
                    code: 'ordered',
                    display: 'Ordered',
                  },
                ],
              },
              doseQuantity: {
                value: 1,
              },
            },
          ],
        },
      ],
    };
    expect(() => {
      validate(prescription);
    }).not.toThrow();
  });
});

describe('Legacy tests for parity checking', () => {
  beforeAll(() => {
    indexStructureDefinitionBundle(readJson('fhir/r4/profiles-types.json') as Bundle);
    indexStructureDefinitionBundle(readJson('fhir/r4/profiles-resources.json') as Bundle);
    indexStructureDefinitionBundle(readJson('fhir/r4/profiles-medplum.json') as Bundle);
  });

  test('validateResource', () => {
    expect(() => validate(null as unknown as Resource)).toThrow();
    expect(() => validate({} as unknown as Resource)).toThrow();
    expect(() => validate({ resourceType: 'FakeResource' } as unknown as Resource)).toThrow();
    expect(() => validate({ resourceType: 'Patient' })).not.toThrow();
  });

  test('Array properties', () => {
    expect(() => validate({ resourceType: 'Patient', name: [{ given: ['Homer'] }] })).not.toThrow();

    try {
      validate({ resourceType: 'Patient', name: 'Homer' } as unknown as Resource);
      fail('Expected error');
    } catch (err) {
      const outcome = (err as OperationOutcomeError).outcome;
      expect(outcome.issue?.[0]?.severity).toEqual('error');
      expect(outcome.issue?.[0]?.expression?.[0]).toEqual('Patient.name');
    }
  });

  test('Additional properties', () => {
    expect(() => validate({ resourceType: 'Patient', name: [{ given: ['Homer'] }], meta: {} })).not.toThrow();

    try {
      validate({ resourceType: 'Patient', fakeProperty: 'test' } as unknown as Resource);
      fail('Expected error');
    } catch (err) {
      const outcome = (err as OperationOutcomeError).outcome;
      expect(outcome.issue?.[0]?.severity).toEqual('error');
      expect(outcome.issue?.[0]?.expression?.[0]).toEqual('Patient.fakeProperty');
    }
  });

  test('Required properties', () => {
    try {
      validate({ resourceType: 'DiagnosticReport' });
      fail('Expected error');
    } catch (err) {
      const outcome = (err as OperationOutcomeError).outcome;
      expect(outcome.issue).toHaveLength(2);
      expect(outcome.issue?.[0]?.severity).toEqual('error');
      expect(outcome.issue?.[0]?.expression?.[0]).toEqual('DiagnosticReport.status');
      expect(outcome.issue?.[1]?.severity).toEqual('error');
      expect(outcome.issue?.[1]?.expression?.[0]).toEqual('DiagnosticReport.code');
    }
  });

  test('Null value', () => {
    try {
      validate({ resourceType: 'Patient', name: null } as unknown as Patient);
      fail('Expected error');
    } catch (err) {
      const outcome = (err as OperationOutcomeError).outcome;
      expect(outcome.issue?.[0]?.severity).toEqual('error');
      expect(outcome.issue?.[0]?.expression?.[0]).toEqual('Patient.name');
    }
  });

  test('Null array element', () => {
    try {
      validate({ resourceType: 'Patient', name: [null] } as unknown as Patient);
      fail('Expected error');
    } catch (err) {
      const outcome = (err as OperationOutcomeError).outcome;
      expect(outcome.issue?.[0]?.severity).toEqual('error');
      expect(outcome.issue?.[0]?.expression?.[0]).toEqual('Patient.name[0]');
    }
  });

  test('Undefined array element', () => {
    try {
      validate({ resourceType: 'Patient', name: [{ given: [undefined] }] } as unknown as Patient);
      fail('Expected error');
    } catch (err) {
      const outcome = (err as OperationOutcomeError).outcome;
      expect(outcome.issue?.[0]?.severity).toEqual('error');
      expect(outcome.issue?.[0]?.expression?.[0]).toEqual('Patient.name[0].given[0]');
    }
  });

  test('Nested null array element', () => {
    try {
      validate({
        resourceType: 'Patient',
        identifier: [
          {
            system: null,
          },
        ],
        name: [
          {
            given: ['Alice'],
            family: 'Smith',
          },
          {
            given: ['Alice', null],
            family: 'Smith',
          },
        ],
      } as unknown as Patient);
      fail('Expected error');
    } catch (err) {
      const outcome = (err as OperationOutcomeError).outcome;
      expect(outcome.issue?.length).toBe(2);
      expect(outcome.issue?.[0]?.severity).toEqual('error');
      expect(outcome.issue?.[0]?.expression?.[0]).toEqual('Patient.identifier[0].system');
      expect(outcome.issue?.[1]?.severity).toEqual('error');
      expect(outcome.issue?.[1]?.expression?.[0]).toEqual('Patient.name[1].given[1]');
    }
  });

  test('Deep nested null array element', () => {
    try {
      validate({
        resourceType: 'Questionnaire',
        status: 'active',
        item: [
          {
            linkId: '1',
            type: 'group',
            item: [
              {
                linkId: '1.1',
                type: 'group',
                item: [
                  {
                    linkId: '1.1.1',
                    type: 'group',
                    item: [
                      {
                        linkId: '1.1.1.1',
                        type: 'group',
                        item: null,
                      },
                    ],
                  },
                ],
              },
            ],
          },
        ],
      } as unknown as Questionnaire);
      fail('Expected error');
    } catch (err) {
      const outcome = (err as OperationOutcomeError).outcome;
      expect(outcome.issue?.length).toEqual(2);
      expect(outcome.issue?.[0]?.severity).toEqual('error');
      expect(outcome.issue?.[0]?.details?.text).toEqual('Invalid null value');
      expect(outcome.issue?.[0]?.expression?.[0]).toEqual('Questionnaire.item[0].item[0].item[0].item[0].item');
      expect(outcome.issue?.[1]?.severity).toEqual('error');
      expect(outcome.issue?.[1]?.code).toEqual('invariant');
    }
  });

  test('Primitive types', () => {
    try {
      validate({
        resourceType: 'Slot',
        schedule: { reference: 'Schedule/1' },
        status: 'free',
        start: 'x',
        end: 'x',
      });
      fail('Expected error');
    } catch (err) {
      const outcome = (err as OperationOutcomeError).outcome;
      expect(outcome.issue).toHaveLength(2);
      expect(outcome.issue?.[0]?.severity).toEqual('error');
      expect(outcome.issue?.[0]?.expression?.[0]).toEqual('Slot.start');
      expect(outcome.issue?.[1]?.severity).toEqual('error');
      expect(outcome.issue?.[1]?.expression?.[0]).toEqual('Slot.end');
    }
  });

  test('base64Binary', () => {
    const binary: Binary = { resourceType: 'Binary', contentType: ContentType.TEXT };

    binary.data = 123 as unknown as string;
    expect(() => validate(binary)).toThrowError('Invalid JSON type: expected string, but got number (Binary.data)');

    binary.data = '===';
    expect(() => validate(binary)).toThrowError('Invalid base64Binary format');

    binary.data = 'aGVsbG8=';
    expect(() => validate(binary)).not.toThrow();
  });

  test('boolean', () => {
    const patient: Patient = { resourceType: 'Patient' };

    patient.active = 123 as unknown as boolean;
    expect(() => validate(patient)).toThrowError(
      'Invalid JSON type: expected boolean, but got number (Patient.active)'
    );

    patient.active = true;
    expect(() => validate(patient)).not.toThrow();

    patient.active = false;
    expect(() => validate(patient)).not.toThrow();
  });

  test('date', () => {
    const patient: Patient = { resourceType: 'Patient' };

    patient.birthDate = 123 as unknown as string;
    expect(() => validate(patient)).toThrowError(
      'Invalid JSON type: expected string, but got number (Patient.birthDate)'
    );

    patient.birthDate = 'x';
    expect(() => validate(patient)).toThrowError('Invalid date format');

    patient.birthDate = '2000-01-01';
    expect(() => validate(patient)).not.toThrow();
  });

  test('dateTime', () => {
    const condition: Condition = { resourceType: 'Condition', subject: { reference: 'Patient/1' } };

    condition.recordedDate = 123 as unknown as string;
    expect(() => validate(condition)).toThrowError(
      'Invalid JSON type: expected string, but got number (Condition.recordedDate)'
    );

    condition.recordedDate = 'x';
    expect(() => validate(condition)).toThrowError('Invalid dateTime format');

    condition.recordedDate = '2022-02-02';
    expect(() => validate(condition)).not.toThrow();

    condition.recordedDate = '2022-02-02T12:00:00-04:00';
    expect(() => validate(condition)).not.toThrow();

    condition.recordedDate = '2022-02-02T12:00:00Z';
    expect(() => validate(condition)).not.toThrow();
  });

  test('decimal', () => {
    const media: Media = { resourceType: 'Media', status: 'completed', content: { title: 'x' } };

    media.duration = 'x' as unknown as number;
    expect(() => validate(media)).toThrowError('Invalid JSON type: expected number, but got string (Media.duration)');

    media.duration = NaN;
    expect(() => validate(media)).toThrowError('Invalid numeric value (Media.duration)');

    media.duration = Infinity;
    expect(() => validate(media)).toThrowError('Invalid numeric value (Media.duration)');

    media.duration = 123.5;
    expect(() => validate(media)).not.toThrow();
  });

  test('id', () => {
    const ig: ImplementationGuide = {
      resourceType: 'ImplementationGuide',
      name: 'x',
      status: 'active',
      fhirVersion: ['4.0.1'],
      url: 'https://example.com',
    };

    ig.packageId = 123 as unknown as string;
    expect(() => validate(ig)).toThrowError(
      'Invalid JSON type: expected string, but got number (ImplementationGuide.packageId)'
    );

    ig.packageId = '$';
    expect(() => validate(ig)).toThrowError('Invalid id format');

    ig.packageId = 'foo';
    expect(() => validate(ig)).not.toThrow();
  });

  test('instant', () => {
    const obs: Observation = { resourceType: 'Observation', status: 'final', code: { text: 'x' } };

    obs.issued = 123 as unknown as string;
    expect(() => validate(obs)).toThrowError('Invalid JSON type: expected string, but got number (Observation.issued)');

    obs.issued = 'x';
    expect(() => validate(obs)).toThrowError('Invalid instant format');

    obs.issued = '2022-02-02';
    expect(() => validate(obs)).toThrowError('Invalid instant format');

    obs.issued = '2022-02-02T12:00:00-04:00';
    expect(() => validate(obs)).not.toThrow();

    obs.issued = '2022-02-02T12:00:00Z';
    expect(() => validate(obs)).not.toThrow();
  });

  test('integer', () => {
    const sp: SubstanceProtein = { resourceType: 'SubstanceProtein' };

    sp.numberOfSubunits = 'x' as unknown as number;
    expect(() => validate(sp)).toThrowError(
      'Invalid JSON type: expected number, but got string (SubstanceProtein.numberOfSubunits)'
    );

    sp.numberOfSubunits = NaN;
    expect(() => validate(sp)).toThrowError('Invalid numeric value (SubstanceProtein.numberOfSubunits)');

    sp.numberOfSubunits = Infinity;
    expect(() => validate(sp)).toThrowError('Invalid numeric value (SubstanceProtein.numberOfSubunits)');

    sp.numberOfSubunits = 123.5;
    expect(() => validate(sp)).toThrowError('Expected number to be an integer (SubstanceProtein.numberOfSubunits)');

    sp.numberOfSubunits = 10;
    expect(() => validate(sp)).not.toThrow();
  });

  test('string', () => {
    const acct: Account = { resourceType: 'Account', status: 'active' };

    acct.name = 123 as unknown as string;
    expect(() => validate(acct)).toThrowError('Invalid JSON type: expected string, but got number (Account.name)');

    acct.name = '    ';
    expect(() => validate(acct)).toThrowError('String must contain non-whitespace content (Account.name)');

    acct.name = 'test';
    expect(() => validate(acct)).not.toThrow();
  });

  test('positiveInt', () => {
    const patient: Patient = { resourceType: 'Patient' };
    const patientReference = createReference(patient);
    const appt: Appointment = {
      resourceType: 'Appointment',
      status: 'booked',
      participant: [{ status: 'accepted', actor: patientReference }],
    };

    appt.minutesDuration = 'x' as unknown as number;
    expect(() => validate(appt)).toThrowError(
      'Invalid JSON type: expected number, but got string (Appointment.minutesDuration)'
    );

    appt.minutesDuration = NaN;
    expect(() => validate(appt)).toThrowError('Invalid numeric value (Appointment.minutesDuration)');

    appt.minutesDuration = Infinity;
    expect(() => validate(appt)).toThrowError('Invalid numeric value (Appointment.minutesDuration)');

    appt.minutesDuration = 123.5;
    expect(() => validate(appt)).toThrowError('Expected number to be an integer (Appointment.minutesDuration)');

    appt.minutesDuration = -1;
    expect(() => validate(appt)).toThrowError('Expected number to be positive (Appointment.minutesDuration)');

    appt.minutesDuration = 0;
    expect(() => validate(appt)).toThrowError('Expected number to be positive (Appointment.minutesDuration)');

    appt.minutesDuration = 10;
    expect(() => validate(appt)).not.toThrow();
  });

  test('unsignedInt', () => {
    const patient: Patient = { resourceType: 'Patient' };
    const patientReference = createReference(patient);
    const appt: Appointment = {
      resourceType: 'Appointment',
      status: 'booked',
      participant: [{ status: 'accepted', actor: patientReference }],
    };

    appt.priority = 'x' as unknown as number;
    expect(() => validate(appt)).toThrowError(
      'Invalid JSON type: expected number, but got string (Appointment.priority)'
    );

    appt.priority = NaN;
    expect(() => validate(appt)).toThrowError('Invalid numeric value (Appointment.priority)');

    appt.priority = Infinity;
    expect(() => validate(appt)).toThrowError('Invalid numeric value (Appointment.priority)');

    appt.priority = 123.5;
    expect(() => validate(appt)).toThrowError('Expected number to be an integer (Appointment.priority)');

    appt.priority = -1;
    expect(() => validate(appt)).toThrowError('Expected number to be non-negative (Appointment.priority)');

    appt.priority = 0;
    expect(() => validate(appt)).not.toThrow();

    appt.priority = 10;
    expect(() => validate(appt)).not.toThrow();
  });

  test('BackboneElement', () => {
    try {
      validate({
        resourceType: 'Appointment',
        status: 'booked',
        participant: [{ type: [{ text: 'x' }] }], // "status" is required
      });
      fail('Expected error');
    } catch (err) {
      const outcome = (err as OperationOutcomeError).outcome;
      expect(outcome.issue).toHaveLength(1);
      expect(outcome.issue?.[0]?.severity).toEqual('error');
      expect(outcome.issue?.[0]?.details?.text).toEqual('Missing required property');
      expect(outcome.issue?.[0]?.expression?.[0]).toEqual('Appointment.participant.status');
    }
  });

  test('StructureDefinition', () => {
    const structureDefinition = readJson('fhir/r4/profiles-resources.json') as Bundle;
    try {
      validate(structureDefinition);
    } catch (err) {
      const outcome = (err as OperationOutcomeError).outcome;
      console.log(JSON.stringify(outcome, null, 2).substring(0, 1000));
    }
  });

  test('Choice of type', () => {
    // Observation.value[x]
    expect(() =>
      validate({ resourceType: 'Observation', status: 'final', code: { text: 'x' }, valueString: 'xyz' })
    ).not.toThrow();
    expect(() =>
      validate({
        resourceType: 'Observation',
        status: 'final',
        code: { text: 'x' },
        valueDateTime: '2020-01-01T00:00:00Z',
      })
    ).not.toThrow();
    expect(() =>
      validate({
        resourceType: 'Observation',
        status: 'final',
        code: { text: 'x' },
        valueXyz: 'xyz',
      } as unknown as Observation)
    ).toThrow();

    // Patient.multipleBirth[x] is a choice of boolean or integer
    expect(() => validate({ resourceType: 'Patient', multipleBirthBoolean: true })).not.toThrow();
    expect(() => validate({ resourceType: 'Patient', multipleBirthInteger: 2 })).not.toThrow();
    expect(() => validate({ resourceType: 'Patient', multipleBirthXyz: 'xyz' } as unknown as Patient)).toThrow();
  });

  test('Primitive element', () => {
    expect(() =>
      validate({
        resourceType: 'Patient',
        birthDate: '1990-01-01',
        _birthDate: { id: 'foo' },
      } as unknown as Patient)
    ).not.toThrow();
    expect(() =>
      validate({
        resourceType: 'Patient',
        _birthDate: '1990-01-01',
      } as unknown as Patient)
    ).toThrow();
    expect(() => {
      return validate({ resourceType: 'Patient', _birthDate: { id: 'foo' } } as unknown as Patient);
    }).not.toThrow();
    expect(() => validate({ resourceType: 'Patient', _xyz: {} } as unknown as Patient)).toThrow();
    expect(() =>
      validate({
        resourceType: 'Questionnaire',
        status: 'active',
        item: [
          { linkId: 'test', type: 'string', text: 'test', _text: { extension: [] } } as unknown as QuestionnaireItem,
        ],
      })
    ).not.toThrow();
  });

  test('Array mismatch', () => {
    // Send an array for a single value property
    expect(() => validate({ resourceType: 'Patient', birthDate: ['1990-01-01'] as unknown as string })).toThrow(
      'Expected single value for property (Patient.birthDate)'
    );

    // Send a single value for an array property
    expect(() => validate({ resourceType: 'Patient', name: { family: 'foo' } as unknown as HumanName[] })).toThrow(
      'Expected array of values for property (Patient.name)'
    );
  });
});

function fail(reason: string): never {
  throw new Error(reason);
}<|MERGE_RESOLUTION|>--- conflicted
+++ resolved
@@ -32,7 +32,7 @@
   let patientProfile: StructureDefinition;
 
   beforeAll(() => {
-<<<<<<< HEAD
+    console.log = jest.fn();
     const typesData = readJson('fhir/r4/profiles-types.json') as Bundle<StructureDefinition>;
     const resourcesData = readJson('fhir/r4/profiles-resources.json') as Bundle<StructureDefinition>;
     const medplumResourcesData = readJson('fhir/r4/profiles-medplum.json') as Bundle<StructureDefinition>;
@@ -42,14 +42,6 @@
     loadDataTypes(typesData);
     loadDataTypes(resourcesData);
     loadDataTypes(medplumResourcesData);
-=======
-    console.log = jest.fn();
-    indexStructureDefinitionBundle(readJson('fhir/r4/profiles-types.json') as Bundle);
-    indexStructureDefinitionBundle(readJson('fhir/r4/profiles-resources.json') as Bundle);
-    indexStructureDefinitionBundle(readJson('fhir/r4/profiles-medplum.json') as Bundle);
-    loadDataTypes(readJson('fhir/r4/profiles-types.json') as Bundle<StructureDefinition>);
-    loadDataTypes(readJson('fhir/r4/profiles-resources.json') as Bundle<StructureDefinition>);
->>>>>>> f1b21344
 
     observationProfile = JSON.parse(
       readFileSync(resolve(__dirname, '__test__', 'us-core-blood-pressure.json'), 'utf8')
