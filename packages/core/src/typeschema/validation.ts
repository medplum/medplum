// SPDX-FileCopyrightText: Copyright Orangebot, Inc. and Medplum contributors
// SPDX-License-Identifier: Apache-2.0
import type { OperationOutcomeIssue, Resource, StructureDefinition } from '@medplum/fhirtypes';
import { LRUCache } from '../cache';
import { HTTP_HL7_ORG, UCUM } from '../constants';
import type { FhirPathAtom } from '../fhirpath/atoms';
import { evalFhirPathTyped } from '../fhirpath/parse';
import { getTypedPropertyValue, toTypedValue } from '../fhirpath/utils';
import {
  OperationOutcomeError,
  createConstraintIssue,
  createOperationOutcomeIssue,
  createProcessingIssue,
  createStructureIssue,
  validationError,
} from '../outcomes';
import type { TypedValue } from '../types';
import { PropertyType, isReference, isResource } from '../types';
import { append, arrayify, deepEquals, deepIncludes, isEmpty } from '../utils';
import type { CrawlerVisitor, TypedValueWithPath } from './crawler';
import { crawlTypedValue, getNestedProperty } from './crawler';
import type {
  Constraint,
  InternalSchemaElement,
  InternalTypeSchema,
  SliceDefinition,
  SliceDiscriminator,
  SlicingRules,
} from './types';
import { getDataType, isResourceType, parseStructureDefinition } from './types';

/*
 * This file provides schema validation utilities for FHIR JSON objects.
 *
 * See: [JSON Representation of Resources](https://hl7.org/fhir/json.html)
 * See: [FHIR Data Types](https://www.hl7.org/fhir/datatypes.html)
 */
export const fhirTypeToJsType = {
  base64Binary: 'string',
  boolean: 'boolean',
  canonical: 'string',
  code: 'string',
  date: 'string',
  dateTime: 'string',
  decimal: 'number',
  id: 'string',
  instant: 'string',
  integer: 'number',
  integer64: 'string',
  markdown: 'string',
  oid: 'string',
  positiveInt: 'number',
  string: 'string',
  time: 'string',
  unsignedInt: 'number',
  uri: 'string',
  url: 'string',
  uuid: 'string',
  xhtml: 'string',
  'http://hl7.org/fhirpath/System.String': 'string', // Not actually a FHIR type, but included in some StructureDefinition resources
} as const satisfies Record<string, 'string' | 'boolean' | 'number'>;

const fhirPathCache = new LRUCache<FhirPathAtom>(1_000);

/**
 * Returns true if the type code is a primitive type.
 * @param code - The type code to check.
 * @returns True if the type code is a primitive type.
 */
export function isPrimitiveType(code: string): boolean {
  return code === 'undefined' || code in fhirTypeToJsType;
}

/*
 * This file provides schema validation utilities for FHIR JSON objects.
 *
 * See: [JSON Representation of Resources](https://hl7.org/fhir/json.html)
 * See: [FHIR Data Types](https://www.hl7.org/fhir/datatypes.html)
 */
export const validationRegexes: Record<string, RegExp> = {
  base64Binary: /^([A-Za-z\d+/]{4})*([A-Za-z\d+/]{2}==|[A-Za-z\d+/]{3}=)?$/,
  canonical: /^\S*$/,
  code: /^[^\s]+( [^\s]+)*$/,
  date: /^(\d(\d(\d[1-9]|[1-9]0)|[1-9]00)|[1-9]000)(-(0[1-9]|1[0-2])(-(0[1-9]|[1-2]\d|3[0-1]))?)?$/,
  dateTime:
    /^(\d(\d(\d[1-9]|[1-9]0)|[1-9]00)|[1-9]000)(-(0[1-9]|1[0-2])(-(0[1-9]|[1-2]\d|3[0-1])(T([01]\d|2[0-3])(:[0-5]\d:([0-5]\d|60)(\.\d{1,9})?)?)?)?(Z|[+-]((0\d|1[0-3]):[0-5]\d|14:00)?)?)?$/,
  id: /^[A-Za-z0-9\-.]{1,64}$/,
  instant:
    /^(\d(\d(\d[1-9]|[1-9]0)|[1-9]00)|[1-9]000)-(0[1-9]|1[0-2])-(0[1-9]|[1-2]\d|3[0-1])T([01]\d|2[0-3]):[0-5]\d:([0-5]\d|60)(\.\d{1,9})?(Z|[+-]((0\d|1[0-3]):[0-5]\d|14:00))$/,
  markdown: /^[\r\n\t\u0020-\uFFFF]+$/,
  oid: /^urn:oid:[0-2](\.(0|[1-9]\d*))+$/,
  string: /^[\r\n\t\u0020-\uFFFF]+$/,
  time: /^([01]\d|2[0-3]):[0-5]\d:([0-5]\d|60)(\.\d{1,9})?$/,
  uri: /^\S*$/,
  url: /^\S*$/,
  uuid: /^urn:uuid:[0-9a-f]{8}-[0-9a-f]{4}-[0-9a-f]{4}-[0-9a-f]{4}-[0-9a-f]{12}$/,
  xhtml: /.*/,
} as const;

/**
 * List of constraint keys that aren't to be checked in an expression.
 */
const skippedConstraintKeys: Record<string, boolean> = {
  'ele-1': true,
  'dom-3': true, // If the resource is contained in another resource, it SHALL be referred to from elsewhere in the resource (requires "descendants()")
  'org-1': true, // The organization SHALL at least have a name or an identifier, and possibly more than one (back compat)
  'sdf-19': true, // FHIR Specification models only use FHIR defined types
};

export interface ValidatorOptions {
  profile?: StructureDefinition;
<<<<<<< HEAD
  base64BinaryMaxBytes?: number;
=======
  collect?: {
    tokens?: Record<string, TypedValueWithPath[]>;
  };
>>>>>>> 821bc736
}

export function validateResource(resource: Resource, options?: ValidatorOptions): OperationOutcomeIssue[] {
  if (!isResourceType(resource.resourceType)) {
    throw new OperationOutcomeError(validationError('Invalid resource type'));
  }
  return validateTypedValue(toTypedValue(resource), options);
}

export function validateTypedValue(typedValue: TypedValue, options?: ValidatorOptions): OperationOutcomeIssue[] {
  return new ResourceValidator(typedValue, options).validate();
}

class ResourceValidator implements CrawlerVisitor {
  private readonly issues: OperationOutcomeIssue[];
  private readonly root: TypedValue;
  private resourceStack: Resource[];
  private readonly schema: InternalTypeSchema;
<<<<<<< HEAD
  private readonly base64BinaryMaxBytes: number;
=======
  private readonly collect: ValidatorOptions['collect'];
>>>>>>> 821bc736

  constructor(typedValue: TypedValue, options?: ValidatorOptions) {
    this.issues = [];
    this.root = typedValue;
    this.resourceStack = [];
    if (isResource(typedValue.value)) {
      this.resourceStack.push(typedValue.value);
    }
    if (!options?.profile) {
      this.schema = getDataType(typedValue.type);
    } else {
      this.schema = parseStructureDefinition(options.profile);
    }
<<<<<<< HEAD
    this.base64BinaryMaxBytes = options?.base64BinaryMaxBytes ?? 1 * 1024 * 1024;
=======
    this.collect = options?.collect;
>>>>>>> 821bc736
  }

  currentResource(): Resource | undefined {
    return this.resourceStack.at(-1);
  }

  validate(): OperationOutcomeIssue[] {
    checkObjectForNull(this.root.value as unknown as Record<string, unknown>, this.schema.path, this.issues);

    // Check root constraints
    this.constraintsCheck({ ...this.root, path: this.schema.path }, this.schema);
    crawlTypedValue(this.root, this, { schema: this.schema, initialPath: this.schema.path });

    for (const issue of this.issues) {
      if (issue.severity === 'error') {
        throw new OperationOutcomeError({
          resourceType: 'OperationOutcome',
          issue: this.issues,
        });
      }
    }
    return this.issues;
  }

  onExitObject(_path: string, obj: TypedValueWithPath, schema: InternalTypeSchema): void {
    //@TODO(mattwiller 2023-06-05): Detect extraneous properties in a single pass by keeping track of all keys that
    // were correctly matched to resource properties as elements are validated above
    this.checkAdditionalProperties(obj, schema.elements, obj.path);
  }

  onEnterResource(_path: string, obj: TypedValueWithPath): void {
    this.resourceStack.push(obj.value);
  }

  onExitResource(): void {
    this.resourceStack.pop();
  }

  visitProperty(
    _parent: TypedValueWithPath,
    key: string,
    path: string,
    propertyValues: (TypedValueWithPath | TypedValueWithPath[])[],
    schema: InternalTypeSchema
  ): void {
    const element = schema.elements[key];
    if (!element) {
      throw new Error(`Missing element validation schema for ${key}`);
    }

    for (const value of propertyValues) {
      if (!this.checkPresence(value, element, path)) {
        return;
      }
      // Check cardinality
      let values: TypedValueWithPath[];
      if (element.isArray) {
        if (!Array.isArray(value)) {
          this.issues.push(createStructureIssue(path, 'Expected array of values for property'));
          return;
        }
        values = value;
      } else {
        if (Array.isArray(value)) {
          this.issues.push(createStructureIssue(path, 'Expected single value for property'));
          return;
        }
        values = [value];
      }

      if (values.length < element.min || values.length > element.max) {
        this.issues.push(
          createStructureIssue(
            element.path,
            `Invalid number of values: expected ${element.min}..${
              Number.isFinite(element.max) ? element.max : '*'
            }, but found ${values.length}`
          )
        );
      }

      if (!matchesSpecifiedValue(value, element)) {
        this.issues.push(createStructureIssue(path, 'Value did not match expected pattern'));
      }

      const sliceCounts: Record<string, number> | undefined = element.slicing
        ? Object.fromEntries(element.slicing.slices.map((s) => [s.name, 0]))
        : undefined;
      for (const value of values) {
        this.constraintsCheck(value, element);
        this.referenceTypeCheck(value, element);
        this.checkPropertyValue(value);
        this.collectValue(value, element);

        const sliceName = checkSliceElement(value, element.slicing);
        if (sliceName && sliceCounts) {
          sliceCounts[sliceName] += 1;
        }
      }

      this.validateSlices(element.slicing?.slices, sliceCounts, path);
    }
  }

  private checkPresence(
    value: TypedValueWithPath | TypedValueWithPath[],
    field: InternalSchemaElement,
    path: string
  ): boolean {
    if (!Array.isArray(value) && value.value === undefined) {
      if (field.min > 0) {
        this.issues.push(createStructureIssue(value.path, 'Missing required property'));
      }
      return false;
    }

    if (isEmpty(value)) {
      this.issues.push(createStructureIssue(path, 'Invalid empty value'));
      return false;
    }

    return true;
  }

  private checkPropertyValue(value: TypedValueWithPath): void {
    if (isPrimitiveType(value.type)) {
      this.validatePrimitiveType(value);
    } else if (isEmpty(value.value)) {
      this.issues.push(createStructureIssue(value.path, `Invalid empty non-primitive value`));
    }
  }

  private validateSlices(
    slices: SliceDefinition[] | undefined,
    counts: Record<string, number> | undefined,
    path: string
  ): void {
    if (!slices || !counts) {
      return;
    }
    for (const slice of slices) {
      const sliceCardinality = counts[slice.name];
      if (sliceCardinality < slice.min || sliceCardinality > slice.max) {
        this.issues.push(
          createStructureIssue(
            path,
            `Incorrect number of values provided for slice '${slice.name}': expected ${slice.min}..${
              Number.isFinite(slice.max) ? slice.max : '*'
            }, but found ${sliceCardinality}`
          )
        );
      }
    }
  }

  private checkAdditionalProperties(
    parent: TypedValueWithPath,
    properties: Record<string, InternalSchemaElement>,
    path: string
  ): void {
    const object = parent.value as Record<string, unknown> | undefined;
    if (!object) {
      return;
    }
    const choiceOfTypeElements: Record<string, string> = {};
    for (const key of Object.keys(object)) {
      if (key === 'resourceType') {
        continue; // Skip special resource type discriminator property in JSON
      }
      const choiceOfTypeElementName = isChoiceOfType(parent, key, properties);
      if (choiceOfTypeElementName) {
        // check that the type of the primitive extension matches the type of the property
        let relatedElementName: string;
        let requiredRelatedElementName: string;
        if (choiceOfTypeElementName.startsWith('_')) {
          relatedElementName = choiceOfTypeElementName.slice(1);
          requiredRelatedElementName = key.slice(1);
        } else {
          relatedElementName = '_' + choiceOfTypeElementName;
          requiredRelatedElementName = '_' + key;
        }

        if (
          relatedElementName in choiceOfTypeElements &&
          choiceOfTypeElements[relatedElementName] !== requiredRelatedElementName
        ) {
          this.issues.push(
            createOperationOutcomeIssue(
              'warning',
              'structure',
              `Type of primitive extension does not match the type of property "${choiceOfTypeElementName.startsWith('_') ? choiceOfTypeElementName.slice(1) : choiceOfTypeElementName}"`,
              choiceOfTypeElementName
            )
          );
        }

        if (choiceOfTypeElements[choiceOfTypeElementName]) {
          // Found a duplicate choice of type property
          // TODO: This should be an error, but it's currently a warning to avoid breaking existing code
          // Warnings are logged, but do not cause validation to fail
          this.issues.push(
            createOperationOutcomeIssue(
              'warning',
              'structure',
              `Conflicting choice of type properties: "${key}", "${choiceOfTypeElements[choiceOfTypeElementName]}"`,
              key
            )
          );
        }
        choiceOfTypeElements[choiceOfTypeElementName] = key;
        continue;
      }
      if (!(key in properties) && !(key.startsWith('_') && key.slice(1) in properties)) {
        this.issues.push(createStructureIssue(`${path}.${key}`, `Invalid additional property "${key}"`));
      }
    }
  }

  private constraintsCheck(value: TypedValueWithPath, field: InternalTypeSchema | InternalSchemaElement): void {
    const constraints = field.constraints;
    if (!constraints) {
      return;
    }
    for (const constraint of constraints) {
      if (constraint.severity === 'error' && !(constraint.key in skippedConstraintKeys)) {
        const expression = this.isExpressionTrue(constraint, value);
        if (!expression) {
          this.issues.push(createConstraintIssue(value.path, constraint));
          return;
        }
      }
    }
  }

  private referenceTypeCheck(value: TypedValueWithPath, field: InternalSchemaElement): void {
    if (value.type !== 'Reference') {
      return;
    }

    const reference = value.value;
    if (!isReference(reference)) {
      // Silently ignore unrecognized reference types
      return;
    }

    if (reference.reference.startsWith('#')) {
      // Silently ignore contained references
      return;
    }

    // Pick out the resource type from the reference, either as a conditional reference or a literal reference
    const referenceResourceType = reference.reference.includes('?')
      ? reference.reference.split('?')[0]
      : reference.reference.split('/')[0];

    if (!referenceResourceType) {
      // Silently ignore empty references - that will get picked up by constraint validation
      return;
    }

    const targetProfiles = field.type.find((t) => t.code === 'Reference')?.targetProfile;
    if (!targetProfiles) {
      // No required target profiles
      return;
    }

    const hl7BaseUrl = HTTP_HL7_ORG + '/fhir/StructureDefinition/';
    const hl7AllResourcesUrl = hl7BaseUrl + 'Resource';
    const hl7ResourceTypeUrl = hl7BaseUrl + referenceResourceType;

    const medplumBaseUrl = 'https://medplum.com/fhir/StructureDefinition/';
    const medplumResourceTypeUrl = medplumBaseUrl + referenceResourceType;

    for (const targetProfile of targetProfiles) {
      if (
        targetProfile === hl7AllResourcesUrl ||
        targetProfile === hl7ResourceTypeUrl ||
        targetProfile === medplumResourceTypeUrl
      ) {
        // Found a matching profile
        return;
      }

      if (!targetProfile.startsWith(hl7BaseUrl) && !targetProfile.startsWith(medplumBaseUrl)) {
        // This is an unrecognized target profile string
        // For example, it could be US-Core or a custom profile definition
        // Example: http://hl7.org/fhir/us/core/StructureDefinition/us-core-patient
        // And therefore we cannot validate
        return;
      }
    }

    // All of the target profiles were recognized formats
    // and we did not find a match
    // TODO: This should be an error, but it's currently a warning to avoid breaking existing code
    // Warnings are logged, but do not cause validation to fail
    this.issues.push(
      createOperationOutcomeIssue(
        'warning',
        'structure',
        `Invalid reference: got "${referenceResourceType}", expected "${targetProfiles.join('", "')}"`,
        value.path
      )
    );
  }

  private collectValue(value: TypedValueWithPath, element: InternalSchemaElement): void {
    if (element.binding?.valueSet && element.binding.strength === 'required' && isTerminologyType(value.type)) {
      this.appendToken(element.binding.valueSet, value);
    }
  }

  private appendToken(url: string, value: TypedValueWithPath): void {
    if (!this.collect?.tokens) {
      return;
    }

    let tokens = this.collect.tokens[url];
    if (!tokens) {
      const existingKeys = Object.keys(this.collect.tokens);
      for (const key of existingKeys) {
        if (key.startsWith(url + '|')) {
          tokens = this.collect.tokens[key];
        }
      }
    }
    if (tokens?.length) {
      for (const token of tokens) {
        if (token.path === value.path) {
          return; // Token already exists
        }
      }
    }
    this.collect.tokens[url] = append(tokens, value);
  }

  private isExpressionTrue(constraint: Constraint, value: TypedValueWithPath): boolean {
    const variables: Record<string, TypedValue> = {
      '%context': value,
      '%ucum': toTypedValue(UCUM),
    };

    const resource = this.currentResource();
    if (resource) {
      variables['%resource'] = toTypedValue(resource);
    }

    if (isResource(this.root.value)) {
      variables['%rootResource'] = this.root;
    }

    try {
      const evalValues = evalFhirPathTyped(constraint.expression, [value], variables, fhirPathCache);

      return evalValues.length === 1 && evalValues[0].value === true;
    } catch (e: any) {
      this.issues.push(
        createProcessingIssue(value.path, 'Error evaluating invariant expression', e, {
          fhirpath: constraint.expression,
        })
      );
      return false;
    }
  }

  private validatePrimitiveType(typedValue: TypedValueWithPath): void {
    const [primitiveValue, extensionElement] = unpackPrimitiveElement(typedValue);
    const path = typedValue.path;

    if (primitiveValue) {
      const { type, value } = primitiveValue;
      // First, make sure the value is the correct JS type
      if (!(type in fhirTypeToJsType)) {
        this.issues.push(createStructureIssue(path, `Invalid JSON type: ${type} is not a valid FHIR type`));
        return;
      }
      const expectedType = fhirTypeToJsType[type as keyof typeof fhirTypeToJsType];
      // biome-ignore lint/suspicious/useValidTypeof: expected value ensured to be one of: 'string' | 'boolean' | 'number'
      if (typeof value !== expectedType) {
        if (value !== null) {
          this.issues.push(
            createStructureIssue(path, `Invalid JSON type: expected ${expectedType}, but got ${typeof value}`)
          );
        }
        return;
      }

      // Then, perform additional checks for specialty types
      if (type === 'base64Binary') {
        this.validateBase64Binary(value as string, path);
      } else if (expectedType === 'string') {
        this.validateString(value as string, type, path);
      } else if (expectedType === 'number') {
        this.validateNumber(value as number, type, path);
      }
    }
    if (extensionElement) {
      crawlTypedValue(extensionElement, this, { schema: getDataType('Element'), initialPath: path });
    }
  }

  /**
   * Validate FHIR base64Binary primitive.
   * - No generic string checks (whitespace trimming or 1MB limit) apply.
   * - Validate base64 alphabet and padding.
   * - Apply an approximate decoded-size limit to guard against pathological payloads.
   * @param str - The base64-encoded string.
   * @param path - The FHIR element path for issue reporting.
   */
  private validateBase64Binary(str: string, path: string): void {
    if (!validationRegexes.base64Binary.exec(str)) {
      this.issues.push(createStructureIssue(path, 'Invalid base64Binary format'));
      return;
    }

    // Approximate decoded size: 3/4 of length minus padding
    let padding = 0;
    if (str.endsWith('==')) {
      padding = 2;
    } else if (str.endsWith('=')) {
      padding = 1;
    }
    const approxBytes = Math.max(0, Math.floor((str.length * 3) / 4) - padding);
    if (approxBytes > this.base64BinaryMaxBytes) {
      this.issues.push(createStructureIssue(path, `base64Binary exceeds ${this.base64BinaryMaxBytes} bytes`));
    }
  }

  private validateString(str: string, type: string, path: string): void {
    if (!str.trim()) {
      this.issues.push(createStructureIssue(path, 'String must contain non-whitespace content'));
      return;
    }

    // FHIR strings have a maximum length of 1 MB
    // @see https://hl7.org/fhir/R4/datatypes.html#string
    if (str.length > 1024 * 1024) {
      this.issues.push(createStructureIssue(path, 'String cannot be larger than 1 MB'));
      return;
    }

    const regex = validationRegexes[type];
    if (regex && !regex.exec(str)) {
      this.issues.push(createStructureIssue(path, 'Invalid ' + type + ' format'));
    }
  }

  private validateNumber(n: number, type: string, path: string): void {
    if (Number.isNaN(n) || !Number.isFinite(n)) {
      this.issues.push(createStructureIssue(path, 'Invalid numeric value'));
    } else if (isIntegerType(type) && !Number.isInteger(n)) {
      this.issues.push(createStructureIssue(path, 'Expected number to be an integer'));
    } else if (type === PropertyType.positiveInt && n <= 0) {
      this.issues.push(createStructureIssue(path, 'Expected number to be positive'));
    } else if (type === PropertyType.unsignedInt && n < 0) {
      this.issues.push(createStructureIssue(path, 'Expected number to be non-negative'));
    }
  }
}

function isIntegerType(propertyType: string): boolean {
  return (
    propertyType === PropertyType.integer ||
    propertyType === PropertyType.positiveInt ||
    propertyType === PropertyType.unsignedInt
  );
}

/**
 * Returns the choice-of-type element name if the key is a choice of type property.
 * Returns undefined if the key is not a choice of type property.
 * @param typedValue - The value to check.
 * @param key - The object key to check. This is different than the element name, which could contain "[x]".
 * @param propertyDefinitions - The property definitions for the object..
 * @returns The element name if a choice of type property is present, otherwise undefined.
 */
function isChoiceOfType(
  typedValue: TypedValue,
  key: string,
  propertyDefinitions: Record<string, InternalSchemaElement>
): string | undefined {
  let prefix = '';
  if (key.startsWith('_')) {
    key = key.slice(1);
    prefix = '_';
  }
  const parts = key.split(/(?=[A-Z])/g); // Split before capital letters
  let testProperty = '';
  for (const part of parts) {
    testProperty += part;
    const elementName = testProperty + '[x]';
    if (propertyDefinitions[elementName]) {
      const typedPropertyValue = getTypedPropertyValue(typedValue, testProperty);
      return typedPropertyValue ? prefix + elementName : undefined;
    }
  }
  return undefined;
}

function checkObjectForNull(obj: Record<string, unknown>, path: string, issues: OperationOutcomeIssue[]): void {
  for (const [key, value] of Object.entries(obj)) {
    const propertyPath = `${path}.${key}`;
    const partnerKey = key.startsWith('_') ? key.slice(1) : `_${key}`;
    if (value === null) {
      issues.push(createStructureIssue(propertyPath, 'Invalid null value'));
    } else if (Array.isArray(value)) {
      for (let i = 0; i < value.length; i++) {
        if (value[i] === undefined) {
          issues.push(createStructureIssue(`${propertyPath}[${i}]`, 'Invalid undefined value'));
        } else if (value[i] === null && !(obj[partnerKey] as any)?.[i]) {
          // This tests for the one case where `null` is allowed in FHIR JSON, where an array of primitive values
          // has extensions for some but not all values
          issues.push(createStructureIssue(`${propertyPath}[${i}]`, 'Invalid null value'));
        } else if (value[i]) {
          checkObjectForNull(value[i], `${propertyPath}[${i}]`, issues);
        }
      }
    } else if (typeof value === 'object') {
      checkObjectForNull(value as Record<string, unknown>, propertyPath, issues);
    }
  }
}

function matchesSpecifiedValue(value: TypedValue | TypedValue[], element: InternalSchemaElement): boolean {
  // It is possible that `value` has additional keys beyond `type` and `value` (e.g. `expression` if a
  // `TypedValueWithExpression` is being used), so ensure that only `type` and `value` are considered for comparison.
  const typeAndValue = Array.isArray(value)
    ? value.map((v) => ({ type: v.type, value: v.value }))
    : { type: value.type, value: value.value };

  if (element.pattern && !deepIncludes(typeAndValue, element.pattern)) {
    return false;
  }
  if (element.fixed && !deepEquals(typeAndValue, element.fixed)) {
    return false;
  }
  return true;
}

export function matchDiscriminant(
  value: TypedValue | TypedValue[] | undefined,
  discriminator: SliceDiscriminator,
  slice: SliceDefinition,
  elements?: Record<string, InternalSchemaElement>
): boolean {
  if (Array.isArray(value)) {
    // Only single values can match
    return false;
  }

  let sliceElement: InternalSchemaElement | undefined;
  if (discriminator.path === '$this') {
    sliceElement = slice;
  } else {
    sliceElement = (elements ?? slice.elements)[discriminator.path];
  }

  const sliceType = slice.type;
  switch (discriminator.type) {
    case 'value':
    case 'pattern':
      if (!value || !sliceElement) {
        return false;
      }
      if (sliceElement.pattern) {
        return deepIncludes(value, sliceElement.pattern);
      }
      if (sliceElement.fixed) {
        return deepEquals(value, sliceElement.fixed);
      }

      if (sliceElement.binding?.strength === 'required' && sliceElement.binding.valueSet) {
        // This cannot be implemented correctly without asynchronous validation, so make it permissive for now.
        // Ideally this should check something like value.value.coding.some((code) => isValidCode(sliceElement.binding.valueSet, code))
        // where isValidCode is a function that checks if the code is included in the expansion of the ValueSet
        return true;
      }
      break;
    case 'type':
      if (!value || !sliceType?.length) {
        return false;
      }
      return sliceType.some((t) => t.code === value.type);
    // Other discriminator types are not yet supported, see http://hl7.org/fhir/R4/profiling.html#discriminator
  }
  // Default to no match
  return false;
}

function checkSliceElement(value: TypedValue, slicingRules: SlicingRules | undefined): string | undefined {
  if (!slicingRules) {
    return undefined;
  }
  for (const slice of slicingRules.slices) {
    if (
      slicingRules.discriminator.every((discriminator) =>
        arrayify(getNestedProperty(value, discriminator.path))?.some((v) => matchDiscriminant(v, discriminator, slice))
      )
    ) {
      return slice.name;
    }
  }
  return undefined;
}

function unpackPrimitiveElement(v: TypedValue): [TypedValue | undefined, TypedValue | undefined] {
  if (typeof v.value !== 'object' || !v.value) {
    return [v, undefined];
  }
  const primitiveValue = v.value.valueOf();
  if (primitiveValue === v.value) {
    return [undefined, { type: 'Element', value: v.value }];
  }
  const primitiveKeys = new Set(Object.keys(primitiveValue));
  const extensionEntries = Object.entries(v.value).filter(([k, _]) => !primitiveKeys.has(k));
  const extensionElement = extensionEntries.length > 0 ? Object.fromEntries(extensionEntries) : undefined;
  return [
    { type: v.type, value: primitiveValue },
    { type: 'Element', value: extensionElement },
  ];
}

/**
 * Check if a given type can have a terminology binding, i.e. be restricted to a specific set of values.
 * @param type - The data type.
 * @returns Whether the type can have a terminology binding.
 * @see {@link https://hl7.org/fhir/R4/elementdefinition.html#ElementDefinition-inv|eld-11}
 */
function isTerminologyType(type: string): boolean {
  switch (type) {
    case 'CodeableConcept':
    case 'Coding':
    case 'code':
    case 'Quantity':
    case 'string':
    case 'uri':
      return true;
    default:
      return false;
  }
}<|MERGE_RESOLUTION|>--- conflicted
+++ resolved
@@ -109,13 +109,10 @@
 
 export interface ValidatorOptions {
   profile?: StructureDefinition;
-<<<<<<< HEAD
-  base64BinaryMaxBytes?: number;
-=======
   collect?: {
     tokens?: Record<string, TypedValueWithPath[]>;
   };
->>>>>>> 821bc736
+  base64BinaryMaxBytes?: number;
 }
 
 export function validateResource(resource: Resource, options?: ValidatorOptions): OperationOutcomeIssue[] {
@@ -134,11 +131,8 @@
   private readonly root: TypedValue;
   private resourceStack: Resource[];
   private readonly schema: InternalTypeSchema;
-<<<<<<< HEAD
   private readonly base64BinaryMaxBytes: number;
-=======
   private readonly collect: ValidatorOptions['collect'];
->>>>>>> 821bc736
 
   constructor(typedValue: TypedValue, options?: ValidatorOptions) {
     this.issues = [];
@@ -152,11 +146,8 @@
     } else {
       this.schema = parseStructureDefinition(options.profile);
     }
-<<<<<<< HEAD
     this.base64BinaryMaxBytes = options?.base64BinaryMaxBytes ?? 1 * 1024 * 1024;
-=======
     this.collect = options?.collect;
->>>>>>> 821bc736
   }
 
   currentResource(): Resource | undefined {
