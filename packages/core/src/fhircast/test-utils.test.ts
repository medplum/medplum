import { FhircastEventContext } from '.';
import { OperationOutcomeError } from '../outcomes';
import { createFhircastMessageContext } from './test-utils';

describe('FHIRcast Test Utils', () => {
  describe('createFhircastMessageContext', () => {
    test('Valid inputs', () => {
<<<<<<< HEAD
      expect(createFhircastMessageContext<'patient-open'>('patient', 'Patient', 'patient-123')).toEqual<
        FhircastEventContext<'patient-open'>
=======
      expect(createFhircastMessageContext<'Patient-open'>('patient', 'Patient', 'patient-123')).toEqual<
        FhircastEventContext<'Patient-open'>
>>>>>>> 4cee2235
      >({
        key: 'patient',
        resource: {
          resourceType: 'Patient',
          id: 'patient-123',
        },
      });

<<<<<<< HEAD
      expect(createFhircastMessageContext<'imagingstudy-open'>('study', 'ImagingStudy', 'imagingstudy-456')).toEqual<
        FhircastEventContext<'imagingstudy-open'>
=======
      expect(createFhircastMessageContext<'ImagingStudy-open'>('study', 'ImagingStudy', 'imagingstudy-456')).toEqual<
        FhircastEventContext<'ImagingStudy-open'>
>>>>>>> 4cee2235
      >({
        key: 'study',
        resource: {
          resourceType: 'ImagingStudy',
          id: 'imagingstudy-456',
        },
      });
    });

    test('Invalid inputs', () => {
      // @ts-expect-error Invalid resource type, must be one a FHIRcast resource type
<<<<<<< HEAD
      expect(() => createFhircastMessageContext<'patient-open'>('', 'patient-123')).toThrowError(OperationOutcomeError);
      // @ts-expect-error Invalid resource type, must be one a FHIRcast resource type, eg. Patient, ImagingStudy
      expect(() => createFhircastMessageContext<'patient-open'>('Observation', 'observation-123')).toThrowError(
        OperationOutcomeError
      );
      // @ts-expect-error Resource ID needs to be a string
      expect(() => createFhircastMessageContext<'patient-open'>('patient', 'Patient', 123)).toThrowError(
        OperationOutcomeError
      );
      // Resource ID needs a length
      expect(() => createFhircastMessageContext<'patient-open'>('patient', 'Patient', '')).toThrowError(
=======
      expect(() => createFhircastMessageContext<'Patient-open'>('', 'patient-123')).toThrowError(OperationOutcomeError);
      // @ts-expect-error Invalid resource type, must be one a FHIRcast resource type, eg. Patient, ImagingStudy
      expect(() => createFhircastMessageContext<'Patient-open'>('Observation', 'observation-123')).toThrowError(
        OperationOutcomeError
      );
      // @ts-expect-error Resource ID needs to be a string
      expect(() => createFhircastMessageContext<'Patient-open'>('patient', 'Patient', 123)).toThrowError(
        OperationOutcomeError
      );
      // Resource ID needs a length
      expect(() => createFhircastMessageContext<'Patient-open'>('patient', 'Patient', '')).toThrowError(
>>>>>>> 4cee2235
        OperationOutcomeError
      );
    });
  });
});<|MERGE_RESOLUTION|>--- conflicted
+++ resolved
@@ -5,13 +5,8 @@
 describe('FHIRcast Test Utils', () => {
   describe('createFhircastMessageContext', () => {
     test('Valid inputs', () => {
-<<<<<<< HEAD
-      expect(createFhircastMessageContext<'patient-open'>('patient', 'Patient', 'patient-123')).toEqual<
-        FhircastEventContext<'patient-open'>
-=======
       expect(createFhircastMessageContext<'Patient-open'>('patient', 'Patient', 'patient-123')).toEqual<
         FhircastEventContext<'Patient-open'>
->>>>>>> 4cee2235
       >({
         key: 'patient',
         resource: {
@@ -20,13 +15,8 @@
         },
       });
 
-<<<<<<< HEAD
-      expect(createFhircastMessageContext<'imagingstudy-open'>('study', 'ImagingStudy', 'imagingstudy-456')).toEqual<
-        FhircastEventContext<'imagingstudy-open'>
-=======
       expect(createFhircastMessageContext<'ImagingStudy-open'>('study', 'ImagingStudy', 'imagingstudy-456')).toEqual<
         FhircastEventContext<'ImagingStudy-open'>
->>>>>>> 4cee2235
       >({
         key: 'study',
         resource: {
@@ -38,19 +28,6 @@
 
     test('Invalid inputs', () => {
       // @ts-expect-error Invalid resource type, must be one a FHIRcast resource type
-<<<<<<< HEAD
-      expect(() => createFhircastMessageContext<'patient-open'>('', 'patient-123')).toThrowError(OperationOutcomeError);
-      // @ts-expect-error Invalid resource type, must be one a FHIRcast resource type, eg. Patient, ImagingStudy
-      expect(() => createFhircastMessageContext<'patient-open'>('Observation', 'observation-123')).toThrowError(
-        OperationOutcomeError
-      );
-      // @ts-expect-error Resource ID needs to be a string
-      expect(() => createFhircastMessageContext<'patient-open'>('patient', 'Patient', 123)).toThrowError(
-        OperationOutcomeError
-      );
-      // Resource ID needs a length
-      expect(() => createFhircastMessageContext<'patient-open'>('patient', 'Patient', '')).toThrowError(
-=======
       expect(() => createFhircastMessageContext<'Patient-open'>('', 'patient-123')).toThrowError(OperationOutcomeError);
       // @ts-expect-error Invalid resource type, must be one a FHIRcast resource type, eg. Patient, ImagingStudy
       expect(() => createFhircastMessageContext<'Patient-open'>('Observation', 'observation-123')).toThrowError(
@@ -62,7 +39,6 @@
       );
       // Resource ID needs a length
       expect(() => createFhircastMessageContext<'Patient-open'>('patient', 'Patient', '')).toThrowError(
->>>>>>> 4cee2235
         OperationOutcomeError
       );
     });
