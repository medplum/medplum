import {
  Attachment,
  CodeableConcept,
  Device,
  Extension,
  Identifier,
  ObservationDefinition,
  ObservationDefinitionQualifiedInterval,
  Patient,
  Practitioner,
  QuestionnaireResponse,
  QuestionnaireResponseItem,
  QuestionnaireResponseItemAnswer,
  Range,
  Reference,
  RelatedPerson,
  Resource,
  ResourceType,
} from '@medplum/fhirtypes';
import { formatHumanName } from './format';
import { isReference } from './types';

export type ProfileResource = Patient | Practitioner | RelatedPerson;

/**
 * Allowed values for `code_challenge_method` in a PKCE exchange.
 */
export type CodeChallengeMethod = 'plain' | 'S256';

export interface Code {
  code?: CodeableConcept;
}

export type ResourceWithCode = Resource & Code;

/**
 * Creates a reference resource.
 * @param resource - The FHIR reesource.
 * @returns A reference resource.
 */
export function createReference<T extends Resource>(resource: T): Reference<T> {
  const reference = getReferenceString(resource);
  const display = getDisplayString(resource);
  return display === reference ? { reference } : { reference, display };
}

/**
 * Returns a reference string for a resource.
 * @param input - The FHIR resource or reference.
 * @returns A reference string of the form resourceType/id.
 */
export function getReferenceString(input: Reference | Resource): string {
  if (isReference(input)) {
    return input.reference;
  }
  return `${(input as Resource).resourceType}/${input.id}`;
}

/**
 * Returns the ID portion of a reference.
 * @param input - A FHIR reference or resource.
 * @returns The ID portion of a reference.
 */
export function resolveId(input: Reference | Resource | undefined): string | undefined {
  if (!input) {
    return undefined;
  }
  if (isReference(input)) {
    return input.reference.split('/')[1];
  }
  return input.id;
}

/**
 * Parses a reference and returns a tuple of [ResourceType, ID].
 * @param reference - A reference to a FHIR resource.
 * @returns A tuple containing the `ResourceType` and the ID of the resource or `undefined` when `undefined` or an invalid reference is passed.
 */
export function parseReference(reference: Reference): [ResourceType, string] | undefined;
export function parseReference(reference: undefined): undefined;
export function parseReference(reference: Reference | undefined): [ResourceType, string] | undefined {
  if (reference?.reference === undefined) {
    return undefined;
  }
  const [type, id] = reference.reference.split('/');
  if (type === '' || id === '' || id === undefined) {
    return undefined;
  }
  return [type as ResourceType, id];
}

/**
 * Returns true if the resource is a "ProfileResource".
 * @param resource - The FHIR resource.
 * @returns True if the resource is a "ProfileResource".
 */
export function isProfileResource(resource: Resource): resource is ProfileResource {
  return (
    resource.resourceType === 'Patient' ||
    resource.resourceType === 'Practitioner' ||
    resource.resourceType === 'RelatedPerson'
  );
}

/**
 * Returns a display string for the resource.
 * @param resource - The input resource.
 * @returns Human friendly display string.
 */
export function getDisplayString(resource: Resource): string {
  if (isProfileResource(resource)) {
    const profileName = getProfileResourceDisplayString(resource);
    if (profileName) {
      return profileName;
    }
  }
  if (resource.resourceType === 'Device') {
    const deviceName = getDeviceDisplayString(resource);
    if (deviceName) {
      return deviceName;
    }
  }
  if (resource.resourceType === 'Observation') {
    if ('code' in resource && resource.code?.text) {
      return resource.code.text;
    }
  }
  if (resource.resourceType === 'User') {
    if (resource.email) {
      return resource.email;
    }
  }
  if ('name' in resource && resource.name && typeof resource.name === 'string') {
    return resource.name;
  }
  return getReferenceString(resource);
}

/**
 * Returns a display string for a profile resource if one is found.
 * @param resource - The profile resource.
 * @returns The display name if one is found.
 */
function getProfileResourceDisplayString(resource: ProfileResource): string | undefined {
  const names = resource.name;
  if (names && names.length > 0) {
    return formatHumanName(names[0]);
  }
  return undefined;
}

/**
 * Returns a display string for a device resource if one is found.
 * @param device - The device resource.
 * @returns The display name if one is found.
 */
function getDeviceDisplayString(device: Device): string | undefined {
  const names = device.deviceName;
  if (names && names.length > 0) {
    return names[0].name;
  }
  return undefined;
}

/**
 * Returns an image URL for the resource, if one is available.
 * @param resource - The input resource.
 * @returns The image URL for the resource or undefined.
 */
export function getImageSrc(resource: Resource): string | undefined {
  if (!('photo' in resource)) {
    return undefined;
  }

  const photo = resource.photo;
  if (!photo) {
    return undefined;
  }

  if (Array.isArray(photo)) {
    for (const p of photo) {
      const url = getPhotoImageSrc(p);
      if (url) {
        return url;
      }
    }
  } else {
    return getPhotoImageSrc(photo);
  }

  return undefined;
}

function getPhotoImageSrc(photo: Attachment): string | undefined {
  if (photo.url && photo.contentType && photo.contentType.startsWith('image/')) {
    return photo.url;
  }
  return undefined;
}

/**
 * Returns a Date property as a Date.
 * When working with JSON objects, Dates are often serialized as ISO-8601 strings.
 * When that happens, we need to safely convert to a proper Date object.
 * @param date - The date property value, which could be a string or a Date object.
 * @returns A Date object.
 */
export function getDateProperty(date: string | undefined): Date | undefined {
  return date ? new Date(date) : undefined;
}

/**
 * Calculates the age in years from the birth date.
 * @param birthDateStr - The birth date or start date in ISO-8601 format YYYY-MM-DD.
 * @param endDateStr - Optional end date in ISO-8601 format YYYY-MM-DD. Default value is today.
 * @returns The age in years, months, and days.
 */
export function calculateAge(
  birthDateStr: string,
  endDateStr?: string
): { years: number; months: number; days: number } {
  const startDate = new Date(birthDateStr);
  startDate.setUTCHours(0, 0, 0, 0);

  const endDate = endDateStr ? new Date(endDateStr) : new Date();
  endDate.setUTCHours(0, 0, 0, 0);

  const startYear = startDate.getUTCFullYear();
  const startMonth = startDate.getUTCMonth();
  const startDay = startDate.getUTCDate();

  const endYear = endDate.getUTCFullYear();
  const endMonth = endDate.getUTCMonth();
  const endDay = endDate.getUTCDate();

  let years = endYear - startYear;
  if (endMonth < startMonth || (endMonth === startMonth && endDay < startDay)) {
    years--;
  }

  let months = endYear * 12 + endMonth - (startYear * 12 + startMonth);
  if (endDay < startDay) {
    months--;
  }

  const days = Math.floor((endDate.getTime() - startDate.getTime()) / (1000 * 60 * 60 * 24));

  return { years, months, days };
}

/**
 * Calculates the age string for display using the age appropriate units.
 * If the age is greater than or equal to 2 years, then the age is displayed in years.
 * If the age is greater than or equal to 1 month, then the age is displayed in months.
 * Otherwise, the age is displayed in days.
 * @param birthDateStr - The birth date or start date in ISO-8601 format YYYY-MM-DD.
 * @param endDateStr - Optional end date in ISO-8601 format YYYY-MM-DD. Default value is today.
 * @returns The age string.
 */
export function calculateAgeString(birthDateStr: string, endDateStr?: string): string | undefined {
  const { years, months, days } = calculateAge(birthDateStr, endDateStr);
  if (years >= 2) {
    return years.toString().padStart(3, '0') + 'Y';
  } else if (months >= 1) {
    return months.toString().padStart(3, '0') + 'M';
  } else {
    return days.toString().padStart(3, '0') + 'D';
  }
}

/**
 * Returns all questionnaire answers as a map by link ID.
 * @param response - The questionnaire response resource.
 * @returns Questionnaire answers mapped by link ID.
 */
export function getQuestionnaireAnswers(
  response: QuestionnaireResponse
): Record<string, QuestionnaireResponseItemAnswer> {
  const result: Record<string, QuestionnaireResponseItemAnswer> = {};
  buildQuestionnaireAnswerItems(response.item, result);
  return result;
}

function buildQuestionnaireAnswerItems(
  items: QuestionnaireResponseItem[] | undefined,
  result: Record<string, QuestionnaireResponseItemAnswer>
): void {
  if (items) {
    for (const item of items) {
      if (item.linkId && item.answer && item.answer.length > 0) {
        result[item.linkId] = item.answer[0];
      }
      buildQuestionnaireAnswerItems(item.item, result);
    }
  }
}

/**
 * Returns an array of  questionnaire answers as a map by link ID.
 * @param response - The questionnaire response resource.
 * @returns Questionnaire answer arrays mapped by link ID.
 */
export function getAllQuestionnaireAnswers(
  response: QuestionnaireResponse
): Record<string, QuestionnaireResponseItemAnswer[]> {
  const result: Record<string, QuestionnaireResponseItemAnswer[]> = {};
  buildAllQuestionnaireAnswerItems(response.item, result);
  return result;
}

/**
 * Recursively builds the questionnaire answer items map.
 * @param items - The current questionnaire response items.
 * @param result - The cumulative result map of answers.
 */
function buildAllQuestionnaireAnswerItems(
  items: QuestionnaireResponseItem[] | undefined,
  result: Record<string, QuestionnaireResponseItemAnswer[]>
): void {
  if (items) {
    for (const item of items) {
      if (item.linkId && item.answer && item.answer.length > 0) {
        result[item.linkId] = item.answer;
      }
      buildAllQuestionnaireAnswerItems(item.item, result);
    }
  }
}

/**
 * Returns the resource identifier for the given system.
 *
 * If multiple identifiers exist with the same system, the first one is returned.
 *
 * If the system is not found, then returns undefined.
 * @param resource - The resource to check.
 * @param system - The identifier system.
 * @returns The identifier value if found; otherwise undefined.
 */
export function getIdentifier(resource: Resource, system: string): string | undefined {
  const identifiers = (resource as any).identifier;
  if (!identifiers) {
    return undefined;
  }
  const array = Array.isArray(identifiers) ? identifiers : [identifiers];
  for (const identifier of array) {
    if (identifier.system === system) {
      return identifier.value;
    }
  }
  return undefined;
}

/**
 * Sets a resource identifier for the given system.
 *
 * Note that this method is only available on resources that have an "identifier" property,
 * and that property must be an array of Identifier objects,
 * which is not true for all FHIR resources.
 *
 * If the identifier already exists, then the value is updated.
 *
 * Otherwise a new identifier is added.
 *
 * @param resource - The resource to add the identifier to.
 * @param system - The identifier system.
 * @param value - The identifier value.
 */
export function setIdentifier(resource: Resource & { identifier?: Identifier[] }, system: string, value: string): void {
  const identifiers = resource.identifier;
  if (!identifiers) {
    resource.identifier = [{ system, value }];
    return;
  }
  for (const identifier of identifiers) {
    if (identifier.system === system) {
      identifier.value = value;
      return;
    }
  }
  identifiers.push({ system, value });
}

/**
 * Returns an extension value by extension URLs.
 * @param resource - The base resource.
 * @param urls - Array of extension URLs.  Each entry represents a nested extension.
 * @returns The extension value if found; undefined otherwise.
 */
export function getExtensionValue(resource: any, ...urls: string[]): string | undefined {
  // Let curr be the current resource or extension. Extensions can be nested.
  let curr: any = resource;

  // For each of the urls, try to find a matching nested extension.
  for (let i = 0; i < urls.length && curr; i++) {
    curr = (curr?.extension as Extension[] | undefined)?.find((e) => e.url === urls[i]);
  }

  return curr?.valueString as string | undefined;
}

/**
 * Returns an extension by extension URLs.
 * @param resource - The base resource.
 * @param urls - Array of extension URLs. Each entry represents a nested extension.
 * @returns The extension object if found; undefined otherwise.
 */
export function getExtension(resource: any, ...urls: string[]): Extension | undefined {
  // Let curr be the current resource or extension. Extensions can be nested.
  let curr: any = resource;

  // For each of the urls, try to find a matching nested extension.
  for (let i = 0; i < urls.length && curr; i++) {
    curr = (curr?.extension as Extension[] | undefined)?.find((e) => e.url === urls[i]);
  }

  return curr;
}

/**
 * FHIR JSON stringify.
 * Removes properties with empty string values.
 * Removes objects with zero properties.
 * See: https://www.hl7.org/fhir/json.html
 * @param value - The input value.
 * @param pretty - Optional flag to pretty-print the JSON.
 * @returns The resulting JSON string.
 */
export function stringify(value: any, pretty?: boolean): string {
  return JSON.stringify(value, stringifyReplacer, pretty ? 2 : undefined);
}

/**
 * Evaluates JSON key/value pairs for FHIR JSON stringify.
 * Removes properties with empty string values.
 * Removes objects with zero properties.
 * @param k - Property key.
 * @param v - Property value.
 * @returns The replaced value.
 */
function stringifyReplacer(k: string, v: any): any {
  return !isArrayKey(k) && isEmpty(v) ? undefined : v;
}

/**
 * Returns true if the key is an array key.
 * @param k - The property key.
 * @returns True if the key is an array key.
 */
function isArrayKey(k: string): boolean {
  return !!/\d+$/.exec(k);
}

/**
 * Returns true if the value is empty (null, undefined, empty string, or empty object).
 * @param v - Any value.
 * @returns True if the value is an empty string or an empty object.
 */
export function isEmpty(v: any): boolean {
  if (v === null || v === undefined) {
    return true;
  }
  const t = typeof v;
  return (t === 'string' && v === '') || (t === 'object' && Object.keys(v).length === 0);
}

/**
 * Resource equality.
 * Ignores meta.versionId and meta.lastUpdated.
 * @param object1 - The first object.
 * @param object2 - The second object.
 * @param path - Optional path string.
 * @returns True if the objects are equal.
 */
export function deepEquals(object1: unknown, object2: unknown, path?: string): boolean {
  if (object1 === object2) {
    return true;
  }
  if (isEmpty(object1) && isEmpty(object2)) {
    return true;
  }
  if (isEmpty(object1) || isEmpty(object2)) {
    return false;
  }
  if (Array.isArray(object1) && Array.isArray(object2)) {
    return deepEqualsArray(object1, object2);
  }
  if (Array.isArray(object1) || Array.isArray(object2)) {
    return false;
  }
  if (isObject(object1) && isObject(object2)) {
    return deepEqualsObject(object1, object2, path);
  }
  if (isObject(object1) || isObject(object2)) {
    return false;
  }
  return false;
}

function deepEqualsArray(array1: unknown[], array2: unknown[]): boolean {
  if (array1.length !== array2.length) {
    return false;
  }
  for (let i = 0; i < array1.length; i++) {
    if (!deepEquals(array1[i], array2[i])) {
      return false;
    }
  }
  return true;
}

function deepEqualsObject(
  object1: Record<string, unknown>,
  object2: Record<string, unknown>,
  path: string | undefined
): boolean {
  const keySet = new Set<string>();
  Object.keys(object1).forEach((k) => keySet.add(k));
  Object.keys(object2).forEach((k) => keySet.add(k));
  if (path === 'meta') {
    keySet.delete('versionId');
    keySet.delete('lastUpdated');
    keySet.delete('author');
  }
  for (const key of keySet) {
    const val1 = object1[key];
    const val2 = object2[key];
    if (!deepEquals(val1, val2, key)) {
      return false;
    }
  }
  return true;
}

/**
<<<<<<< HEAD
 * Checks if object2 includes all fields and values of object1.
 * It doesn't matter if object2 has extra fields.
 * @param value - The object to test if contained in pattern.
 * @param pattern - The object to test against.
 * @returns True if pattern includes all fields and values of value.
=======
 * Checks if value includes all fields and values of pattern.
 * It doesn't matter if value has extra fields, values, etc.
 * @param value - The object being tested against pattern.
 * @param pattern - The object pattern/shape checked to exist within value.
 * @returns True if value includes all fields and values of pattern.
>>>>>>> 4cee2235
 */
export function deepIncludes(value: any, pattern: any): boolean {
  if (isEmpty(value)) {
    return true;
  }
  if (isEmpty(pattern)) {
    return false;
  }
  if (Array.isArray(value) && Array.isArray(pattern)) {
    return deepIncludesArray(value, pattern);
  }
  if (Array.isArray(value) || Array.isArray(pattern)) {
    return false;
  }
  if (isObject(value) && isObject(pattern)) {
    return deepIncludesObject(value, pattern);
  } else if (isObject(value) || isObject(pattern)) {
    return false;
  }
  return value === pattern;
}

function deepIncludesArray(value: any[], pattern: any[]): boolean {
  return pattern.every((patternVal) => value.some((valueVal) => deepIncludes(valueVal, patternVal)));
}

function deepIncludesObject(value: { [key: string]: unknown }, pattern: { [key: string]: unknown }): boolean {
  return Object.entries(pattern).every(
    ([patternKey, patternVal]) => patternKey in value && deepIncludes(value[patternKey], patternVal)
  );
}

/**
 * Creates a deep clone of the input value.
 *
 * Limitations:
 *  - Only supports JSON primitives and arrays.
 *  - Does not support Functions, lambdas, etc.
 *  - Does not support circular references.
 *
 * See: https://web.dev/structured-clone/
 * See: https://stackoverflow.com/questions/40488190/how-is-structured-clone-algorithm-different-from-deep-copy
 * @param input - The input to clone.
 * @returns A deep clone of the input.
 */
export function deepClone<T>(input: T): T {
  return JSON.parse(JSON.stringify(input)) as T;
}

/**
 * Returns true if the input string is a UUID.
 * @param input - The input string.
 * @returns True if the input string matches the UUID format.
 */
export function isUUID(input: string): input is string {
  return !!/^\w{8}-\w{4}-\w{4}-\w{4}-\w{12}$/i.exec(input);
}

/**
 * Returns true if the input is an object.
 * @param obj - The candidate object.
 * @returns True if the input is a non-null non-undefined object.
 */
export function isObject(obj: unknown): obj is Record<string, unknown> {
  return obj !== null && typeof obj === 'object';
}

/**
 * Returns true if the input array is an array of strings.
 * @param arr - Input array.
 * @returns True if the input array is an array of strings.
 */
export function isStringArray(arr: any[]): arr is string[] {
  return arr.every((e) => typeof e === 'string');
}

// Precompute hex octets
// See: https://stackoverflow.com/a/55200387
const byteToHex: string[] = [];
for (let n = 0; n < 256; n++) {
  byteToHex.push(n.toString(16).padStart(2, '0'));
}

/**
 * Converts an ArrayBuffer to hex string.
 * See: https://stackoverflow.com/a/55200387
 * @param arrayBuffer - The input array buffer.
 * @returns The resulting hex string.
 */
export function arrayBufferToHex(arrayBuffer: ArrayBuffer): string {
  const bytes = new Uint8Array(arrayBuffer);
  const result: string[] = new Array(bytes.length);
  for (let i = 0; i < bytes.length; i++) {
    result[i] = byteToHex[bytes[i]];
  }
  return result.join('');
}

/**
 * Converts an ArrayBuffer to a base-64 encoded string.
 * @param arrayBuffer - The input array buffer.
 * @returns The base-64 encoded string.
 */
export function arrayBufferToBase64(arrayBuffer: ArrayBuffer): string {
  const bytes = new Uint8Array(arrayBuffer);
  const result: string[] = [];
  for (let i = 0; i < bytes.length; i++) {
    result[i] = String.fromCharCode(bytes[i]);
  }
  return window.btoa(result.join(''));
}

export function capitalize(word: string): string {
  return word.charAt(0).toUpperCase() + word.substring(1);
}

export function isLowerCase(c: string): boolean {
  return c === c.toLowerCase() && c !== c.toUpperCase();
}

/**
 * Tries to find a code string for a given system within a given codeable concept.
 * @param concept - The codeable concept.
 * @param system - The system string.
 * @returns The code if found; otherwise undefined.
 */
export function getCodeBySystem(concept: CodeableConcept, system: string): string | undefined {
  return concept.coding?.find((coding) => coding.system === system)?.code;
}

/**
 * Sets a code for a given system within a given codeable concept.
 * @param concept - The codeable concept.
 * @param system - The system string.
 * @param code - The code value.
 */
export function setCodeBySystem(concept: CodeableConcept, system: string, code: string): void {
  if (!concept.coding) {
    concept.coding = [];
  }
  const coding = concept.coding.find((c) => c.system === system);
  if (coding) {
    coding.code = code;
  } else {
    concept.coding.push({ system, code });
  }
}

/**
 * Tries to find an observation interval for the given patient and value.
 * @param definition - The observation definition.
 * @param patient - The patient.
 * @param value - The observation value.
 * @param category - Optional interval category restriction.
 * @returns The observation interval if found; otherwise undefined.
 */
export function findObservationInterval(
  definition: ObservationDefinition,
  patient: Patient,
  value: number,
  category?: 'reference' | 'critical' | 'absolute'
): ObservationDefinitionQualifiedInterval | undefined {
  return definition.qualifiedInterval?.find(
    (interval) =>
      observationIntervalMatchesPatient(interval, patient) &&
      observationIntervalMatchesValue(interval, value, definition.quantitativeDetails?.decimalPrecision) &&
      (category === undefined || interval.category === category)
  );
}

/**
 * Tries to find an observation reference range for the given patient and condition names.
 * @param definition - The observation definition.
 * @param patient - The patient.
 * @param names - The condition names.
 * @returns The observation interval if found; otherwise undefined.
 */
export function findObservationReferenceRange(
  definition: ObservationDefinition,
  patient: Patient,
  names: string[]
): ObservationDefinitionQualifiedInterval | undefined {
  return definition.qualifiedInterval?.find(
    (interval) => observationIntervalMatchesPatient(interval, patient) && names.includes(interval.condition as string)
  );
}

/**
 * Returns true if the patient matches the observation interval.
 * @param interval - The observation interval.
 * @param patient - The patient.
 * @returns True if the patient matches the observation interval.
 */
function observationIntervalMatchesPatient(
  interval: ObservationDefinitionQualifiedInterval,
  patient: Patient
): boolean {
  return observationIntervalMatchesGender(interval, patient) && observationIntervalMatchesAge(interval, patient);
}

/**
 * Returns true if the patient gender matches the observation interval.
 * @param interval - The observation interval.
 * @param patient - The patient.
 * @returns True if the patient gender matches the observation interval.
 */
function observationIntervalMatchesGender(interval: ObservationDefinitionQualifiedInterval, patient: Patient): boolean {
  return !interval.gender || interval.gender === patient.gender;
}

/**
 * Returns true if the patient age matches the observation interval.
 * @param interval - The observation interval.
 * @param patient - The patient.
 * @returns True if the patient age matches the observation interval.
 */
function observationIntervalMatchesAge(interval: ObservationDefinitionQualifiedInterval, patient: Patient): boolean {
  return !interval.age || matchesRange(calculateAge(patient.birthDate as string).years, interval.age);
}

/**
 * Returns true if the value matches the observation interval.
 * @param interval - The observation interval.
 * @param value - The observation value.
 * @param precision - Optional precision in number of digits.
 * @returns True if the value matches the observation interval.
 */
function observationIntervalMatchesValue(
  interval: ObservationDefinitionQualifiedInterval,
  value: number,
  precision?: number
): boolean {
  return !!interval.range && matchesRange(value, interval.range, precision);
}

/**
 * Returns true if the value is in the range accounting for precision.
 * @param value - The numeric value.
 * @param range - The numeric range.
 * @param precision - Optional precision in number of digits.
 * @returns True if the value is within the range.
 */
export function matchesRange(value: number, range: Range, precision?: number): boolean {
  return (
    (range.low?.value === undefined || preciseGreaterThanOrEquals(value, range.low.value, precision)) &&
    (range.high?.value === undefined || preciseLessThanOrEquals(value, range.high.value, precision))
  );
}

/**
 * Returns the input number rounded to the specified number of digits.
 * @param a - The input number.
 * @param precision - The precision in number of digits.
 * @returns The number rounded to the specified number of digits.
 */
export function preciseRound(a: number, precision: number): number {
  return parseFloat(a.toFixed(precision));
}

/**
 * Returns true if the two numbers are equal to the given precision.
 * @param a - The first number.
 * @param b - The second number.
 * @param precision - Optional precision in number of digits.
 * @returns True if the two numbers are equal to the given precision.
 */
export function preciseEquals(a: number, b: number, precision?: number): boolean {
  return toPreciseInteger(a, precision) === toPreciseInteger(b, precision);
}

/**
 * Returns true if the first number is less than the second number to the given precision.
 * @param a - The first number.
 * @param b - The second number.
 * @param precision - Optional precision in number of digits.
 * @returns True if the first number is less than the second number to the given precision.
 */
export function preciseLessThan(a: number, b: number, precision?: number): boolean {
  return toPreciseInteger(a, precision) < toPreciseInteger(b, precision);
}

/**
 * Returns true if the first number is greater than the second number to the given precision.
 * @param a - The first number.
 * @param b - The second number.
 * @param precision - Optional precision in number of digits.
 * @returns True if the first number is greater than the second number to the given precision.
 */
export function preciseGreaterThan(a: number, b: number, precision?: number): boolean {
  return toPreciseInteger(a, precision) > toPreciseInteger(b, precision);
}

/**
 * Returns true if the first number is less than or equal to the second number to the given precision.
 * @param a - The first number.
 * @param b - The second number.
 * @param precision - Optional precision in number of digits.
 * @returns True if the first number is less than or equal to the second number to the given precision.
 */
export function preciseLessThanOrEquals(a: number, b: number, precision?: number): boolean {
  return toPreciseInteger(a, precision) <= toPreciseInteger(b, precision);
}

/**
 * Returns true if the first number is greater than or equal to the second number to the given precision.
 * @param a - The first number.
 * @param b - The second number.
 * @param precision - Optional precision in number of digits.
 * @returns True if the first number is greater than or equal to the second number to the given precision.
 */
export function preciseGreaterThanOrEquals(a: number, b: number, precision?: number): boolean {
  return toPreciseInteger(a, precision) >= toPreciseInteger(b, precision);
}

/**
 * Returns an integer representation of the number with the given precision.
 * For example, if precision is 2, then 1.2345 will be returned as 123.
 * @param a - The number.
 * @param precision - Optional precision in number of digits.
 * @returns The integer with the given precision.
 */
function toPreciseInteger(a: number, precision?: number): number {
  if (precision === undefined) {
    return a;
  }
  return Math.round(a * Math.pow(10, precision));
}

/**
 * Finds the first resource in the input array that matches the specified code and system.
 * @param resources - The array of resources to search.
 * @param code - The code to search for.
 * @param system - The system to search for.
 * @returns The first resource in the input array that matches the specified code and system, or undefined if no such resource is found.
 */
export function findResourceByCode(
  resources: ResourceWithCode[],
  code: CodeableConcept | string,
  system: string
): ResourceWithCode | undefined {
  return resources.find((r) =>
    typeof code === 'string'
      ? getCodeBySystem(r.code || {}, system) === code
      : getCodeBySystem(r.code || {}, system) === getCodeBySystem(code, system)
  );
}

export function arrayify<T>(value: T | T[] | undefined): T[] | undefined {
  if (!value) {
    return undefined;
  } else if (Array.isArray(value)) {
    return value;
  } else {
    return [value];
  }
}

/**
 * Sleeps for the specified number of milliseconds.
 * @param ms - Time delay in milliseconds
 * @returns A promise that resolves after the specified number of milliseconds.
 */
export const sleep = (ms: number): Promise<void> =>
  new Promise((resolve) => {
    setTimeout(resolve, ms);
  });

export function splitN(str: string, delim: string, n: number): string[] {
  const result: string[] = [];
  for (let i = 0; i < n - 1; i++) {
    let delimIndex = str.indexOf(delim);
    if (delimIndex < 0) {
      delimIndex = str.length;
    }
    result.push(str.slice(0, delimIndex));
    str = str.slice(delimIndex + delim.length);
  }
  if (str) {
    result.push(str);
  }
  return result;
}<|MERGE_RESOLUTION|>--- conflicted
+++ resolved
@@ -533,19 +533,11 @@
 }
 
 /**
-<<<<<<< HEAD
- * Checks if object2 includes all fields and values of object1.
- * It doesn't matter if object2 has extra fields.
- * @param value - The object to test if contained in pattern.
- * @param pattern - The object to test against.
- * @returns True if pattern includes all fields and values of value.
-=======
  * Checks if value includes all fields and values of pattern.
  * It doesn't matter if value has extra fields, values, etc.
  * @param value - The object being tested against pattern.
  * @param pattern - The object pattern/shape checked to exist within value.
  * @returns True if value includes all fields and values of pattern.
->>>>>>> 4cee2235
  */
 export function deepIncludes(value: any, pattern: any): boolean {
   if (isEmpty(value)) {
