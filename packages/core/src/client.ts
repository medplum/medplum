// PKCE auth based on:
// https://aws.amazon.com/blogs/security/how-to-add-authentication-single-page-web-application-with-amazon-cognito-oauth2-implementation/

import {
  AccessPolicy,
  Agent,
  Attachment,
  Binary,
  Bot,
  BulkDataExport,
  Bundle,
  BundleEntry,
  BundleLink,
  Communication,
  Device,
  Encounter,
  ExtractResource,
  Identifier,
  Media,
  OperationOutcome,
  Patient,
  Project,
  ProjectMembership,
  ProjectMembershipAccess,
  ProjectSetting,
  Reference,
  Resource,
  ResourceType,
  SearchParameter,
  StructureDefinition,
  Subscription,
  UserConfiguration,
  ValueSet,
} from '@medplum/fhirtypes';
// eslint-disable-next-line @typescript-eslint/ban-ts-comment
/** @ts-ignore */
import type { CustomTableLayout, TDocumentDefinitions, TFontDictionary } from 'pdfmake/interfaces';
import { encodeBase64 } from './base64';
import { LRUCache } from './cache';
import { ContentType } from './contenttype';
import { encryptSHA256, getRandomString } from './crypto';
import { TypedEventTarget } from './eventtarget';
import {
  CurrentContext,
  FhircastConnection,
  FhircastEventContext,
  FhircastEventName,
  FhircastEventVersionOptional,
  FhircastEventVersionRequired,
  PendingSubscriptionRequest,
  SubscriptionRequest,
  assertContextVersionOptional,
  createFhircastMessagePayload,
  isContextVersionRequired,
  serializeFhircastSubscriptionRequest,
  validateFhircastSubscriptionRequest,
} from './fhircast';
import { Hl7Message } from './hl7';
import { isJwt, isMedplumAccessToken, parseJWTPayload, tryGetJwtExpiration } from './jwt';
import { MedplumKeyValueClient } from './keyvalue';
import {
  OperationOutcomeError,
  badRequest,
  isOk,
  isOperationOutcome,
  normalizeOperationOutcome,
  notFound,
  unauthorized,
  unauthorizedTokenAudience,
  unauthorizedTokenExpired,
  validationError,
} from './outcomes';
import { ReadablePromise } from './readablepromise';
import { ClientStorage, IClientStorage } from './storage';
import { SubscriptionEmitter, SubscriptionManager } from './subscriptions';
import { indexSearchParameter } from './types';
import { indexStructureDefinitionBundle, isDataTypeLoaded, isProfileLoaded, loadDataType } from './typeschema/types';
import {
  CodeChallengeMethod,
  ProfileResource,
  QueryTypes,
  WithId,
  arrayBufferToBase64,
  concatUrls,
  createReference,
  ensureTrailingSlash,
  getQueryString,
  getReferenceString,
  getWebSocketUrl,
  isObject,
  resolveId,
  sleep,
  sortStringArray,
} from './utils';

export const MEDPLUM_VERSION: string = import.meta.env.MEDPLUM_VERSION ?? '';
export const MEDPLUM_CLI_CLIENT_ID = 'medplum-cli';
export const DEFAULT_ACCEPT = ContentType.FHIR_JSON + ', */*; q=0.1';

const DEFAULT_BASE_URL = 'https://api.medplum.com/';
const DEFAULT_RESOURCE_CACHE_SIZE = 1000;
const DEFAULT_BROWSER_CACHE_TIME = 60000; // 60 seconds
const DEFAULT_NODE_CACHE_TIME = 0;
const DEFAULT_REFRESH_GRACE_PERIOD = 300000; // 5 minutes
const BINARY_URL_PREFIX = 'Binary/';

const system: Device = {
  resourceType: 'Device',
  id: 'system',
  deviceName: [{ type: 'model-name', name: 'System' }],
};

/**
 * The MedplumClientOptions interface defines configuration options for MedplumClient.
 *
 * All configuration settings are optional.
 */
export interface MedplumClientOptions {
  /**
   * Base server URL.
   *
   * Default value is https://api.medplum.com/
   *
   * Use this to point to a custom Medplum deployment.
   */
  baseUrl?: string;

  /**
   * OAuth2 authorize URL.
   *
   * Default value is baseUrl + "/oauth2/authorize".
   *
   * Can be specified as absolute URL or relative to baseUrl.
   *
   * Use this if you want to use a separate OAuth server.
   */
  authorizeUrl?: string;

  /**
   * FHIR URL path.
   *
   * Default value is "fhir/R4/".
   *
   * Can be specified as absolute URL or relative to baseUrl.
   *
   * Use this if you want to use a different path when connecting to a FHIR server.
   */
  fhirUrlPath?: string;

  /**
   * OAuth2 token URL.
   *
   * Default value is baseUrl + "/oauth2/token".
   *
   * Can be specified as absolute URL or relative to baseUrl.
   *
   * Use this if you want to use a separate OAuth server.
   */
  tokenUrl?: string;

  /**
   * OAuth2 logout URL.
   *
   * Default value is baseUrl + "/oauth2/logout".
   *
   * Can be specified as absolute URL or relative to baseUrl.
   *
   * Use this if you want to use a separate OAuth server.
   */
  logoutUrl?: string;

  /**
   * FHIRcast Hub URL.
   *
   * Default value is `fhircast/STU3`.
   *
   * Can be specified as absolute URL or relative to `baseUrl`.
   *
   * Use this if you want to use a different path when connecting to a FHIRcast hub.
   */
  fhircastHubUrl?: string;

  /**
   * The client ID.
   *
   * Client ID can be used for SMART-on-FHIR customization.
   */
  clientId?: string;

  /**
   * The client secret.
   *
   * Client secret can be used for FHIR Oauth Client Credential flows
   */
  clientSecret?: string;

  /**
   * The OAuth Access Token.
   *
   * Access Token used to connect to make request to FHIR servers
   */
  accessToken?: string;

  /**
   * Number of resources to store in the cache.
   *
   * Default value is 1000.
   *
   * Consider using this for performance of displaying Patient or Practitioner resources.
   */
  resourceCacheSize?: number;

  /**
   * The length of time in milliseconds to cache resources.
   *
   * Default value is 60000 (60 seconds).
   *
   * Cache time of zero disables all caching.
   *
   * For any individual request, the cache behavior can be overridden by setting the cache property on request options.
   *
   * See: https://developer.mozilla.org/en-US/docs/Web/API/Request/cache
   */
  cacheTime?: number;

  /**
   * The length of time in milliseconds to delay requests for auto batching.
   *
   * Auto batching attempts to group multiple requests together into a single batch request.
   *
   * Default value is 0, which disables auto batching.
   */
  autoBatchTime?: number;

  /**
   * The refresh grace period in milliseconds.
   *
   * This is the amount of time before the access token expires that the client will attempt to refresh the token.
   *
   * Default value is 300000 (5 minutes).
   */
  refreshGracePeriod?: number;

  /**
   * Fetch implementation.
   *
   * Default is window.fetch (if available).
   *
   * For Node.js applications, consider the 'node-fetch' package.
   */
  fetch?: FetchLike;

  /**
   * Storage implementation.
   *
   * Default is window.localStorage (if available), this is the common implementation for use in the browser, or an in-memory storage implementation.  If using Medplum on a server it may be useful to provide a custom storage implementation, for example using redis, a database or a file based storage.  Medplum CLI is an an example of `FileSystemStorage`, for reference.
   */
  storage?: IClientStorage;

  /**
   * Create PDF implementation.
   *
   * Default is none, and PDF generation is disabled.
   *
   * @example
   * In browser environments, import the client-side pdfmake library.
   *
   * ```html
   * <script src="pdfmake.min.js"></script>
   * <script>
   * async function createPdf(docDefinition, tableLayouts, fonts) {
   *   return new Promise((resolve) => {
   *     pdfMake.createPdf(docDefinition, tableLayouts, fonts).getBlob(resolve);
   *   });
   * }
   * </script>
   * ```
   *
   * @example
   * In Node.js applications:
   *
   * ```ts
   * import type { CustomTableLayout, TDocumentDefinitions, TFontDictionary } from 'pdfmake/interfaces';
   * function createPdf(
   *   docDefinition: TDocumentDefinitions,
   *   tableLayouts?: { [name: string]: CustomTableLayout },
   *   fonts?: TFontDictionary
   * ): Promise<Buffer> {
   *   return new Promise((resolve, reject) => {
   *     const printer = new PdfPrinter(fonts ?? {});
   *     const pdfDoc = printer.createPdfKitDocument(docDefinition, { tableLayouts });
   *     const chunks: Uint8Array[] = [];
   *     pdfDoc.on('data', (chunk: Uint8Array) => chunks.push(chunk));
   *     pdfDoc.on('end', () => resolve(Buffer.concat(chunks)));
   *     pdfDoc.on('error', reject);
   *     pdfDoc.end();
   *   });
   * }
   * ```
   */
  createPdf?: CreatePdfFunction;

  /**
   * Callback for when the client is unauthenticated.
   *
   * Default is do nothing.
   *
   * For client side applications, consider redirecting to a sign in page.
   */
  onUnauthenticated?: () => void;

  /**
   * The default redirect behavior.
   *
   * The default behavior is to not follow redirects.
   *
   * Use "follow" to automatically follow redirects.
   */
  redirect?: RequestRedirect;

  /**
   * When the verbose flag is set, the client will log all requests and responses to the console.
   */
  verbose?: boolean;

  /**
   * Optional flag to enable or disable Medplum extended mode.
   *
   * Medplum extended mode includes a few non-standard FHIR properties such as meta.author and meta.project.
   *
   * Default is true.
   */
  extendedMode?: boolean;

  /**
   * Default headers to include in all requests.
   * This can be used to set custom headers such as Cookies or Authorization headers.
   */
  defaultHeaders?: Record<string, string>;
}

export interface MedplumRequestOptions extends RequestInit {
  /**
   * Optional flag to follow "Location" or "Content-Location" URL on successful HTTP 200 "OK" responses.
   */
  followRedirectOnOk?: boolean;

  /**
   * Optional flag to follow "Location" or "Content-Location" URL on successful HTTP 201 "Created" responses.
   */
  followRedirectOnCreated?: boolean;

  /**
   * Optional flag to poll the status URL on successful HTTP 202 "Accepted" responses.
   */
  pollStatusOnAccepted?: boolean;

  /**
   * Optional polling time interval in milliseconds.
   * Default value is 1000 (1 second).
   */
  pollStatusPeriod?: number;

  /**
   * Optional max number of retries that should be made in the case of a failed request. Default is `2`.
   */
  maxRetries?: number;

  /**
   * Optional flag to disable auto-batching for this specific request.
   * Only applies when the client is configured with auto-batching enabled.
   */
  disableAutoBatch?: boolean;
}

export type FetchLike = (url: string, options?: any) => Promise<any>;

/**
 * ResourceArray is an array of resources with a bundle property.
 * The bundle property is a FHIR Bundle containing the search results.
 * This is useful for retrieving bundle metadata such as total, offset, and next link.
 */
export type ResourceArray<T extends Resource = Resource> = T[] & { bundle: Bundle<T> };

export interface CreatePdfFunction {
  (
    docDefinition: TDocumentDefinitions,
    tableLayouts?: Record<string, CustomTableLayout>,
    fonts?: TFontDictionary
  ): Promise<any>;
}

export interface BaseLoginRequest {
  readonly projectId?: string;
  readonly clientId?: string;
  readonly resourceType?: string;
  readonly scope?: string;
  readonly nonce?: string;
  readonly codeChallenge?: string;
  readonly codeChallengeMethod?: CodeChallengeMethod;
  readonly googleClientId?: string;
  readonly launch?: string;
  readonly redirectUri?: string;
}

export interface EmailPasswordLoginRequest extends BaseLoginRequest {
  readonly email: string;
  readonly password: string;
  /** @deprecated Use scope of "offline" or "offline_access" instead. */
  readonly remember?: boolean;
}

export interface NewUserRequest {
  readonly firstName: string;
  readonly lastName: string;
  readonly email: string;
  readonly password: string;
  readonly recaptchaToken: string;
  readonly recaptchaSiteKey?: string;
  readonly remember?: boolean;
  readonly projectId?: string;
  readonly clientId?: string;
}

export interface NewProjectRequest {
  readonly login: string;
  readonly projectName: string;
}

export interface NewPatientRequest {
  readonly login: string;
  readonly projectId: string;
}

export interface GoogleCredentialResponse {
  readonly clientId: string;
  readonly credential: string;
}

export interface GoogleLoginRequest extends BaseLoginRequest {
  readonly googleClientId: string;
  readonly googleCredential: string;
  readonly createUser?: boolean;
}

export interface LoginAuthenticationResponse {
  readonly login: string;
  readonly mfaRequired?: boolean;
  readonly code?: string;
  readonly memberships?: ProjectMembership[];
}

export interface LoginProfileResponse {
  readonly login: string;
  readonly scope: string;
}

export interface LoginScopeResponse {
  readonly login: string;
  readonly code: string;
}

export interface LoginState {
  readonly project: Reference<Project>;
  readonly profile: Reference<ProfileResource>;
  readonly accessToken: string;
  readonly refreshToken: string;
}

export interface TokenResponse {
  readonly token_type: string;
  readonly id_token: string;
  readonly access_token: string;
  readonly refresh_token: string;
  readonly expires_in: number;
  readonly project: Reference<Project>;
  readonly profile: Reference<ProfileResource>;
}

export interface BotEvent<T = Resource | Hl7Message | string | Record<string, any>> {
  readonly bot: Reference<Bot>;
  readonly contentType: string;
  readonly input: T;
  readonly secrets: Record<string, ProjectSetting>;
  readonly traceId?: string;
}

export interface InviteRequest {
  resourceType: 'Patient' | 'Practitioner' | 'RelatedPerson';
  firstName: string;
  lastName: string;
  email?: string;
  externalId?: string;
  password?: string;
  sendEmail?: boolean;
  membership?: Partial<ProjectMembership>;
  upsert?: boolean;
  /** @deprecated Use membership.accessPolicy instead. */
  accessPolicy?: Reference<AccessPolicy>;
  /** @deprecated Use membership.access instead. */
  access?: ProjectMembershipAccess[];
  /** @deprecated Use membership.admin instead. */
  admin?: boolean;
}

/**
 * JSONPatch patch operation.
 * Compatible with fast-json-patch and rfc6902 Operation.
 */
export interface PatchOperation {
  readonly op: 'add' | 'remove' | 'replace' | 'copy' | 'move' | 'test';
  readonly path: string;
  readonly value?: any;
}

/**
 * Source for a FHIR Binary.
 */
export type BinarySource = string | File | Blob | Uint8Array;

/**
 * Binary upload options.
 */
export interface CreateBinaryOptions {
  /**
   * The binary data to upload.
   */
  readonly data: BinarySource;

  /**
   * Content type for the binary.
   */
  readonly contentType: string;

  /**
   * Optional filename for the binary.
   */
  readonly filename?: string;

  /**
   * Optional security context for the binary.
   */
  readonly securityContext?: Reference;

  /**
   * Optional fetch options. **NOTE:** only `requestOptions.signal` is respected when `onProgress` is also provided.
   */
  readonly onProgress?: (e: ProgressEvent) => void;
}

export interface CreateMediaOptions extends CreateBinaryOptions {
  /**
   * Optional additional fields for the Media resource.
   */
  readonly additionalFields?: Partial<Media>;
}

/**
 * PDF upload options.
 */
export interface CreatePdfOptions extends Omit<CreateBinaryOptions, 'data' | 'contentType'> {
  /**
   * The PDF document definition. See https://pdfmake.github.io/docs/0.1/document-definition-object/
   */
  readonly docDefinition: TDocumentDefinitions;

  /**
   * Optional pdfmake custom table layout.
   */
  readonly tableLayouts?: Record<string, CustomTableLayout>;

  /**
   * Optional pdfmake custom font dictionary.
   */
  readonly fonts?: TFontDictionary;
}

/**
 * Email address definition.
 * Compatible with nodemailer Mail.Address.
 */
export interface MailAddress {
  readonly name: string;
  readonly address: string;
}

/**
 * Email destination definition.
 */
export type MailDestination = string | MailAddress | string[] | MailAddress[];

/**
 * Email attachment definition.
 * Compatible with nodemailer Mail.Options.
 */
export interface MailAttachment {
  /** String, Buffer or a Stream contents for the attachment */
  readonly content?: string;
  /** path to a file or an URL (data uris are allowed as well) if you want to stream the file instead of including it (better for larger attachments) */
  readonly path?: string;
  /** filename to be reported as the name of the attached file, use of unicode is allowed. If you do not want to use a filename, set this value as false, otherwise a filename is generated automatically */
  readonly filename?: string | false;
  /** optional content type for the attachment, if not set will be derived from the filename property */
  readonly contentType?: string;
}

/**
 * Email message definition.
 * Compatible with nodemailer Mail.Options.
 */
export interface MailOptions {
  /** The e-mail address of the sender. All e-mail addresses can be plain `sender@server.com` or formatted `Sender Name <sender@server.com>` */
  readonly from?: string | MailAddress;
  /** An e-mail address that will appear on the Sender: field */
  readonly sender?: string | MailAddress;
  /** Comma separated list or an array of recipients e-mail addresses that will appear on the To: field */
  readonly to?: MailDestination;
  /** Comma separated list or an array of recipients e-mail addresses that will appear on the Cc: field */
  readonly cc?: MailDestination;
  /** Comma separated list or an array of recipients e-mail addresses that will appear on the Bcc: field */
  readonly bcc?: MailDestination;
  /** An e-mail address that will appear on the Reply-To: field */
  readonly replyTo?: string | MailAddress;
  /** The subject of the e-mail */
  readonly subject?: string;
  /** The plaintext version of the message */
  readonly text?: string;
  /** The HTML version of the message */
  readonly html?: string;
  /** An array of attachment objects */
  readonly attachments?: MailAttachment[];
}

interface SchemaGraphQLResponse {
  readonly data: {
    readonly StructureDefinitionList: StructureDefinition[];
    readonly SearchParameterList: SearchParameter[];
  };
}

interface RequestCacheEntry {
  readonly requestTime: number;
  readonly value: ReadablePromise<any>;
}

interface AutoBatchEntry<T = any> {
  readonly method: 'GET';
  readonly url: string;
  readonly options: MedplumRequestOptions;
  readonly resolve: (value: T) => void;
  readonly reject: (reason: any) => void;
}

interface RequestState {
  statusUrl?: string;
  pollCount?: number;
}

/**
 * OAuth 2.0 Grant Type Identifiers
 * Standard identifiers: https://datatracker.ietf.org/doc/html/draft-ietf-oauth-v2-1-07#name-grant-types
 * JWT bearer extension: https://datatracker.ietf.org/doc/html/rfc7523
 * Token exchange extension: https://datatracker.ietf.org/doc/html/rfc8693
 */
export enum OAuthGrantType {
  ClientCredentials = 'client_credentials',
  AuthorizationCode = 'authorization_code',
  RefreshToken = 'refresh_token',
  JwtBearer = 'urn:ietf:params:oauth:grant-type:jwt-bearer',
  TokenExchange = 'urn:ietf:params:oauth:grant-type:token-exchange',
}

/**
 * OAuth 2.0 Token Type Identifiers
 * See: https://datatracker.ietf.org/doc/html/rfc8693#name-token-type-identifiers
 */
export enum OAuthTokenType {
  /** Indicates that the token is an OAuth 2.0 access token issued by the given authorization server. */
  AccessToken = 'urn:ietf:params:oauth:token-type:access_token',
  /** Indicates that the token is an OAuth 2.0 refresh token issued by the given authorization server. */
  RefreshToken = 'urn:ietf:params:oauth:token-type:refresh_token',
  /** Indicates that the token is an ID Token as defined in Section 2 of [OpenID.Core]. */
  IdToken = 'urn:ietf:params:oauth:token-type:id_token',
  /** Indicates that the token is a base64url-encoded SAML 1.1 [OASIS.saml-core-1.1] assertion. */
  Saml1Token = 'urn:ietf:params:oauth:token-type:saml1',
  /** Indicates that the token is a base64url-encoded SAML 2.0 [OASIS.saml-core-2.0-os] assertion. */
  Saml2Token = 'urn:ietf:params:oauth:token-type:saml2',
}

/**
 * OAuth 2.0 Client Authentication Methods
 * See: https://openid.net/specs/openid-connect-core-1_0.html#ClientAuthentication
 */
export enum OAuthTokenAuthMethod {
  ClientSecretBasic = 'client_secret_basic',
  ClientSecretPost = 'client_secret_post',
  ClientSecretJwt = 'client_secret_jwt',
  PrivateKeyJwt = 'private_key_jwt',
  None = 'none',
}

/**
 * OAuth 2.0 Client Authentication Methods
 * See: https://datatracker.ietf.org/doc/html/rfc7523#section-2.2
 */
export enum OAuthClientAssertionType {
  /** Using JWTs for Client Authentication */
  JwtBearer = 'urn:ietf:params:oauth:client-assertion-type:jwt-bearer',
}

interface SessionDetails {
  project: Project;
  membership: ProjectMembership;
  profile: WithId<ProfileResource>;
  config: WithId<UserConfiguration>;
  accessPolicy: AccessPolicy;
}

/**
 * ValueSet $expand operation parameters.
 * See: https://hl7.org/fhir/r4/valueset-operation-expand.html
 */
export interface ValueSetExpandParams {
  url?: string;
  filter?: string;
  date?: string;
  offset?: number;
  count?: number;
}

export interface RequestProfileSchemaOptions {
  /** (optional) Whether to include nested profiles, e.g. from extensions. Defaults to false. */
  expandProfile?: boolean;
}

/**
 * This map enumerates all the lifecycle events that `MedplumClient` emits and what the shape of the `Event` is.
 */
export type MedplumClientEventMap = {
  change: { type: 'change' };
  offline: { type: 'offline' };
  profileRefreshing: { type: 'profileRefreshing' };
  profileRefreshed: { type: 'profileRefreshed' };
  storageInitialized: { type: 'storageInitialized' };
  storageInitFailed: { type: 'storageInitFailed'; payload: { error: Error } };
};

/**
 * The MedplumClient class provides a client for the Medplum FHIR server.
 *
 * The client can be used in the browser, in a Node.js application, or in a Medplum Bot.
 *
 * The client provides helpful methods for common operations such as:
 *   1. Authenticating
 *   2. Creating resources
 *   3. Reading resources
 *   4. Updating resources
 *   5. Deleting resources
 *   6. Searching
 *   7. Making GraphQL queries
 *
 * The client can also be used to integrate with other FHIR servers. For an example, see the Epic Connection Demo Bot [here](https://github.com/medplum/medplum/tree/main/examples/medplum-demo-bots/src/epic).
 *
 * @example
 * Here is a quick example of how to use the client:
 *
 * ```typescript
 * import { MedplumClient } from '@medplum/core';
 * const medplum = new MedplumClient();
 * ```
 *
 * @example
 * Create a `Patient`:
 *
 * ```typescript
 * const patient = await medplum.createResource({
 *   resourceType: 'Patient',
 *   name: [{
 *     given: ['Alice'],
 *     family: 'Smith'
 *   }]
 * });
 * ```
 *
 * @example
 * Read a `Patient` by ID:
 *
 * ```typescript
 * const patient = await medplum.readResource('Patient', '123');
 * console.log(patient.name[0].given[0]);
 * ```
 *
 * @example
 * Search for a `Patient` by name:
 *
 * ```typescript
 * const bundle = await medplum.search('Patient', 'name=Alice');
 * console.log(bundle.total);
 * ```
 *
 *  <head>
 *    <meta name="algolia:pageRank" content="100" />
 *  </head>
 */
export class MedplumClient extends TypedEventTarget<MedplumClientEventMap> {
  private readonly options: MedplumClientOptions;
  private readonly fetch: FetchLike;
  private readonly createPdfImpl?: CreatePdfFunction;
  private readonly storage: IClientStorage;
  private readonly requestCache: LRUCache<RequestCacheEntry> | undefined;
  private readonly cacheTime: number;
  private readonly baseUrl: string;
  private readonly fhirBaseUrl: string;
  private readonly authorizeUrl: string;
  private readonly tokenUrl: string;
  private readonly logoutUrl: string;
  private readonly fhircastHubUrl: string;
  private readonly defaultHeaders: Record<string, string>;
  private readonly onUnauthenticated?: () => void;
  private readonly autoBatchTime: number;
  private readonly autoBatchQueue: AutoBatchEntry[] | undefined;
  private readonly refreshGracePeriod: number;
  private subscriptionManager?: SubscriptionManager;
  private medplumServer?: boolean;
  private clientId?: string;
  private clientSecret?: string;
  private autoBatchTimerId?: any;
  private accessToken?: string;
  private accessTokenExpires?: number;
  private refreshToken?: string;
  private refreshPromise?: Promise<any>;
  private profilePromise?: Promise<any>;
  private sessionDetails?: SessionDetails;
  private basicAuth?: string;
  private initPromise: Promise<void>;
  private initComplete = true;
  private keyValueClient?: MedplumKeyValueClient;

  constructor(options?: MedplumClientOptions) {
    super();

    if (options?.baseUrl) {
      if (!options.baseUrl.startsWith('http')) {
        throw new Error('Base URL must start with http or https');
      }
    }

    this.options = options ?? {};
    this.fetch = options?.fetch ?? getDefaultFetch();
    this.storage = options?.storage ?? new ClientStorage();
    this.createPdfImpl = options?.createPdf;
    this.baseUrl = ensureTrailingSlash(options?.baseUrl ?? DEFAULT_BASE_URL);
    this.fhirBaseUrl = concatUrls(this.baseUrl, options?.fhirUrlPath ?? 'fhir/R4');
    this.authorizeUrl = concatUrls(this.baseUrl, options?.authorizeUrl ?? 'oauth2/authorize');
    this.tokenUrl = concatUrls(this.baseUrl, options?.tokenUrl ?? 'oauth2/token');
    this.logoutUrl = concatUrls(this.baseUrl, options?.logoutUrl ?? 'oauth2/logout');
    this.fhircastHubUrl = concatUrls(this.baseUrl, options?.fhircastHubUrl ?? 'fhircast/STU3');
    this.clientId = options?.clientId ?? '';
    this.clientSecret = options?.clientSecret ?? '';
    this.defaultHeaders = options?.defaultHeaders ?? {};
    this.onUnauthenticated = options?.onUnauthenticated;
    this.refreshGracePeriod = options?.refreshGracePeriod ?? DEFAULT_REFRESH_GRACE_PERIOD;

    this.cacheTime =
      options?.cacheTime ?? (typeof window === 'undefined' ? DEFAULT_NODE_CACHE_TIME : DEFAULT_BROWSER_CACHE_TIME);
    if (this.cacheTime > 0) {
      this.requestCache = new LRUCache(options?.resourceCacheSize ?? DEFAULT_RESOURCE_CACHE_SIZE);
    } else {
      this.requestCache = undefined;
    }

    if (options?.autoBatchTime) {
      this.autoBatchTime = options.autoBatchTime;
      this.autoBatchQueue = [];
    } else {
      this.autoBatchTime = 0;
      this.autoBatchQueue = undefined;
    }

    if (options?.accessToken) {
      this.setAccessToken(options.accessToken);
    }

    if (this.storage.getInitPromise === undefined) {
      if (!options?.accessToken) {
        this.attemptResumeActiveLogin().catch(console.error);
      }
      this.initPromise = Promise.resolve();
      this.dispatchEvent({ type: 'storageInitialized' });
    } else {
      this.initComplete = false;
      this.initPromise = this.storage.getInitPromise();
      this.initPromise
        .then(() => {
          if (!options?.accessToken) {
            this.attemptResumeActiveLogin().catch(console.error);
          }
          this.initComplete = true;
          this.dispatchEvent({ type: 'storageInitialized' });
        })
        .catch((err: Error) => {
          console.error(err);
          this.initComplete = true;
          this.dispatchEvent({ type: 'storageInitFailed', payload: { error: err } });
        });
    }

    this.setupStorageListener();
  }

  /**
   * @returns Whether the client has been fully initialized or not. Should always be true unless a custom asynchronous `ClientStorage` was passed into the constructor.
   */
  get isInitialized(): boolean {
    return this.initComplete;
  }

  /**
   * Gets a Promise that resolves when async initialization is complete. This is particularly useful for waiting for an async `ClientStorage` and/or authentication to finish.
   * @returns A Promise that resolves when any async initialization of the client is finished.
   */
  getInitPromise(): Promise<void> {
    return this.initPromise;
  }

  private async attemptResumeActiveLogin(): Promise<void> {
    const activeLogin = this.getActiveLogin();
    if (!activeLogin) {
      return;
    }
    this.setAccessToken(activeLogin.accessToken, activeLogin.refreshToken);
    await this.refreshProfile();
  }

  /**
   * Returns the current base URL for all API requests.
   * By default, this is set to `https://api.medplum.com/`.
   * This can be overridden by setting the `baseUrl` option when creating the client.
   * @category HTTP
   * @returns The current base URL for all API requests.
   */
  getBaseUrl(): string {
    return this.baseUrl;
  }

  /**
   * Returns the current authorize URL.
   * By default, this is set to `https://api.medplum.com/oauth2/authorize`.
   * This can be overridden by setting the `authorizeUrl` option when creating the client.
   * @category HTTP
   * @returns The current authorize URL.
   */
  getAuthorizeUrl(): string {
    return this.authorizeUrl;
  }

  /**
   * Returns the current token URL.
   * By default, this is set to `https://api.medplum.com/oauth2/token`.
   * This can be overridden by setting the `tokenUrl` option when creating the client.
   * @category HTTP
   * @returns The current token URL.
   */
  getTokenUrl(): string {
    return this.tokenUrl;
  }

  /**
   * Returns the current logout URL.
   * By default, this is set to `https://api.medplum.com/oauth2/logout`.
   * This can be overridden by setting the `logoutUrl` option when creating the client.
   * @category HTTP
   * @returns The current logout URL.
   */
  getLogoutUrl(): string {
    return this.logoutUrl;
  }

  /**
   * Returns the current FHIRcast Hub URL.
   * By default, this is set to `https://api.medplum.com/fhircast/STU3`.
   * This can be overridden by setting the `logoutUrl` option when creating the client.
   * @category HTTP
   * @returns The current FHIRcast Hub URL.
   */
  getFhircastHubUrl(): string {
    return this.fhircastHubUrl;
  }

  /**
   * Returns default headers to include in all requests.
   * This can be used to set custom headers such as Cookies or Authorization headers.
   * @category HTTP
   * @returns Default headers to include in all requests.
   */
  getDefaultHeaders(): Record<string, string> {
    return this.defaultHeaders;
  }

  /**
   * Clears all auth state including local storage and session storage.
   * @category Authentication
   */
  clear(): void {
    this.storage.clear();
    if (typeof window !== 'undefined') {
      sessionStorage.clear();
    }
    this.clearActiveLogin();
  }

  /**
   * Clears the active login from local storage.
   * Does not clear all local storage (such as other logins).
   * @category Authentication
   */
  clearActiveLogin(): void {
    this.storage.setString('activeLogin', undefined);
    this.requestCache?.clear();
    this.accessToken = undefined;
    this.refreshToken = undefined;
    this.refreshPromise = undefined;
    this.accessTokenExpires = undefined;
    this.sessionDetails = undefined;
    this.medplumServer = undefined;
    this.dispatchEvent({ type: 'change' });
  }

  /**
   * Invalidates any cached values or cached requests for the given URL.
   * @category Caching
   * @param url - The URL to invalidate.
   */
  invalidateUrl(url: URL | string): void {
    url = url.toString();
    this.requestCache?.delete(url);
  }

  /**
   * Invalidates all cached values and flushes the cache.
   * @category Caching
   */
  invalidateAll(): void {
    this.requestCache?.clear();
  }

  /**
   * Invalidates all cached search results or cached requests for the given resourceType.
   * @category Caching
   * @param resourceType - The resource type to invalidate.
   */
  invalidateSearches(resourceType: ResourceType): void {
    const url = concatUrls(this.fhirBaseUrl, resourceType);
    if (this.requestCache) {
      for (const key of this.requestCache.keys()) {
        if (key.endsWith(url) || key.includes(url + '?')) {
          this.requestCache.delete(key);
        }
      }
    }
  }

  /**
   * Makes an HTTP GET request to the specified URL.
   *
   * This is a lower level method for custom requests.
   * For common operations, we recommend using higher level methods
   * such as `readResource()`, `search()`, etc.
   * @category HTTP
   * @param url - The target URL.
   * @param options - Optional fetch options.
   * @returns Promise to the response content.
   */
  get<T = any>(url: URL | string, options: MedplumRequestOptions = {}): ReadablePromise<T> {
    url = url.toString();
    const cached = this.getCacheEntry(url, options);
    if (cached) {
      return cached.value;
    }

    let promise: Promise<T>;

    if (url.startsWith(this.fhirBaseUrl) && this.autoBatchQueue && !options.disableAutoBatch) {
      promise = new Promise<T>((resolve, reject) => {
        (this.autoBatchQueue as AutoBatchEntry[]).push({
          method: 'GET',
          url: (url as string).replace(this.fhirBaseUrl, ''),
          options,
          resolve,
          reject,
        });
        if (!this.autoBatchTimerId) {
          this.autoBatchTimerId = setTimeout(() => this.executeAutoBatch(), this.autoBatchTime);
        }
      });
    } else {
      promise = this.request<T>('GET', url, options);
    }

    const readablePromise = new ReadablePromise(promise);
    this.setCacheEntry(url, readablePromise);
    return readablePromise;
  }

  /**
   * Makes an HTTP POST request to the specified URL.
   *
   * This is a lower level method for custom requests.
   * For common operations, we recommend using higher level methods
   * such as `createResource()`.
   * @category HTTP
   * @param url - The target URL.
   * @param body - The content body. Strings and `File` objects are passed directly. Other objects are converted to JSON.
   * @param contentType - The content type to be included in the "Content-Type" header.
   * @param options - Optional fetch options.
   * @returns Promise to the response content.
   */
  post(url: URL | string, body?: any, contentType?: string, options: MedplumRequestOptions = {}): Promise<any> {
    url = url.toString();
    this.setRequestBody(options, body);
    if (contentType) {
      this.setRequestContentType(options, contentType);
    }
    this.invalidateUrl(url);
    return this.request('POST', url, options);
  }

  /**
   * Makes an HTTP PUT request to the specified URL.
   *
   * This is a lower level method for custom requests.
   * For common operations, we recommend using higher level methods
   * such as `updateResource()`.
   * @category HTTP
   * @param url - The target URL.
   * @param body - The content body. Strings and `File` objects are passed directly. Other objects are converted to JSON.
   * @param contentType - The content type to be included in the "Content-Type" header.
   * @param options - Optional fetch options.
   * @returns Promise to the response content.
   */
  put(url: URL | string, body: any, contentType?: string, options: MedplumRequestOptions = {}): Promise<any> {
    url = url.toString();
    this.setRequestBody(options, body);
    if (contentType) {
      this.setRequestContentType(options, contentType);
    }
    this.invalidateUrl(url);
    return this.request('PUT', url, options);
  }

  /**
   * Makes an HTTP PATCH request to the specified URL.
   *
   * This is a lower level method for custom requests.
   * For common operations, we recommend using higher level methods
   * such as `patchResource()`.
   * @category HTTP
   * @param url - The target URL.
   * @param operations - Array of JSONPatch operations.
   * @param options - Optional fetch options.
   * @returns Promise to the response content.
   */
  patch(url: URL | string, operations: PatchOperation[], options: MedplumRequestOptions = {}): Promise<any> {
    url = url.toString();
    this.setRequestBody(options, operations);
    this.setRequestContentType(options, ContentType.JSON_PATCH);
    this.invalidateUrl(url);
    return this.request('PATCH', url, options);
  }

  /**
   * Makes an HTTP DELETE request to the specified URL.
   *
   *
   * This is a lower level method for custom requests.
   * For common operations, we recommend using higher level methods
   * such as `deleteResource()`.
   * @category HTTP
   * @param url - The target URL.
   * @param options - Optional fetch options.
   * @returns Promise to the response content.
   */
  delete(url: URL | string, options?: MedplumRequestOptions): Promise<any> {
    url = url.toString();
    this.invalidateUrl(url);
    return this.request('DELETE', url, options);
  }

  /**
   * Initiates a new user flow.
   *
   * This method is part of the two different user registration flows:
   * 1) New Practitioner and new Project
   * 2) New Patient registration
   * @category Authentication
   * @param newUserRequest - Register request including email and password.
   * @param options - Optional fetch options.
   * @returns Promise to the authentication response.
   */
  async startNewUser(
    newUserRequest: NewUserRequest,
    options?: MedplumRequestOptions
  ): Promise<LoginAuthenticationResponse> {
    const { codeChallengeMethod, codeChallenge } = await this.startPkce();
    return this.post(
      'auth/newuser',
      {
        ...newUserRequest,
        clientId: newUserRequest.clientId ?? this.clientId,
        codeChallengeMethod,
        codeChallenge,
      },
      undefined,
      options
    ) as Promise<LoginAuthenticationResponse>;
  }

  /**
   * Initiates a new project flow.
   *
   * This requires a partial login from `startNewUser` or `startNewGoogleUser`.
   * @param newProjectRequest - Register request including email and password.
   * @param options - Optional fetch options.
   * @returns Promise to the authentication response.
   */
  async startNewProject(
    newProjectRequest: NewProjectRequest,
    options?: MedplumRequestOptions
  ): Promise<LoginAuthenticationResponse> {
    return this.post('auth/newproject', newProjectRequest, undefined, options) as Promise<LoginAuthenticationResponse>;
  }

  /**
   * Initiates a new patient flow.
   *
   * This requires a partial login from `startNewUser` or `startNewGoogleUser`.
   * @param newPatientRequest - Register request including email and password.
   * @param options - Optional fetch options.
   * @returns Promise to the authentication response.
   */
  async startNewPatient(
    newPatientRequest: NewPatientRequest,
    options?: MedplumRequestOptions
  ): Promise<LoginAuthenticationResponse> {
    return this.post('auth/newpatient', newPatientRequest, undefined, options) as Promise<LoginAuthenticationResponse>;
  }

  /**
   * Initiates a user login flow.
   * @category Authentication
   * @param loginRequest - Login request including email and password.
   * @param options - Optional fetch options.
   * @returns Promise to the authentication response.
   */
  async startLogin(
    loginRequest: EmailPasswordLoginRequest,
    options?: MedplumRequestOptions
  ): Promise<LoginAuthenticationResponse> {
    return this.post(
      'auth/login',
      {
        ...(await this.ensureCodeChallenge(loginRequest)),
        clientId: loginRequest.clientId ?? this.clientId,
        scope: loginRequest.scope,
      },
      undefined,
      options
    ) as Promise<LoginAuthenticationResponse>;
  }

  /**
   * Tries to sign in with Google authentication.
   * The response parameter is the result of a Google authentication.
   * See: https://developers.google.com/identity/gsi/web/guides/handle-credential-responses-js-functions
   * @category Authentication
   * @param loginRequest - Login request including Google credential response.
   * @param options - Optional fetch options.
   * @returns Promise to the authentication response.
   */
  async startGoogleLogin(
    loginRequest: GoogleLoginRequest,
    options?: MedplumRequestOptions
  ): Promise<LoginAuthenticationResponse> {
    return this.post(
      'auth/google',
      {
        ...(await this.ensureCodeChallenge(loginRequest)),
        clientId: loginRequest.clientId ?? this.clientId,
        scope: loginRequest.scope,
      },
      undefined,
      options
    ) as Promise<LoginAuthenticationResponse>;
  }

  /**
   * Returns the PKCE code challenge and method.
   * If the login request already includes a code challenge, it is returned.
   * Otherwise, a new PKCE code challenge is generated.
   * @category Authentication
   * @param loginRequest - The original login request.
   * @returns The PKCE code challenge and method.
   */
  async ensureCodeChallenge<T extends BaseLoginRequest>(loginRequest: T): Promise<T> {
    if (loginRequest.codeChallenge) {
      return loginRequest;
    }
    return { ...loginRequest, ...(await this.startPkce()) };
  }

  /**
   * Signs out the client.
   * This revokes the current token and clears token from the local cache.
   * @category Authentication
   */
  async signOut(): Promise<void> {
    await this.post(this.logoutUrl, {});
    this.clear();
  }

  /**
   * Tries to sign in the user.
   * Returns true if the user is signed in.
   * This may result in navigating away to the sign in page.
   * @category Authentication
   * @param loginParams - Optional login parameters.
   * @returns The user profile resource if available.
   */
  async signInWithRedirect(loginParams?: Partial<BaseLoginRequest>): Promise<ProfileResource | undefined> {
    const urlParams = new URLSearchParams(window.location.search);
    const code = urlParams.get('code');
    if (!code) {
      await this.requestAuthorization(loginParams);
      return undefined;
    }
    return this.processCode(code);
  }

  /**
   * Tries to sign out the user.
   * See: https://docs.aws.amazon.com/cognito/latest/developerguide/logout-endpoint.html
   * @category Authentication
   */
  signOutWithRedirect(): void {
    window.location.assign(this.logoutUrl);
  }

  /**
   * Initiates sign in with an external identity provider.
   * @param authorizeUrl - The external authorization URL.
   * @param clientId - The external client ID.
   * @param redirectUri - The external identity provider redirect URI.
   * @param baseLogin - The Medplum login request.
   * @param pkceEnabled - Whether `PKCE` should be enabled for this external auth request. Defaults to `true`.
   * @category Authentication
   */
  async signInWithExternalAuth(
    authorizeUrl: string,
    clientId: string,
    redirectUri: string,
    baseLogin: BaseLoginRequest,
    pkceEnabled = true
  ): Promise<void> {
    let loginRequest = baseLogin;
    if (pkceEnabled) {
      loginRequest = await this.ensureCodeChallenge(baseLogin);
    }
    window.location.assign(
      this.getExternalAuthRedirectUri(authorizeUrl, clientId, redirectUri, loginRequest, pkceEnabled)
    );
  }

  /**
   * Exchange an external access token for a Medplum access token.
   * @param token - The access token that was generated by the external identity provider.
   * @param clientId - The ID of the `ClientApplication` in your Medplum project that will be making the exchange request.
   * @returns The user profile resource.
   * @category Authentication
   */
  async exchangeExternalAccessToken(token: string, clientId?: string): Promise<ProfileResource> {
    clientId = clientId ?? this.clientId;
    if (!clientId) {
      throw new Error('MedplumClient is missing clientId');
    }

    const formBody = new URLSearchParams();
    formBody.set('grant_type', OAuthGrantType.TokenExchange);
    formBody.set('subject_token_type', OAuthTokenType.AccessToken);
    formBody.set('client_id', clientId);
    formBody.set('subject_token', token);
    return this.fetchTokens(formBody);
  }

  /**
   * Builds the external identity provider redirect URI.
   * @param authorizeUrl - The external authorization URL.
   * @param clientId - The external client ID.
   * @param redirectUri - The external identity provider redirect URI.
   * @param loginRequest - The Medplum login request.
   * @param pkceEnabled - Whether `PKCE` should be enabled for this external auth request. Defaults to `true`.
   * @returns The external identity provider redirect URI.
   * @category Authentication
   */
  getExternalAuthRedirectUri(
    authorizeUrl: string,
    clientId: string,
    redirectUri: string,
    loginRequest: BaseLoginRequest,
    pkceEnabled = true
  ): string {
    const url = new URL(authorizeUrl);
    url.searchParams.set('response_type', 'code');
    url.searchParams.set('client_id', clientId);
    url.searchParams.set('redirect_uri', redirectUri);
    url.searchParams.set('scope', loginRequest.scope ?? 'openid profile email');
    url.searchParams.set('state', JSON.stringify(loginRequest));

    if (pkceEnabled) {
      const { codeChallenge, codeChallengeMethod } = loginRequest;
      if (!codeChallengeMethod) {
        throw new Error('`LoginRequest` for external auth must include a `codeChallengeMethod`.');
      }
      if (!codeChallenge) {
        throw new Error('`LoginRequest` for external auth must include a `codeChallenge`.');
      }
      url.searchParams.set('code_challenge_method', codeChallengeMethod);
      url.searchParams.set('code_challenge', codeChallenge);
    }

    return url.toString();
  }

  /**
   * Builds a FHIR URL from a collection of URL path components.
   * For example, `fhirUrl('Patient', '123')` returns `fhir/R4/Patient/123`.
   * @category HTTP
   * @param path - The path component of the URL.
   * @returns The well-formed FHIR URL.
   */
  fhirUrl(...path: string[]): URL {
    return new URL(concatUrls(this.fhirBaseUrl, path.join('/')));
  }

  /**
   * Builds a FHIR search URL from a search query or structured query object.
   * @category HTTP
   * @category Search
   * @param resourceType - The FHIR resource type.
   * @param query - The FHIR search query or structured query object. Can be any valid input to the URLSearchParams() constructor.
   * @returns The well-formed FHIR URL.
   */
  fhirSearchUrl(resourceType: ResourceType, query: QueryTypes): URL {
    const url = this.fhirUrl(resourceType);
    if (query) {
      url.search = getQueryString(query);
    }
    return url;
  }

  /**
   * Sends a FHIR search request.
   *
   * @example
   * Example using a FHIR search string:
   *
   * ```typescript
   * const bundle = await client.search('Patient', 'name=Alice');
   * console.log(bundle);
   * ```
   *
   * @example
   * The return value is a FHIR bundle:
   *
   * ```json
   * {
   *    "resourceType": "Bundle",
   *    "type": "searchset",
   *    "entry": [
   *       {
   *          "resource": {
   *             "resourceType": "Patient",
   *             "name": [
   *                {
   *                   "given": [
   *                      "George"
   *                   ],
   *                   "family": "Washington"
   *                }
   *             ],
   *          }
   *       }
   *    ]
   * }
   * ```
   *
   * @example
   * To query the count of a search, use the summary feature like so:
   *
   * ```typescript
   * const patients = medplum.search('Patient', '_summary=count');
   * ```
   *
   * See FHIR search for full details: https://www.hl7.org/fhir/search.html
   * @category Search
   * @param resourceType - The FHIR resource type.
   * @param query - Optional FHIR search query or structured query object. Can be any valid input to the URLSearchParams() constructor.
   * @param options - Optional fetch options.
   * @returns Promise to the search result bundle.
   */
  search<RT extends ResourceType>(
    resourceType: RT,
    query?: QueryTypes,
    options?: MedplumRequestOptions
  ): ReadablePromise<Bundle<WithId<ExtractResource<RT>>>> {
    const url = this.fhirSearchUrl(resourceType, query);
    const cacheKey = 'search-' + url.toString();
    const cached = this.getCacheEntry(cacheKey, options);
    if (cached) {
      return cached.value;
    }
<<<<<<< HEAD
    const promise = new ReadablePromise(
      (async () => {
        const bundle = await this.get<Bundle<WithId<ExtractResource<RT>>>>(url, options);
        if (bundle.entry) {
          for (const entry of bundle.entry) {
            this.cacheResource(entry.resource);
          }
        }
        return bundle;
      })()
    );
=======
    const promise = this.getBundle<ExtractResource<K>>(url, options);
>>>>>>> 7fe3a24a
    this.setCacheEntry(cacheKey, promise);
    return promise;
  }

  /**
   * Sends a FHIR search request for a single resource.
   *
   * This is a convenience method for `search()` that returns the first resource rather than a `Bundle`.
   *
   * @example
   * Example using a FHIR search string:
   *
   * ```typescript
   * const patient = await client.searchOne('Patient', 'identifier=123');
   * console.log(patient);
   * ```
   *
   * The return value is the resource, if available; otherwise, undefined.
   *
   * See FHIR search for full details: https://www.hl7.org/fhir/search.html
   * @category Search
   * @param resourceType - The FHIR resource type.
   * @param query - Optional FHIR search query or structured query object. Can be any valid input to the URLSearchParams() constructor.
   * @param options - Optional fetch options.
   * @returns Promise to the first search result.
   */
  searchOne<RT extends ResourceType>(
    resourceType: RT,
    query?: QueryTypes,
    options?: MedplumRequestOptions
  ): ReadablePromise<WithId<ExtractResource<RT>> | undefined> {
    const url = this.fhirSearchUrl(resourceType, query);
    url.searchParams.set('_count', '1');
    url.searchParams.sort();
    const cacheKey = 'searchOne-' + url.toString();
    const cached = this.getCacheEntry(cacheKey, options);
    if (cached) {
      return cached.value;
    }
    const promise = new ReadablePromise(
      this.search<RT>(resourceType, url.searchParams, options).then((b) => b.entry?.[0]?.resource)
    );
    this.setCacheEntry(cacheKey, promise);
    return promise;
  }

  /**
   * Sends a FHIR search request for an array of resources.
   *
   * This is a convenience method for `search()` that returns the resources as an array rather than a `Bundle`.
   *
   * @example
   * Example using a FHIR search string:
   *
   * ```typescript
   * const patients = await client.searchResources('Patient', 'name=Alice');
   * console.log(patients);
   * ```
   *
   * The return value is an array of resources.
   *
   * See FHIR search for full details: https://www.hl7.org/fhir/search.html
   * @category Search
   * @param resourceType - The FHIR resource type.
   * @param query - Optional FHIR search query or structured query object. Can be any valid input to the URLSearchParams() constructor.
   * @param options - Optional fetch options.
   * @returns Promise to the array of search results.
   */
  searchResources<RT extends ResourceType>(
    resourceType: RT,
    query?: QueryTypes,
    options?: MedplumRequestOptions
  ): ReadablePromise<ResourceArray<WithId<ExtractResource<RT>>>> {
    const url = this.fhirSearchUrl(resourceType, query);
    const cacheKey = 'searchResources-' + url.toString();
    const cached = this.getCacheEntry(cacheKey, options);
    if (cached) {
      return cached.value;
    }
    const promise = new ReadablePromise(this.search<RT>(resourceType, query, options).then(bundleToResourceArray));
    this.setCacheEntry(cacheKey, promise);
    return promise;
  }

  /**
   * Creates an
   * [async generator](https://developer.mozilla.org/en-US/docs/Web/JavaScript/Reference/Global_Objects/AsyncGenerator)
   * over a series of FHIR search requests for paginated search results. Each iteration of the generator yields
   * the array of resources on each page. Searches using _offset based pagination are limited to 10,000 records.
   * For larger result sets, _cursor based pagination should be used instead.
   * See: https://www.medplum.com/docs/search/paginated-search#cursor-based-pagination
   *
   * @example
   *
   * ```typescript
   * for await (const page of medplum.searchResourcePages('Patient', { _count: 10 })) {
   *  for (const patient of page) {
   *    console.log(`Processing Patient resource with ID: ${patient.id}`);
   *  }
   * }
   * ```
   *
   * @category Search
   * @param resourceType - The FHIR resource type.
   * @param query - Optional FHIR search query or structured query object. Can be any valid input to the URLSearchParams() constructor.
   * @param options - Optional fetch options.
   * @yields An async generator, where each result is an array of resources for each page.
   */
  async *searchResourcePages<RT extends ResourceType>(
    resourceType: RT,
    query?: QueryTypes,
    options?: MedplumRequestOptions
  ): AsyncGenerator<ResourceArray<WithId<ExtractResource<RT>>>> {
    let url: URL | undefined = this.fhirSearchUrl(resourceType, query);

    while (url) {
      const searchParams: URLSearchParams = new URL(url).searchParams;
      const bundle = await this.search(resourceType, searchParams, options);
      const nextLink: BundleLink | undefined = bundle.link?.find((link) => link.relation === 'next');
      if (!bundle.entry?.length && !nextLink) {
        break;
      }

      yield bundleToResourceArray(bundle);
      url = nextLink?.url ? new URL(nextLink.url) : undefined;
    }
  }

  /**
   * Searches a ValueSet resource using the "expand" operation.
   * See: https://www.hl7.org/fhir/operation-valueset-expand.html
   * @category Search
   * @param system - The ValueSet system url.
   * @param filter - The search string.
   * @param options - Optional fetch options.
   * @returns Promise to expanded ValueSet.
   * @deprecated Use `valueSetExpand()` instead.
   */
  searchValueSet(system: string, filter: string, options?: MedplumRequestOptions): ReadablePromise<ValueSet> {
    return this.valueSetExpand({ url: system, filter }, options);
  }

  /**
   * Searches a ValueSet resource using the "expand" operation.
   * See: https://www.hl7.org/fhir/operation-valueset-expand.html
   * @category Search
   * @param params - The ValueSet expand parameters.
   * @param options - Optional fetch options.
   * @returns Promise to expanded ValueSet.
   */
  valueSetExpand(params: ValueSetExpandParams, options?: MedplumRequestOptions): ReadablePromise<ValueSet> {
    const url = this.fhirUrl('ValueSet', '$expand');
    url.search = new URLSearchParams(params as Record<string, string>).toString();
    return this.get(url.toString(), options);
  }

  /**
   * Returns a cached resource if it is available.
   * @category Caching
   * @param resourceType - The FHIR resource type.
   * @param id - The FHIR resource ID.
   * @returns The resource if it is available in the cache; undefined otherwise.
   */
  getCached<RT extends ResourceType>(resourceType: RT, id: string): WithId<ExtractResource<RT>> | undefined {
    const cached = this.requestCache?.get(this.fhirUrl(resourceType, id).toString())?.value;
    return cached?.isOk() ? (cached.read() as WithId<ExtractResource<RT>>) : undefined;
  }

  /**
   * Returns a cached resource if it is available.
   * @category Caching
   * @param reference - The FHIR reference.
   * @returns The resource if it is available in the cache; undefined otherwise.
   */
  getCachedReference<T extends Resource>(reference: Reference<T>): T | undefined {
    const refString = reference.reference as string;
    if (!refString) {
      return undefined;
    }
    if (refString === 'system') {
      return system as T;
    }
    const [resourceType, id] = refString.split('/');
    if (!resourceType || !id) {
      return undefined;
    }
    return this.getCached(resourceType as ResourceType, id) as T | undefined;
  }

  /**
   * Reads a resource by resource type and ID.
   *
   * @example
   * Example:
   *
   * ```typescript
   * const patient = await medplum.readResource('Patient', '123');
   * console.log(patient);
   * ```
   *
   * See the FHIR "read" operation for full details: https://www.hl7.org/fhir/http.html#read
   * @category Read
   * @param resourceType - The FHIR resource type.
   * @param id - The resource ID.
   * @param options - Optional fetch options.
   * @returns The resource if available.
   */
  readResource<RT extends ResourceType>(
    resourceType: RT,
    id: string,
    options?: MedplumRequestOptions
  ): ReadablePromise<WithId<ExtractResource<RT>>> {
    if (!id) {
      throw new Error('The "id" parameter cannot be null, undefined, or an empty string.');
    }
    return this.get<WithId<ExtractResource<RT>>>(this.fhirUrl(resourceType, id), options);
  }

  /**
   * Reads a resource by `Reference`.
   *
   * This is a convenience method for `readResource()` that accepts a `Reference` object.
   *
   * @example
   * Example:
   *
   * ```typescript
   * const serviceRequest = await medplum.readResource('ServiceRequest', '123');
   * const patient = await medplum.readReference(serviceRequest.subject);
   * console.log(patient);
   * ```
   *
   * See the FHIR "read" operation for full details: https://www.hl7.org/fhir/http.html#read
   * @category Read
   * @param reference - The FHIR reference object.
   * @param options - Optional fetch options.
   * @returns The resource if available.
   */
  readReference<T extends Resource>(
    reference: Reference<T>,
    options?: MedplumRequestOptions
  ): ReadablePromise<WithId<T>> {
    const refString = reference.reference;
    if (!refString) {
      return new ReadablePromise(Promise.reject(new Error('Missing reference')));
    }
    if (refString === 'system') {
      return new ReadablePromise(Promise.resolve(system as unknown as WithId<T>));
    }
    const [resourceType, id] = refString.split('/');
    if (!resourceType || !id) {
      return new ReadablePromise(Promise.reject(new Error('Invalid reference')));
    }
    return this.readResource(resourceType as ResourceType, id, options) as ReadablePromise<WithId<T>>;
  }

  /**
   * Requests the schema for a resource type.
   * If the schema is already cached, the promise is resolved immediately.
   * @category Schema
   * @param resourceType - The FHIR resource type.
   * @returns Promise to a schema with the requested resource type.
   */
  requestSchema(resourceType: string): Promise<void> {
    if (isDataTypeLoaded(resourceType)) {
      return Promise.resolve();
    }

    const cacheKey = resourceType + '-requestSchema';
    const cached = this.getCacheEntry(cacheKey, undefined);
    if (cached) {
      return cached.value;
    }

    const promise = new ReadablePromise<void>(
      (async () => {
        const query = `{
      StructureDefinitionList(name: "${resourceType}") {
        resourceType,
        name,
        kind,
        description,
        type,
        url,
        snapshot {
          element {
            id,
            path,
            definition,
            min,
            max,
            base {
              path,
              min,
              max
            },
            contentReference,
            type {
              code,
              profile,
              targetProfile
            },
            binding {
              strength,
              valueSet
            }
          }
        }
      }
      SearchParameterList(base: "${resourceType}", _count: 100) {
        base,
        code,
        type,
        expression,
        target
      }
    }`.replace(/\s+/g, ' ');

        const response = (await this.graphql(query)) as SchemaGraphQLResponse;

        indexStructureDefinitionBundle(response.data.StructureDefinitionList.filter((sd) => sd.name === resourceType));

        for (const searchParameter of response.data.SearchParameterList) {
          indexSearchParameter(searchParameter);
        }
      })()
    );
    this.setCacheEntry(cacheKey, promise);
    return promise;
  }

  /**
   * Requests the schema for a profile.
   * If the schema is already cached, the promise is resolved immediately.
   * @category Schema
   * @param profileUrl - The FHIR URL of the profile
   * @param options - (optional) Additional options
   * @returns Promise for schema request.
   */
  requestProfileSchema(profileUrl: string, options?: RequestProfileSchemaOptions): Promise<void> {
    if (!options?.expandProfile && isProfileLoaded(profileUrl)) {
      return Promise.resolve();
    }

    const cacheKey = profileUrl + '-requestSchema' + (options?.expandProfile ? '-nested' : '');
    const cached = this.getCacheEntry(cacheKey, undefined);
    if (cached) {
      return cached.value;
    }

    const promise = new ReadablePromise<void>(
      (async () => {
        if (options?.expandProfile) {
          const url = this.fhirUrl('StructureDefinition', '$expand-profile');
          url.search = new URLSearchParams({ url: profileUrl }).toString();
          const sdBundle = (await this.post(url.toString(), {})) as Bundle<StructureDefinition>;
          indexStructureDefinitionBundle(sdBundle);
        } else {
          // Just sort by lastUpdated. Ideally, it would also be based on a logical sort of version
          // See https://hl7.org/fhir/references.html#canonical-matching for more discussion
          const sd = await this.searchOne('StructureDefinition', {
            url: profileUrl,
            _sort: '-_lastUpdated',
          });

          if (!sd) {
            console.warn(`No StructureDefinition found for ${profileUrl}!`);
            return;
          }

          loadDataType(sd);
        }
      })()
    );
    this.setCacheEntry(cacheKey, promise);
    return promise;
  }

  /**
   * Reads resource history by resource type and ID.
   *
   * The return value is a bundle of all versions of the resource.
   *
   * @example
   * Example:
   *
   * ```typescript
   * const history = await medplum.readHistory('Patient', '123');
   * console.log(history);
   * ```
   *
   * See the FHIR "history" operation for full details: https://www.hl7.org/fhir/http.html#history
   * @category Read
   * @param resourceType - The FHIR resource type.
   * @param id - The resource ID.
   * @param options - Optional fetch options.
   * @returns Promise to the resource history.
   */
  readHistory<RT extends ResourceType>(
    resourceType: RT,
    id: string,
    options?: MedplumRequestOptions
  ): ReadablePromise<Bundle<WithId<ExtractResource<RT>>>> {
    return this.get(this.fhirUrl(resourceType, id, '_history'), options);
  }

  /**
   * Reads a specific version of a resource by resource type, ID, and version ID.
   *
   * @example
   * Example:
   *
   * ```typescript
   * const version = await medplum.readVersion('Patient', '123', '456');
   * console.log(version);
   * ```
   *
   * See the FHIR "vread" operation for full details: https://www.hl7.org/fhir/http.html#vread
   * @category Read
   * @param resourceType - The FHIR resource type.
   * @param id - The resource ID.
   * @param vid - The version ID.
   * @param options - Optional fetch options.
   * @returns The resource if available.
   */
  readVersion<RT extends ResourceType>(
    resourceType: RT,
    id: string,
    vid: string,
    options?: MedplumRequestOptions
  ): ReadablePromise<WithId<ExtractResource<RT>>> {
    return this.get(this.fhirUrl(resourceType, id, '_history', vid), options);
  }

  /**
   * Executes the Patient "everything" operation for a patient.
   *
   * @example
   * Example:
   *
   * ```typescript
   * const bundle = await medplum.readPatientEverything('123');
   * console.log(bundle);
   * ```
   *
   * See the FHIR "patient-everything" operation for full details: https://hl7.org/fhir/operation-patient-everything.html
   * @category Read
   * @param id - The Patient Id
   * @param options - Optional fetch options.
   * @returns A Bundle of all Resources related to the Patient
   */
  readPatientEverything(id: string, options?: MedplumRequestOptions): ReadablePromise<Bundle> {
    return this.getBundle(this.fhirUrl('Patient', id, '$everything'), options);
  }

  /**
   * Executes the Patient "summary" operation for a patient.
   *
   * @example
   * Example:
   *
   * ```typescript
   * const bundle = await medplum.readPatientSummary('123');
   * console.log(bundle);
   * ```
   *
   * See International Patient Summary Implementation Guide: https://build.fhir.org/ig/HL7/fhir-ips/index.html
   *
   * See Patient summary operation: https://build.fhir.org/ig/HL7/fhir-ips/OperationDefinition-summary.html
   *
   * @param id - The Patient ID.
   * @param options - Optional fetch options.
   * @returns A patient summary bundle, organized into the patient summary sections.
   */
  readPatientSummary(id: string, options?: MedplumRequestOptions): ReadablePromise<Bundle> {
    return this.getBundle(this.fhirUrl('Patient', id, '$summary'), options);
  }

  /**
   * Creates a new FHIR resource.
   *
   * The return value is the newly created resource, including the ID and meta.
   *
   * @example
   * Example:
   *
   * ```typescript
   * const result = await medplum.createResource({
   *   resourceType: 'Patient',
   *   name: [{
   *    family: 'Smith',
   *    given: ['John']
   *   }]
   * });
   * console.log(result.id);
   * ```
   *
   * See the FHIR "create" operation for full details: https://www.hl7.org/fhir/http.html#create
   * @category Create
   * @param resource - The FHIR resource to create.
   * @param options - Optional fetch options.
   * @returns The result of the create operation.
   */
  createResource<T extends Resource>(resource: T, options?: MedplumRequestOptions): Promise<WithId<T>> {
    if (!resource.resourceType) {
      throw new Error('Missing resourceType');
    }
    this.invalidateSearches(resource.resourceType);
    return this.post(this.fhirUrl(resource.resourceType), resource, undefined, options);
  }

  /**
   * Conditionally create a new FHIR resource only if some equivalent resource does not already exist on the server.
   *
   * The return value is the existing resource or the newly created resource, including the ID and meta.
   *
   * @example
   * Example:
   *
   * ```typescript
   * const result = await medplum.createResourceIfNoneExist(
   *   {
   *     resourceType: 'Patient',
   *     identifier: [{
   *      system: 'http://example.com/mrn',
   *      value: '123'
   *     }]
   *     name: [{
   *      family: 'Smith',
   *      given: ['John']
   *     }]
   *   },
   *   'identifier=123'
   * );
   * console.log(result.id);
   * ```
   *
   * This method is syntactic sugar for:
   *
   * ```typescript
   * return searchOne(resourceType, query) ?? createResource(resource);
   * ```
   *
   * The query parameter only contains the search parameters (what would be in the URL following the "?").
   *
   * See the FHIR "conditional create" operation for full details: https://www.hl7.org/fhir/http.html#ccreate
   * @category Create
   * @param resource - The FHIR resource to create.
   * @param query - The search query for an equivalent resource (should not include resource type or "?").
   * @param options - Optional fetch options.
   * @returns The result of the create operation.
   */
  async createResourceIfNoneExist<T extends Resource>(
    resource: T,
    query: string,
    options?: MedplumRequestOptions
  ): Promise<WithId<T>> {
    const url = this.fhirUrl(resource.resourceType);
    if (!options) {
      options = { headers: { 'If-None-Exist': query } };
    } else if (!options.headers) {
      options.headers = { 'If-None-Exist': query };
    } else if (Array.isArray(options.headers)) {
      options.headers.push(['If-None-Exist', query]);
    } else if (options.headers instanceof Headers) {
      options.headers.set('If-None-Exist', query);
    } else {
      options.headers['If-None-Exist'] = query;
    }

    const result = await this.post(url, resource, undefined, options);
    this.cacheResource(result);
    this.invalidateUrl(this.fhirUrl(resource.resourceType, resource.id as string, '_history'));
    this.invalidateSearches(resource.resourceType);
    return result;
  }

  /**
   * Upsert a resource: update it in place if it exists, otherwise create it.  This is done in a single, transactional
   * request to guarantee data consistency.
   * @param resource - The resource to update or create.
   * @param query - A FHIR search query to uniquely identify the resource if it already exists.
   * @param options  - Optional fetch options.
   * @returns The updated/created resource.
   */
  async upsertResource<T extends Resource>(
    resource: T,
    query: QueryTypes,
    options?: MedplumRequestOptions
  ): Promise<WithId<T>> {
    // Build conditional update URL, e.g. `PUT /ResourceType?search-param=value`
    const url = this.fhirSearchUrl(resource.resourceType, query);

    let result = await this.put(url, resource, undefined, options);
    if (!result) {
      // On 304 not modified, result will be undefined
      // Return the user input instead
      result = resource;
    }
    this.cacheResource(result);
    this.invalidateUrl(this.fhirUrl(resource.resourceType, resource.id as string, '_history'));
    this.invalidateSearches(resource.resourceType);
    return result;
  }

  /**
   * Creates a FHIR `Attachment` with the provided data content.
   *
   * This is a convenience method for creating a `Binary` resource and then creating an `Attachment` element.
   *
   * The `data` parameter can be a string or a `File` object.
   *
   * A `File` object often comes from a `<input type="file">` element.
   *
   * @example
   * Example:
   *
   * ```typescript
   * const result = await medplum.createAttachment(myFile, 'test.jpg', 'image/jpeg');
   * console.log(result);
   * ```
   *
   * See the FHIR "create" operation for full details: https://www.hl7.org/fhir/http.html#create
   * @category Create
   * @param createBinaryOptions -The binary options. See `CreateBinaryOptions` for full details.
   * @param requestOptions - Optional fetch options. **NOTE:** only `options.signal` is respected when `onProgress` is also provided.
   * @returns The result of the create operation.
   */
  createAttachment(
    createBinaryOptions: CreateBinaryOptions,
    requestOptions?: MedplumRequestOptions
  ): Promise<Attachment>;

  /**
   * @category Create
   * @param data - The binary data to upload.
   * @param filename - Optional filename for the binary.
   * @param contentType - Content type for the binary.
   * @param onProgress - Optional callback for progress events. **NOTE:** only `options.signal` is respected when `onProgress` is also provided.
   * @param options - Optional fetch options. **NOTE:** only `options.signal` is respected when `onProgress` is also provided.
   * @returns The result of the create operation.
   * @deprecated Use `createAttachment` with `CreateBinaryOptions` instead. To be removed in Medplum 4.0.
   */
  createAttachment(
    data: BinarySource,
    filename: string | undefined,
    contentType: string,
    onProgress?: (e: ProgressEvent) => void,
    options?: MedplumRequestOptions
  ): Promise<Attachment>;

  async createAttachment(
    arg1: BinarySource | CreateBinaryOptions,
    arg2: string | undefined | MedplumRequestOptions,
    arg3?: string,
    arg4?: (e: ProgressEvent) => void,
    arg5?: MedplumRequestOptions
  ): Promise<Attachment> {
    let createBinaryOptions = normalizeCreateBinaryOptions(arg1, arg2, arg3, arg4);

    if (createBinaryOptions.contentType === ContentType.XML) {
      const fileData = createBinaryOptions.data;
      let fileStr: string;

      if (fileData instanceof Blob) {
        fileStr = await new Promise<string>((resolve, reject) => {
          const reader = new FileReader();
          reader.onload = () => {
            if (!reader.result) {
              reject(new Error('Failed to load file'));
              return;
            }
            resolve(reader.result as string);
          };
          reader.readAsText(fileData, 'utf-8');
        });
      } else if (ArrayBuffer.isView(fileData)) {
        fileStr = new TextDecoder().decode(fileData);
      } else {
        fileStr = fileData;
      }

      // Both of the above strings are required to be within a valid C-CDA document
      // The root element in a CDA document should be a "ClinicalDocument"
      // "urn:hl7-org:v3" is a required namespace to be referenced by all valid C-CDA documents as well
      if (fileStr.includes('<ClinicalDocument') && fileStr.includes('urn:hl7-org:v3')) {
        createBinaryOptions = { ...createBinaryOptions, contentType: ContentType.CDA_XML };
      }
    }

    const requestOptions = arg5 ?? (typeof arg2 === 'object' ? arg2 : {});
    const binary = await this.createBinary(createBinaryOptions, requestOptions);
    return {
      contentType: createBinaryOptions.contentType,
      url: binary.url,
      title: createBinaryOptions.filename,
    };
  }

  /**
   * Creates a FHIR `Binary` resource with the provided data content.
   *
   * The return value is the newly created resource, including the ID and meta.
   *
   * The `data` parameter can be a string or a `File` object.
   *
   * A `File` object often comes from a `<input type="file">` element.
   *
   * @example
   * Example:
   *
   * ```typescript
   * const result = await medplum.createBinary(myFile, 'test.jpg', 'image/jpeg');
   * console.log(result.id);
   * ```
   *
   * See the FHIR "create" operation for full details: https://www.hl7.org/fhir/http.html#create
   *
   * @category Create
   * @param createBinaryOptions -The binary options. See `CreateBinaryOptions` for full details.
   * @param requestOptions - Optional fetch options. **NOTE:** only `options.signal` is respected when `onProgress` is also provided.
   * @returns The result of the create operation.
   */
  createBinary(
    createBinaryOptions: CreateBinaryOptions,
    requestOptions?: MedplumRequestOptions
  ): Promise<WithId<Binary>>;

  /**
   * @category Create
   * @param data - The binary data to upload.
   * @param filename - Optional filename for the binary.
   * @param contentType - Content type for the binary.
   * @param onProgress - Optional callback for progress events. **NOTE:** only `options.signal` is respected when `onProgress` is also provided.
   * @param options - Optional fetch options. **NOTE:** only `options.signal` is respected when `onProgress` is also provided.
   * @returns The result of the create operation.
   * @deprecated Use `createBinary` with `CreateBinaryOptions` instead. To be removed in Medplum 4.0.
   */
  createBinary(
    data: BinarySource,
    filename: string | undefined,
    contentType: string,
    onProgress?: (e: ProgressEvent) => void,
    options?: MedplumRequestOptions
  ): Promise<WithId<Binary>>;

  createBinary(
    arg1: BinarySource | CreateBinaryOptions,
    arg2: string | undefined | MedplumRequestOptions,
    arg3?: string,
    arg4?: (e: ProgressEvent) => void,
    arg5?: MedplumRequestOptions
  ): Promise<WithId<Binary>> {
    const createBinaryOptions = normalizeCreateBinaryOptions(arg1, arg2, arg3, arg4);
    const requestOptions = arg5 ?? (typeof arg2 === 'object' ? arg2 : {});

    const { data, contentType, filename, securityContext, onProgress } = createBinaryOptions;

    const url = this.fhirUrl('Binary');
    if (filename) {
      url.searchParams.set('_filename', filename);
    }

    if (securityContext?.reference) {
      this.setRequestHeader(requestOptions, 'X-Security-Context', securityContext.reference);
    }

    if (onProgress) {
      return this.uploadwithProgress(url, data, contentType, onProgress, requestOptions);
    }
    return this.post(url, data, contentType, requestOptions);
  }

  uploadwithProgress(
    url: URL,
    data: BinarySource,
    contentType: string,
    onProgress: (e: ProgressEvent) => void,
    options?: MedplumRequestOptions
  ): Promise<any> {
    return new Promise((resolve, reject) => {
      const xhr = new XMLHttpRequest();

      // Ensure the 'abort' event listener is removed from the signal to prevent memory leaks,
      // especially in scenarios where there is a long-lived signal across multiple requests.
      const handleSignalAbort = (): void => xhr.abort();
      options?.signal?.addEventListener('abort', handleSignalAbort);
      const sendResult = (result: any): void => {
        options?.signal?.removeEventListener('abort', handleSignalAbort);

        if (result instanceof Error) {
          reject(result);
        } else {
          resolve(result);
        }
      };

      xhr.responseType = 'json';
      xhr.onabort = () => sendResult(new DOMException('Request aborted', 'AbortError'));
      xhr.onerror = () => sendResult(new Error('Request error'));

      if (onProgress) {
        xhr.upload.onprogress = (e) => onProgress(e);
        xhr.upload.onload = (e) => onProgress(e);
      }

      xhr.onload = () => {
        if (xhr.status >= 200 && xhr.status < 300) {
          sendResult(xhr.response);
        } else {
          sendResult(new OperationOutcomeError(normalizeOperationOutcome(xhr.response || xhr.statusText)));
        }
      };

      xhr.open('POST', url);
      xhr.withCredentials = true;
      xhr.setRequestHeader('Authorization', 'Bearer ' + this.accessToken);
      xhr.setRequestHeader('Cache-Control', 'no-cache, no-store, max-age=0');
      xhr.setRequestHeader('Content-Type', contentType);

      if (this.options.extendedMode !== false) {
        xhr.setRequestHeader('X-Medplum', 'extended');
      }

      if (options?.headers) {
        const headers = options.headers as Record<string, string>;
        for (const [key, value] of Object.entries(headers)) {
          xhr.setRequestHeader(key, value);
        }
      }

      xhr.send(data);
    });
  }

  /**
   * Creates a PDF as a FHIR `Binary` resource based on pdfmake document definition.
   *
   * The return value is the newly created resource, including the ID and meta.
   *
   * The `docDefinition` parameter is a pdfmake document definition.
   *
   * @example
   * Example:
   *
   * ```typescript
   * const result = await medplum.createPdf({
   *   content: ['Hello world']
   * });
   * console.log(result.id);
   * ```
   *
   * See the pdfmake document definition for full details: https://pdfmake.github.io/docs/0.1/document-definition-object/
   * @category Media
   * @param createPdfOptions - The PDF creation options. See `CreatePdfOptions` for full details.
   * @param requestOptions - Optional fetch options.
   * @returns The result of the create operation.
   */
  createPdf(createPdfOptions: CreatePdfOptions, requestOptions?: MedplumRequestOptions): Promise<WithId<Binary>>;

  /**
   * @category Media
   * @param docDefinition - The PDF document definition.
   * @param filename - Optional filename for the PDF binary resource.
   * @param tableLayouts - Optional pdfmake custom table layout.
   * @param fonts - Optional pdfmake custom font dictionary.
   * @returns The result of the create operation.
   * @deprecated Use `createPdf` with `CreatePdfOptions` instead. To be removed in Medplum 4.0.
   */
  createPdf(
    docDefinition: TDocumentDefinitions,
    filename: string | undefined,
    tableLayouts?: Record<string, CustomTableLayout>,
    fonts?: TFontDictionary
  ): Promise<WithId<Binary>>;

  async createPdf(
    arg1: TDocumentDefinitions | CreatePdfOptions,
    arg2?: string | MedplumRequestOptions,
    arg3?: Record<string, CustomTableLayout>,
    arg4?: TFontDictionary
  ): Promise<WithId<Binary>> {
    if (!this.createPdfImpl) {
      throw new Error('PDF creation not enabled');
    }
    const createPdfOptions = normalizeCreatePdfOptions(arg1, arg2, arg3, arg4);
    const requestOptions = typeof arg2 === 'object' ? arg2 : {};
    const { docDefinition, tableLayouts, fonts, ...rest } = createPdfOptions;
    const blob = await this.createPdfImpl(docDefinition, tableLayouts, fonts);
    const createBinaryOptions = { ...rest, data: blob, contentType: 'application/pdf' };
    return this.createBinary(createBinaryOptions, requestOptions);
  }

  /**
   * Creates a FHIR `Communication` resource with the provided data content.
   *
   * This is a convenience method to handle common cases where a `Communication` resource is created with a `payload`.
   * @category Create
   * @param resource - The FHIR resource to comment on.
   * @param text - The text of the comment.
   * @param options - Optional fetch options.
   * @returns The result of the create operation.
   */
  createComment(resource: Resource, text: string, options?: MedplumRequestOptions): Promise<WithId<Communication>> {
    const profile = this.getProfile();
    let encounter: Reference<Encounter> | undefined = undefined;
    let subject: Reference<Patient> | undefined = undefined;

    if (resource.resourceType === 'Encounter') {
      encounter = createReference(resource);
      subject = resource.subject as Reference<Patient> | undefined;
    }

    if (resource.resourceType === 'ServiceRequest') {
      encounter = resource.encounter;
      subject = resource.subject as Reference<Patient> | undefined;
    }

    if (resource.resourceType === 'Patient') {
      subject = createReference(resource);
    }

    return this.createResource(
      {
        resourceType: 'Communication',
        status: 'completed',
        basedOn: [createReference(resource)],
        encounter,
        subject,
        sender: profile ? createReference(profile) : undefined,
        sent: new Date().toISOString(),
        payload: [{ contentString: text }],
      },
      options
    );
  }

  /**
   * Updates a FHIR resource.
   *
   * The return value is the updated resource, including the ID and meta.
   *
   * @example
   * Example:
   *
   * ```typescript
   * const result = await medplum.updateResource({
   *   resourceType: 'Patient',
   *   id: '123',
   *   name: [{
   *    family: 'Smith',
   *    given: ['John']
   *   }]
   * });
   * console.log(result.meta.versionId);
   * ```
   *
   * See the FHIR "update" operation for full details: https://www.hl7.org/fhir/http.html#update
   * @category Write
   * @param resource - The FHIR resource to update.
   * @param options - Optional fetch options.
   * @returns The result of the update operation.
   */
  async updateResource<T extends Resource>(resource: T, options?: MedplumRequestOptions): Promise<WithId<T>> {
    if (!resource.resourceType) {
      throw new Error('Missing resourceType');
    }
    if (!resource.id) {
      throw new Error('Missing id');
    }
    let result = await this.put(this.fhirUrl(resource.resourceType, resource.id), resource, undefined, options);
    if (!result) {
      // On 304 not modified, result will be undefined
      // Return the user input instead
      result = resource;
    }
    this.cacheResource(result);
    this.invalidateUrl(this.fhirUrl(resource.resourceType, resource.id, '_history'));
    this.invalidateSearches(resource.resourceType);
    return result;
  }

  /**
   * Updates a FHIR resource using JSONPatch operations.
   *
   * The return value is the updated resource, including the ID and meta.
   *
   * @example
   * Example:
   *
   * ```typescript
   * const result = await medplum.patchResource('Patient', '123', [
   *   {op: 'replace', path: '/name/0/family', value: 'Smith'},
   * ]);
   * console.log(result.meta.versionId);
   * ```
   *
   * See the FHIR "update" operation for full details: https://www.hl7.org/fhir/http.html#patch
   *
   * See the JSONPatch specification for full details: https://tools.ietf.org/html/rfc6902
   * @category Write
   * @param resourceType - The FHIR resource type.
   * @param id - The resource ID.
   * @param operations - The JSONPatch operations.
   * @param options - Optional fetch options.
   * @returns The result of the patch operations.
   */
  async patchResource<RT extends ResourceType>(
    resourceType: RT,
    id: string,
    operations: PatchOperation[],
    options?: MedplumRequestOptions
  ): Promise<WithId<ExtractResource<RT>>> {
    const result = await this.patch(this.fhirUrl(resourceType, id), operations, options);
    this.cacheResource(result);
    this.invalidateUrl(this.fhirUrl(resourceType, id, '_history'));
    this.invalidateSearches(resourceType);
    return result;
  }

  /**
   * Deletes a FHIR resource by resource type and ID.
   *
   * @example
   * Example:
   *
   * ```typescript
   * await medplum.deleteResource('Patient', '123');
   * ```
   *
   * See the FHIR "delete" operation for full details: https://www.hl7.org/fhir/http.html#delete
   * @category Delete
   * @param resourceType - The FHIR resource type.
   * @param id - The resource ID.
   * @param options - Optional fetch options.
   * @returns The result of the delete operation.
   */
  deleteResource(resourceType: ResourceType, id: string, options?: MedplumRequestOptions): Promise<any> {
    this.deleteCacheEntry(this.fhirUrl(resourceType, id).toString());
    this.invalidateSearches(resourceType);
    return this.delete(this.fhirUrl(resourceType, id), options);
  }

  /**
   * Executes the validate operation with the provided resource.
   *
   * @example
   * Example:
   *
   * ```typescript
   * const result = await medplum.validateResource({
   *   resourceType: 'Patient',
   *   name: [{ given: ['Alice'], family: 'Smith' }],
   * });
   * ```
   *
   * See the FHIR "$validate" operation for full details: https://www.hl7.org/fhir/resource-operation-validate.html
   * @param resource - The FHIR resource.
   * @param options - Optional fetch options.
   * @returns The validate operation outcome.
   */
  validateResource<T extends Resource>(resource: T, options?: MedplumRequestOptions): Promise<OperationOutcome> {
    return this.post(this.fhirUrl(resource.resourceType, '$validate'), resource, undefined, options);
  }

  /**
   * Executes a bot by ID or Identifier.
   * @param idOrIdentifier - The Bot ID or Identifier.
   * @param body - The content body. Strings and `File` objects are passed directly. Other objects are converted to JSON.
   * @param contentType - The content type to be included in the "Content-Type" header.
   * @param options - Optional fetch options.
   * @returns The Bot return value.
   */
  executeBot(
    idOrIdentifier: string | Identifier,
    body: any,
    contentType?: string,
    options?: MedplumRequestOptions
  ): Promise<any> {
    let url: URL;
    if (typeof idOrIdentifier === 'string') {
      const id = idOrIdentifier;
      url = this.fhirUrl('Bot', id, '$execute');
    } else {
      const identifier = idOrIdentifier;
      url = this.fhirUrl('Bot', '$execute');
      url.searchParams.set('identifier', identifier.system + '|' + identifier.value);
    }
    return this.post(url, body, contentType, options);
  }

  /**
   * Executes a batch or transaction of FHIR operations.
   *
   * @example
   * Example:
   *
   * ```typescript
   * await medplum.executeBatch({
   *   "resourceType": "Bundle",
   *   "type": "transaction",
   *   "entry": [
   *     {
   *       "fullUrl": "urn:uuid:61ebe359-bfdc-4613-8bf2-c5e300945f0a",
   *       "resource": {
   *         "resourceType": "Patient",
   *         "name": [{ "use": "official", "given": ["Alice"], "family": "Smith" }],
   *         "gender": "female",
   *         "birthDate": "1974-12-25"
   *       },
   *       "request": {
   *         "method": "POST",
   *         "url": "Patient"
   *       }
   *     },
   *     {
   *       "fullUrl": "urn:uuid:88f151c0-a954-468a-88bd-5ae15c08e059",
   *       "resource": {
   *         "resourceType": "Patient",
   *         "identifier": [{ "system": "http:/example.org/fhir/ids", "value": "234234" }],
   *         "name": [{ "use": "official", "given": ["Bob"], "family": "Jones" }],
   *         "gender": "male",
   *         "birthDate": "1974-12-25"
   *       },
   *       "request": {
   *         "method": "POST",
   *         "url": "Patient",
   *         "ifNoneExist": "identifier=http:/example.org/fhir/ids|234234"
   *       }
   *     }
   *   ]
   * });
   * ```
   *
   * See The FHIR "batch/transaction" section for full details: https://hl7.org/fhir/http.html#transaction
   * @category Batch
   * @param bundle - The FHIR batch/transaction bundle.
   * @param options - Optional fetch options.
   * @returns The FHIR batch/transaction response bundle.
   */
  executeBatch(bundle: Bundle, options?: MedplumRequestOptions): Promise<Bundle> {
    return this.post(this.fhirBaseUrl, bundle, undefined, options);
  }

  /**
   * Sends an email using the Medplum Email API.
   *
   * Builds the email using nodemailer MailComposer.
   *
   * Examples:
   *
   * @example
   * Send a simple text email:
   *
   * ```typescript
   * await medplum.sendEmail({
   *   to: 'alice@example.com',
   *   cc: 'bob@example.com',
   *   subject: 'Hello',
   *   text: 'Hello Alice',
   * });
   * ```
   *
   * @example
   * Send an email with a `Binary` attachment:
   *
   * ```typescript
   * await medplum.sendEmail({
   *   to: 'alice@example.com',
   *   subject: 'Email with attachment',
   *   text: 'See the attached report',
   *   attachments: [{
   *     filename: 'report.pdf',
   *     path: "Binary/" + binary.id
   *   }]
   * });
   * ```
   *
   * See options here: https://nodemailer.com/extras/mailcomposer/
   * @category Media
   * @param email - The MailComposer options.
   * @param options - Optional fetch options.
   * @returns Promise to the operation outcome.
   */
  sendEmail(email: MailOptions, options?: MedplumRequestOptions): Promise<OperationOutcome> {
    return this.post('email/v1/send', email, ContentType.JSON, options);
  }

  /**
   * Executes a GraphQL query.
   *
   * @example
   * Example:
   *
   * ```typescript
   * const result = await medplum.graphql(`{
   *   Patient(id: "123") {
   *     resourceType
   *     id
   *     name {
   *       given
   *       family
   *     }
   *   }
   * }`);
   * ```
   *
   * @example
   * Advanced queries such as named operations and variable substitution are supported:
   *
   * ```typescript
   * const result = await medplum.graphql(
   *   `query GetPatientById($patientId: ID!) {
   *     Patient(id: $patientId) {
   *       resourceType
   *       id
   *       name {
   *         given
   *         family
   *       }
   *     }
   *   }`,
   *   'GetPatientById',
   *   { patientId: '123' }
   * );
   * ```
   *
   * See the GraphQL documentation for more details: https://graphql.org/learn/
   *
   * See the FHIR GraphQL documentation for FHIR specific details: https://www.hl7.org/fhir/graphql.html
   * @category Read
   * @param query - The GraphQL query.
   * @param operationName - Optional GraphQL operation name.
   * @param variables - Optional GraphQL variables.
   * @param options - Optional fetch options.
   * @returns The GraphQL result.
   */
  graphql(
    query: string,
    operationName?: string | null,
    variables?: any,
    options?: MedplumRequestOptions
  ): Promise<any> {
    return this.post(this.fhirUrl('$graphql'), { query, operationName, variables }, ContentType.JSON, options);
  }

  /**
   * Executes the $graph operation on this resource to fetch a Bundle of resources linked to the target resource
   * according to a graph definition
   * @category Read
   * @param resourceType - The FHIR resource type.
   * @param id - The resource ID.
   * @param graphName - `name` parameter of the GraphDefinition
   * @param options - Optional fetch options.
   * @returns A Bundle
   */
  readResourceGraph(
    resourceType: ResourceType,
    id: string,
    graphName: string,
    options?: MedplumRequestOptions
  ): ReadablePromise<Bundle> {
    return this.get<Bundle>(`${this.fhirUrl(resourceType, id)}/$graph?graph=${graphName}`, options);
  }

  /**
   * Pushes a message to an agent.
   *
   * @param agent - The agent to push to.
   * @param destination - The destination device.
   * @param body - The message body.
   * @param contentType - Optional message content type.
   * @param waitForResponse - Optional wait for response flag.
   * @param options - Optional fetch options.
   * @returns Promise to the result. If waiting for response, the result is the response body. Otherwise, it is an operation outcome.
   */
  pushToAgent(
    agent: Agent | Reference<Agent>,
    destination: Device | Reference<Device> | string,
    body: any,
    contentType?: string,
    waitForResponse?: boolean,
    options?: MedplumRequestOptions
  ): Promise<any> {
    return this.post(
      this.fhirUrl('Agent', resolveId(agent) as string, '$push'),
      {
        destination: typeof destination === 'string' ? destination : getReferenceString(destination),
        body,
        contentType,
        waitForResponse,
      },
      ContentType.FHIR_JSON,
      options
    );
  }

  /**
   * @category Authentication
   * @returns The Login State
   */
  getActiveLogin(): LoginState | undefined {
    return this.storage.getObject('activeLogin');
  }

  /**
   * Sets the active login.
   * @param login - The new active login state.
   * @category Authentication
   */
  async setActiveLogin(login: LoginState): Promise<void> {
    if (!this.sessionDetails?.profile || getReferenceString(this.sessionDetails.profile) !== login.profile?.reference) {
      this.clearActiveLogin();
    }
    this.setAccessToken(login.accessToken, login.refreshToken);
    this.storage.setObject('activeLogin', login);
    this.addLogin(login);
    this.refreshPromise = undefined;
    await this.refreshProfile();
  }

  /**
   * Returns the current access token.
   * @returns The current access token.
   * @category Authentication
   */
  getAccessToken(): string | undefined {
    return this.accessToken;
  }

  /**
   * Returns whether the client has a valid access token or not.
   * @param gracePeriod - Optional grace period in milliseconds. If not specified, uses the client configured grace period (default 5 minutes).
   * @returns Boolean indicating whether or not the client is authenticated.
   *
   * **NOTE: Does not check whether the auth token has been revoked server-side.**
   */
  isAuthenticated(gracePeriod?: number): boolean {
    return (
      this.accessTokenExpires !== undefined &&
      Date.now() < this.accessTokenExpires - (gracePeriod ?? this.refreshGracePeriod)
    );
  }

  /**
   * Sets the current access token.
   * @param accessToken - The new access token.
   * @param refreshToken - Optional refresh token.
   * @category Authentication
   */
  setAccessToken(accessToken: string, refreshToken?: string): void {
    this.accessToken = accessToken;
    this.refreshToken = refreshToken;
    this.accessTokenExpires = tryGetJwtExpiration(accessToken);
    this.medplumServer = isMedplumAccessToken(accessToken);
  }

  /**
   * Returns the list of available logins.
   * @returns The list of available logins.
   * @category Authentication
   */
  getLogins(): LoginState[] {
    return this.storage.getObject<LoginState[]>('logins') ?? [];
  }

  private addLogin(newLogin: LoginState): void {
    const logins = this.getLogins().filter((login) => login.profile?.reference !== newLogin.profile?.reference);
    logins.push(newLogin);
    this.storage.setObject('logins', logins);
  }

  private async refreshProfile(): Promise<WithId<ProfileResource> | undefined> {
    if (!this.medplumServer) {
      return Promise.resolve(undefined);
    }

    this.profilePromise = new Promise((resolve, reject) => {
      this.get('auth/me', { cache: 'no-cache' })
        .then((result: SessionDetails) => {
          this.profilePromise = undefined;
          const profileChanged = this.sessionDetails?.profile?.id !== result.profile.id;
          this.sessionDetails = result;
          if (profileChanged) {
            this.dispatchEvent({ type: 'change' });
          }
          resolve(result.profile);
          this.dispatchEvent({ type: 'profileRefreshed' });
        })
        .catch(reject);
    });

    this.dispatchEvent({ type: 'profileRefreshing' });
    return this.profilePromise;
  }

  /**
   * Returns true if the client is waiting for initial authentication.
   * @returns True if the client is waiting for initial authentication.
   * @category Authentication
   */
  isLoading(): boolean {
    return !this.isInitialized || (Boolean(this.profilePromise) && !this.sessionDetails?.profile);
  }

  /**
   * Returns true if the current user is authenticated as a super admin.
   * @returns True if the current user is authenticated as a super admin.
   * @category Authentication
   */
  isSuperAdmin(): boolean {
    return !!this.sessionDetails?.project.superAdmin;
  }

  /**
   * Returns true if the current user is authenticated as a project admin.
   * @returns True if the current user is authenticated as a project admin.
   * @category Authentication
   */
  isProjectAdmin(): boolean {
    return !!this.sessionDetails?.membership.admin;
  }

  /**
   * Returns the current project if available.
   * @returns The current project if available.
   * @category User Profile
   */
  getProject(): Project | undefined {
    return this.sessionDetails?.project;
  }

  /**
   * Returns the current project membership if available.
   * @returns The current project membership if available.
   * @category User Profile
   */
  getProjectMembership(): ProjectMembership | undefined {
    return this.sessionDetails?.membership;
  }

  /**
   * Returns the current user profile resource if available.
   * This method does not wait for loading promises.
   * @returns The current user profile resource if available.
   * @category User Profile
   */
  getProfile(): ProfileResource | undefined {
    return this.sessionDetails?.profile;
  }

  /**
   * Returns the current user profile resource, retrieving form the server if necessary.
   * This method waits for loading promises.
   * @returns The current user profile resource.
   * @category User Profile
   */
  async getProfileAsync(): Promise<WithId<ProfileResource> | undefined> {
    if (this.profilePromise) {
      return this.profilePromise;
    }
    if (this.sessionDetails) {
      return this.sessionDetails.profile;
    }
    return this.refreshProfile();
  }

  /**
   * Returns the current user configuration if available.
   * @returns The current user configuration if available.
   * @category User Profile
   */
  getUserConfiguration(): WithId<UserConfiguration> | undefined {
    return this.sessionDetails?.config;
  }

  /**
   * Returns the current user access policy if available.
   * @returns The current user access policy if available.
   * @category User Profile
   */
  getAccessPolicy(): AccessPolicy | undefined {
    return this.sessionDetails?.accessPolicy;
  }

  /**
   * Downloads the URL as a blob. Can accept binary URLs in the form of `Binary/{id}` as well.
   * @category Read
   * @param url - The URL to request. Can be a standard URL or one in the form of `Binary/{id}`.
   * @param options - Optional fetch request init options.
   * @returns Promise to the response body as a blob.
   */
  async download(url: URL | string, options: MedplumRequestOptions = {}): Promise<Blob> {
    if (this.refreshPromise) {
      await this.refreshPromise;
    }
    const urlString = url.toString();
    if (urlString.startsWith(BINARY_URL_PREFIX)) {
      url = this.fhirUrl(urlString);
    }

    let headers = options.headers as Record<string, string> | undefined;
    if (!headers) {
      headers = {};
      options.headers = headers;
    }

    if (!headers['Accept']) {
      headers['Accept'] = '*/*';
    }

    this.addFetchOptionsDefaults(options);
    const response = await this.fetchWithRetry(url.toString(), options);
    return response.blob();
  }

  /**
   * Creates a FHIR Media resource with the provided data content.
   *
   * @category Create
   * @param createMediaOptions - The media creation options. See `CreateMediaOptions` for full details.
   * @param requestOptions - Optional fetch options.
   * @returns The new media resource.
   */
  async createMedia(createMediaOptions: CreateMediaOptions, requestOptions?: MedplumRequestOptions): Promise<Media> {
    const { additionalFields, ...createBinaryOptions } = createMediaOptions;

    // First, create the media:
    const media = await this.createResource({
      resourceType: 'Media',
      status: 'preparation',
      content: {
        contentType: createMediaOptions.contentType,
      },
      ...additionalFields,
    });

    // If the caller did not specify a security context, use the media reference:
    if (!createBinaryOptions.securityContext) {
      createBinaryOptions.securityContext = createReference(media);
    }

    // Next, upload the binary:
    const content = await this.createAttachment(createBinaryOptions, requestOptions);

    // Update the media with the binary content:
    return this.updateResource({
      ...media,
      status: 'completed',
      content,
    });
  }

  /**
   * Upload media to the server and create a Media instance for the uploaded content.
   * @param contents - The contents of the media file, as a string, Uint8Array, File, or Blob.
   * @param contentType - The media type of the content.
   * @param filename - Optional filename for the binary, or extended upload options (see `BinaryUploadOptions`).
   * @param additionalFields - Additional fields for Media.
   * @param options - Optional fetch options.
   * @returns Promise that resolves to the created Media
   * @deprecated Use `createMedia` with `CreateMediaOptions` instead. To be removed in Medplum 4.0.
   */
  async uploadMedia(
    contents: string | Uint8Array | File | Blob,
    contentType: string,
    filename: string | undefined,
    additionalFields?: Partial<Media>,
    options?: MedplumRequestOptions
  ): Promise<Media> {
    return this.createMedia(
      {
        data: contents,
        contentType,
        filename,
        additionalFields,
      },
      options
    );
  }

  /**
   * Performs Bulk Data Export operation request flow. See The FHIR "Bulk Data Export" for full details: https://build.fhir.org/ig/HL7/bulk-data/export.html#bulk-data-export
   * @param exportLevel - Optional export level. Defaults to system level export. 'Group/:id' - Group of Patients, 'Patient' - All Patients.
   * @param resourceTypes - A string of comma-delimited FHIR resource types.
   * @param since - Resources will be included in the response if their state has changed after the supplied time (e.g. if Resource.meta.lastUpdated is later than the supplied _since time).
   * @param options - Optional fetch options.
   * @returns Bulk Data Response containing links to Bulk Data files. See "Response - Complete Status" for full details: https://build.fhir.org/ig/HL7/bulk-data/export.html#response---complete-status
   */
  async bulkExport(
    //eslint-disable-next-line default-param-last
    exportLevel = '',
    resourceTypes?: string,
    since?: string,
    options?: MedplumRequestOptions
  ): Promise<Partial<BulkDataExport>> {
    const fhirPath = exportLevel ? `${exportLevel}/` : exportLevel;
    const url = this.fhirUrl(`${fhirPath}$export`);

    if (resourceTypes) {
      url.searchParams.set('_type', resourceTypes);
    }
    if (since) {
      url.searchParams.set('_since', since);
    }

    return this.startAsyncRequest<Partial<BulkDataExport>>(url.toString(), options);
  }

  /**
   * Starts an async request following the FHIR "Asynchronous Request Pattern".
   * See: https://hl7.org/fhir/r4/async.html
   * @param url - The URL to request.
   * @param options - Optional fetch options.
   * @returns The response body.
   */
  async startAsyncRequest<T>(url: string, options: MedplumRequestOptions = {}): Promise<T> {
    this.addFetchOptionsDefaults(options);

    const headers = options.headers as Record<string, string>;
    headers['Prefer'] = 'respond-async';

    return this.request('POST', url, options);
  }

  /**
   * Returns the key value client.
   * @returns The key value client.
   */
  get keyValue(): MedplumKeyValueClient {
    if (!this.keyValueClient) {
      this.keyValueClient = new MedplumKeyValueClient(this);
    }
    return this.keyValueClient;
  }

  //
  // Private helpers
  //

  /**
   * Internal helper method to get a bundle from a URL.
   * In addition to returning the bundle, it also caches all of the resources in the bundle.
   * This should be used by any method that returns a bundle of resources to be cached.
   * @param url - The bundle URL.
   * @param options - Optional fetch options.
   * @returns Promise to the bundle.
   */
  private getBundle<T extends Resource = Resource>(
    url: URL,
    options?: MedplumRequestOptions
  ): ReadablePromise<Bundle<T>> {
    return new ReadablePromise(
      (async () => {
        const bundle = await this.get<Bundle<T>>(url, options);
        if (bundle.entry) {
          for (const entry of bundle.entry) {
            this.cacheResource(entry.resource);
          }
        }
        return bundle;
      })()
    );
  }

  /**
   * Returns the cache entry if available and not expired.
   * @param key - The cache key to retrieve.
   * @param options - Optional fetch options for cache settings.
   * @returns The cached entry if found.
   */
  private getCacheEntry(key: string, options: MedplumRequestOptions | undefined): RequestCacheEntry | undefined {
    if (!this.requestCache || options?.cache === 'no-cache' || options?.cache === 'reload') {
      return undefined;
    }
    const entry = this.requestCache.get(key);
    if (!entry || entry.requestTime + this.cacheTime < Date.now()) {
      return undefined;
    }
    return entry;
  }

  /**
   * Adds a readable promise to the cache.
   * @param key - The cache key to store.
   * @param value - The readable promise to store.
   */
  private setCacheEntry(key: string, value: ReadablePromise<any>): void {
    if (this.requestCache) {
      this.requestCache.set(key, { requestTime: Date.now(), value });
    }
  }

  /**
   * Adds a concrete value as the cache entry for the given resource.
   * This is used in cases where the resource is loaded indirectly.
   * For example, when a resource is loaded as part of a Bundle.
   * @param resource - The resource to cache.
   */
  private cacheResource(resource: Resource | undefined): void {
    if (resource?.id && !resource.meta?.tag?.some((t) => t.code === 'SUBSETTED')) {
      this.setCacheEntry(
        this.fhirUrl(resource.resourceType, resource.id).toString(),
        new ReadablePromise(Promise.resolve(resource))
      );
    }
  }

  /**
   * Deletes a cache entry.
   * @param key - The cache key to delete.
   */
  private deleteCacheEntry(key: string): void {
    if (this.requestCache) {
      this.requestCache.delete(key);
    }
  }

  /**
   * Makes an HTTP request.
   * @param method - The HTTP method (GET, POST, etc).
   * @param url - The target URL.
   * @param options - Optional fetch request init options.
   * @param state - Optional request state.
   * @returns The JSON content body if available.
   */
  private async request<T>(
    method: string,
    url: string,
    options: MedplumRequestOptions = {},
    state: RequestState = {}
  ): Promise<T> {
    await this.refreshIfExpired();

    options.method = method;
    this.addFetchOptionsDefaults(options);

    const response = await this.fetchWithRetry(url, options);

    if (response.status === 401) {
      // Refresh and try again
      return this.handleUnauthenticated(method, url, options);
    }

    if (response.status === 204 || response.status === 304) {
      // No content or change
      return undefined as unknown as T;
    }

    const contentType = response.headers.get('content-type');
    const isJson = contentType?.includes('json');

    if (response.status === 404 && !isJson) {
      // Special case for non-JSON 404 responses
      // In the common case, the 404 response will include an OperationOutcome in JSON with additional details.
      // In the non-JSON case, we can't parse the response, so we'll just throw a generic "Not Found" error.
      throw new OperationOutcomeError(notFound);
    }

    const body = await this.parseBody(response, isJson);

    if (
      (response.status === 200 && options.followRedirectOnOk) ||
      (response.status === 201 && options.followRedirectOnCreated)
    ) {
      const contentLocation = await tryGetContentLocation(response, body);
      if (contentLocation) {
        return this.request('GET', contentLocation, { ...options, body: undefined });
      }
    }

    if (response.status === 202 && options.pollStatusOnAccepted) {
      const contentLocation = await tryGetContentLocation(response, body);
      const statusUrl = contentLocation ?? state.statusUrl;
      if (statusUrl) {
        return this.pollStatus(statusUrl, options, state);
      }
    }

    if (response.status >= 400) {
      throw new OperationOutcomeError(normalizeOperationOutcome(body));
    }

    return body as T;
  }

  private async parseBody(
    response: Response,
    isJson: boolean | undefined
  ): Promise<Record<string, any> | string | undefined> {
    let body: Record<string, string> | string | undefined = undefined;
    // If there is no content length, don't attempt to parse the body
    if (response.headers.get('content-length') === '0') {
      return undefined;
    }
    if (isJson) {
      try {
        body = await response.json();
      } catch (err) {
        console.error('Error parsing response', response.status, err);
        throw err;
      }
    } else {
      body = await response.text();
    }
    return body;
  }

  private async fetchWithRetry(url: string, options: MedplumRequestOptions): Promise<Response> {
    if (!url.startsWith('http')) {
      url = concatUrls(this.baseUrl, url);
    }

    // Previously default for maxRetries was 3, but we will interpret maxRetries literally and not count first attempt
    // Default of 2 matches old behavior with the new semantics
    const maxRetries = options?.maxRetries ?? 2;
    const retryDelay = 200;

    // We use <= since we want to retry maxRetries times and first retry is when attemptNum === 1
    for (let attemptNum = 0; attemptNum <= maxRetries; attemptNum++) {
      try {
        if (this.options.verbose) {
          this.logRequest(url, options);
        }
        const response = (await this.fetch(url, options)) as Response;
        if (this.options.verbose) {
          this.logResponse(response);
        }
        // Handle non-500 response and max retries exceeded
        // We return immediately for non-500 or 500 that has exceeded max retries
        if (response.status < 500 || attemptNum === maxRetries) {
          return response;
        }
      } catch (err) {
        // This is for the 1st retry to avoid multiple notifications
        if ((err as Error).message === 'Failed to fetch' && attemptNum === 0) {
          this.dispatchEvent({ type: 'offline' });
        }

        // If we got an abort error or exceeded retries, then throw immediately
        if ((err as Error).name === 'AbortError' || attemptNum === maxRetries) {
          throw err;
        }
      }

      await sleep(retryDelay);
    }

    throw new Error('Unreachable');
  }

  private logRequest(url: string, options: MedplumRequestOptions): void {
    console.log(`> ${options.method} ${url}`);
    if (options.headers) {
      const headers = options.headers as Record<string, string>;
      for (const key of sortStringArray(Object.keys(headers))) {
        console.log(`> ${key}: ${headers[key]}`);
      }
    }
  }

  private logResponse(response: Response): void {
    console.log(`< ${response.status} ${response.statusText}`);
    if (response.headers) {
      response.headers.forEach((value, key) => console.log(`< ${key}: ${value}`));
    }
  }

  private async pollStatus<T>(statusUrl: string, options: MedplumRequestOptions, state: RequestState): Promise<T> {
    const statusOptions: MedplumRequestOptions = { ...options, method: 'GET', body: undefined, redirect: 'follow' };
    if (state.pollCount === undefined) {
      // First request - try request immediately
      if (options.headers && typeof options.headers === 'object' && 'Prefer' in options.headers) {
        statusOptions.headers = { ...options.headers };
        delete statusOptions.headers.Prefer;
      }
      state.statusUrl = statusUrl;
      state.pollCount = 1;
    } else {
      // Subsequent requests - wait and retry
      const retryDelay = options.pollStatusPeriod ?? 1000;
      await sleep(retryDelay);
      state.pollCount++;
    }
    return this.request('GET', statusUrl, statusOptions, state);
  }

  /**
   * Executes a batch of requests that were automatically batched together.
   */
  private async executeAutoBatch(): Promise<void> {
    // Get the current queue
    if (this.autoBatchQueue === undefined) {
      return;
    }

    const entries = [...this.autoBatchQueue];

    // Clear the queue
    this.autoBatchQueue.length = 0;

    // Clear the timer
    this.autoBatchTimerId = undefined;

    // If there is only one request in the batch, just execute it
    if (entries.length === 1) {
      const entry = entries[0];
      try {
        entry.resolve(await this.request(entry.method, concatUrls(this.fhirBaseUrl, entry.url), entry.options));
      } catch (err) {
        entry.reject(new OperationOutcomeError(normalizeOperationOutcome(err)));
      }
      return;
    }

    // Build the batch request
    const batch: Bundle = {
      resourceType: 'Bundle',
      type: 'batch',
      entry: entries.map(
        (e): BundleEntry => ({
          request: {
            method: e.method,
            url: e.url,
          },
          resource: e.options.body ? (JSON.parse(e.options.body as string) as Resource) : undefined,
        })
      ),
    };

    // Execute the batch request
    const response = (await this.post(this.fhirBaseUrl, batch)) as Bundle;

    // Process the response
    for (let i = 0; i < entries.length; i++) {
      const entry = entries[i];
      const responseEntry = response.entry?.[i];
      if (responseEntry?.response?.outcome && !isOk(responseEntry.response.outcome)) {
        entry.reject(new OperationOutcomeError(responseEntry.response.outcome));
      } else {
        entry.resolve(responseEntry?.resource);
      }
    }
  }

  /**
   * Adds default options to the fetch options.
   * @param options - The options to add defaults to.
   */
  private addFetchOptionsDefaults(options: MedplumRequestOptions): void {
    // Apply default headers
    Object.entries(this.defaultHeaders).forEach(([name, value]) => {
      this.setRequestHeader(options, name, value);
    });

    this.setRequestHeader(options, 'Accept', DEFAULT_ACCEPT, true);

    if (this.options.extendedMode !== false) {
      this.setRequestHeader(options, 'X-Medplum', 'extended');
    }

    if (options.body) {
      this.setRequestHeader(options, 'Content-Type', ContentType.FHIR_JSON, true);
    }

    if (this.accessToken) {
      this.setRequestHeader(options, 'Authorization', 'Bearer ' + this.accessToken);
    } else if (this.basicAuth) {
      this.setRequestHeader(options, 'Authorization', 'Basic ' + this.basicAuth);
    }

    if (!options.cache) {
      options.cache = 'no-cache';
    }

    if (!options.credentials) {
      options.credentials = 'include';
    }
  }

  /**
   * Sets the "Content-Type" header on fetch options.
   * @param options - The fetch options.
   * @param contentType - The new content type to set.
   */
  private setRequestContentType(options: MedplumRequestOptions, contentType: string): void {
    this.setRequestHeader(options, 'Content-Type', contentType);
  }

  /**
   * Sets a header on fetch options.
   * @param options - The fetch options.
   * @param key - The header key.
   * @param value - The header value.
   * @param ifNoneExist - Optional flag to only set the header if it doesn't already exist.
   */
  private setRequestHeader(options: MedplumRequestOptions, key: string, value: string, ifNoneExist = false): void {
    if (!options.headers) {
      options.headers = {};
    }
    const headers = options.headers as Record<string, string>;
    if (ifNoneExist && headers[key]) {
      return;
    }
    headers[key] = value;
  }

  /**
   * Sets the body on fetch options.
   * @param options - The fetch options.
   * @param data - The new content body.
   */
  private setRequestBody(options: MedplumRequestOptions, data: any): void {
    if (
      typeof data === 'string' ||
      (typeof Blob !== 'undefined' && (data instanceof Blob || data?.constructor.name === 'Blob')) ||
      (typeof File !== 'undefined' && (data instanceof File || data?.constructor.name === 'File')) ||
      (typeof Uint8Array !== 'undefined' && (data instanceof Uint8Array || data?.constructor.name === 'Uint8Array'))
    ) {
      options.body = data;
    } else if (data) {
      options.body = JSON.stringify(data);
    }
  }

  /**
   * Handles an unauthenticated response from the server.
   * First, tries to refresh the access token and retry the request.
   * Otherwise, calls unauthenticated callbacks and rejects.
   * @param method - The HTTP method of the original request.
   * @param url - The URL of the original request.
   * @param options - Optional fetch request init options.
   * @returns The result of the retry.
   */
  private handleUnauthenticated(method: string, url: string, options: MedplumRequestOptions): Promise<any> {
    if (this.refresh()) {
      return this.request(method, url, options);
    }
    this.clear();
    if (this.onUnauthenticated) {
      this.onUnauthenticated();
    }
    return Promise.reject(new OperationOutcomeError(unauthorized));
  }

  /**
   * Starts a new PKCE flow.
   * These PKCE values are stateful, and must survive redirects and page refreshes.
   * @category Authentication
   * @returns The PKCE code challenge details.
   */
  async startPkce(): Promise<{ codeChallengeMethod: CodeChallengeMethod; codeChallenge: string }> {
    const pkceState = getRandomString();
    sessionStorage.setItem('pkceState', pkceState);

    const codeVerifier = getRandomString().slice(0, 128);
    sessionStorage.setItem('codeVerifier', codeVerifier);

    const arrayHash = await encryptSHA256(codeVerifier);
    const codeChallenge = arrayBufferToBase64(arrayHash).replaceAll('+', '-').replaceAll('/', '_').replaceAll('=', '');
    sessionStorage.setItem('codeChallenge', codeChallenge);

    return { codeChallengeMethod: 'S256', codeChallenge };
  }

  /**
   * Redirects the user to the login screen for authorization.
   * Clears all auth state including local storage and session storage.
   * @param loginParams - The authorization login parameters.
   * @see https://openid.net/specs/openid-connect-core-1_0.html#AuthorizationEndpoint
   */
  private async requestAuthorization(loginParams?: Partial<BaseLoginRequest>): Promise<void> {
    const loginRequest = await this.ensureCodeChallenge(loginParams ?? {});
    const url = new URL(this.authorizeUrl);
    url.searchParams.set('response_type', 'code');
    url.searchParams.set('state', sessionStorage.getItem('pkceState') as string);
    url.searchParams.set('client_id', loginRequest.clientId ?? (this.clientId as string));
    url.searchParams.set('redirect_uri', loginRequest.redirectUri ?? getWindowOrigin());
    url.searchParams.set('code_challenge_method', loginRequest.codeChallengeMethod as string);
    url.searchParams.set('code_challenge', loginRequest.codeChallenge as string);
    url.searchParams.set('scope', loginRequest.scope ?? 'openid profile');
    window.location.assign(url.toString());
  }

  /**
   * Processes an OAuth authorization code.
   * See: https://openid.net/specs/openid-connect-core-1_0.html#TokenRequest
   * @param code - The authorization code received by URL parameter.
   * @param loginParams - Optional login parameters.
   * @returns The user profile resource.
   * @category Authentication
   */
  processCode(code: string, loginParams?: Partial<BaseLoginRequest>): Promise<ProfileResource> {
    const formBody = new URLSearchParams();
    formBody.set('grant_type', OAuthGrantType.AuthorizationCode);
    formBody.set('code', code);
    formBody.set('client_id', loginParams?.clientId ?? (this.clientId as string));
    formBody.set('redirect_uri', loginParams?.redirectUri ?? getWindowOrigin());

    if (typeof sessionStorage !== 'undefined') {
      const codeVerifier = sessionStorage.getItem('codeVerifier');
      if (codeVerifier) {
        formBody.set('code_verifier', codeVerifier);
      }
    }

    return this.fetchTokens(formBody);
  }

  /**
   * Refreshes the access token using the refresh token if available.
   * @param gracePeriod - Optional grace period in milliseconds. If not specified, uses the client configured grace period (default 5 minutes).
   * @returns Promise to refresh the access token.
   */
  refreshIfExpired(gracePeriod?: number): Promise<void> {
    // If (1) not already refreshing, (2) we have an access token, and (3) the access token is expired,
    // then start a refresh.
    if (!this.refreshPromise && this.accessTokenExpires !== undefined && !this.isAuthenticated(gracePeriod)) {
      // The result of the `refresh()` function is cached in `this.refreshPromise`,
      // so we can safely ignore the return value here.
      // eslint-disable-next-line @typescript-eslint/no-floating-promises
      this.refresh();
    }
    return this.refreshPromise ?? Promise.resolve();
  }

  /**
   * Tries to refresh the auth tokens.
   * @returns The refresh promise if available; otherwise undefined.
   * @see https://openid.net/specs/openid-connect-core-1_0.html#RefreshTokens
   */
  private refresh(): Promise<void> | undefined {
    if (this.refreshPromise) {
      return this.refreshPromise;
    }

    if (this.refreshToken) {
      const formBody = new URLSearchParams();
      formBody.set('grant_type', OAuthGrantType.RefreshToken);
      formBody.set('client_id', this.clientId as string);
      formBody.set('refresh_token', this.refreshToken);
      this.refreshPromise = this.fetchTokens(formBody);
      return this.refreshPromise;
    }

    if (this.clientId && this.clientSecret) {
      this.refreshPromise = this.startClientLogin(this.clientId, this.clientSecret);
      return this.refreshPromise;
    }

    return undefined;
  }

  /**
   * Starts a new OAuth2 client credentials flow.
   *
   * @example
   * ```typescript
   * await medplum.startClientLogin(import.meta.env.MEDPLUM_CLIENT_ID, import.meta.env.MEDPLUM_CLIENT_SECRET)
   * // Example Search
   * await medplum.searchResources('Patient')
   * ```
   *
   * See: https://datatracker.ietf.org/doc/html/rfc6749#section-4.4
   *
   * @category Authentication
   * @param clientId - The client ID.
   * @param clientSecret - The client secret.
   * @returns Promise that resolves to the client profile.
   */
  async startClientLogin(clientId: string, clientSecret: string): Promise<ProfileResource> {
    this.clientId = clientId;
    this.clientSecret = clientSecret;

    const formBody = new URLSearchParams();
    formBody.set('grant_type', OAuthGrantType.ClientCredentials);
    formBody.set('client_id', clientId);
    formBody.set('client_secret', clientSecret);
    return this.fetchTokens(formBody);
  }

  /**
   * Starts a new OAuth2 JWT bearer flow.
   *
   * @example
   * ```typescript
   * await medplum.startJwtBearerLogin(import.meta.env.MEDPLUM_CLIENT_ID, import.meta.env.MEDPLUM_JWT_BEARER_ASSERTION, 'openid profile');
   * // Example Search
   * await medplum.searchResources('Patient')
   * ```
   *
   * See: https://datatracker.ietf.org/doc/html/rfc7523#section-2.1
   *
   * @category Authentication
   * @param clientId - The client ID.
   * @param assertion - The JWT assertion.
   * @param scope - The OAuth scope.
   * @returns Promise that resolves to the client profile.
   */
  async startJwtBearerLogin(clientId: string, assertion: string, scope: string): Promise<ProfileResource> {
    this.clientId = clientId;

    const formBody = new URLSearchParams();
    formBody.set('grant_type', OAuthGrantType.JwtBearer);
    formBody.set('client_id', clientId);
    formBody.set('assertion', assertion);
    formBody.set('scope', scope);
    return this.fetchTokens(formBody);
  }

  /**
   * Starts a new OAuth2 JWT assertion flow.
   *
   * See: https://datatracker.ietf.org/doc/html/rfc7523#section-2.2
   *
   * @category Authentication
   * @param jwt - The JWT assertion.
   * @returns Promise that resolves to the client profile.
   */
  async startJwtAssertionLogin(jwt: string): Promise<ProfileResource> {
    const formBody = new URLSearchParams();
    formBody.append('grant_type', OAuthGrantType.ClientCredentials);
    formBody.append('client_assertion_type', OAuthClientAssertionType.JwtBearer);
    formBody.append('client_assertion', jwt);
    return this.fetchTokens(formBody);
  }

  /**
   * Sets the client ID and secret for basic auth.
   *
   * @example
   * ```typescript
   * medplum.setBasicAuth(import.meta.env.MEDPLUM_CLIENT_ID, import.meta.env.MEDPLUM_CLIENT_SECRET);
   * // Example Search
   * await medplum.searchResources('Patient');
   * ```
   *
   * @category Authentication
   * @param clientId - The client ID.
   * @param clientSecret - The client secret.
   */
  setBasicAuth(clientId: string, clientSecret: string): void {
    this.clientId = clientId;
    this.clientSecret = clientSecret;
    this.basicAuth = encodeBase64(clientId + ':' + clientSecret);
  }

  /**
   * Subscribes to a specified topic, listening for a list of specified events.
   *
   * Once you have the `SubscriptionRequest` returned from this method, you can call `fhircastConnect(subscriptionRequest)` to connect to the subscription stream.
   *
   * @category FHIRcast
   * @param topic - The topic to publish to. Usually a UUID.
   * @param events - An array of event names to listen for.
   * @returns A `Promise` that resolves once the request completes, or rejects if it fails.
   */
  async fhircastSubscribe(topic: string, events: FhircastEventName[]): Promise<SubscriptionRequest> {
    if (!(typeof topic === 'string' && topic !== '')) {
      throw new OperationOutcomeError(validationError('Invalid topic provided. Topic must be a valid string.'));
    }
    if (!(typeof events === 'object' && Array.isArray(events) && events.length > 0)) {
      throw new OperationOutcomeError(
        validationError(
          'Invalid events provided. Events must be an array of event names containing at least one event.'
        )
      );
    }

    const subRequest = {
      channelType: 'websocket',
      mode: 'subscribe',
      topic,
      events,
    } as PendingSubscriptionRequest;

    const body = (await this.post(
      this.fhircastHubUrl,
      serializeFhircastSubscriptionRequest(subRequest),
      ContentType.FORM_URL_ENCODED
    )) as { 'hub.channel.endpoint': string };

    const endpoint = body['hub.channel.endpoint'];
    if (!endpoint) {
      throw new Error('Invalid response!');
    }

    // Add endpoint to subscription request before returning
    (subRequest as SubscriptionRequest).endpoint = endpoint;
    return subRequest as SubscriptionRequest;
  }

  /**
   * Unsubscribes from the specified topic.
   *
   * @category FHIRcast
   * @param subRequest - A `SubscriptionRequest` representing a subscription to cancel. Mode will be set to `unsubscribe` automatically.
   * @returns A `Promise` that resolves when request to unsubscribe is completed.
   */
  async fhircastUnsubscribe(subRequest: SubscriptionRequest): Promise<void> {
    if (!validateFhircastSubscriptionRequest(subRequest)) {
      throw new OperationOutcomeError(
        validationError('Invalid topic or subscriptionRequest. SubscriptionRequest must be an object.')
      );
    }
    if (!(subRequest.endpoint && typeof subRequest.endpoint === 'string' && subRequest.endpoint.startsWith('ws'))) {
      throw new OperationOutcomeError(
        validationError('Provided subscription request must have an endpoint in order to unsubscribe.')
      );
    }

    // Turn subRequest -> unsubRequest
    subRequest.mode = 'unsubscribe';
    // Send unsub request
    await this.post(
      this.fhircastHubUrl,
      serializeFhircastSubscriptionRequest(subRequest),
      ContentType.FORM_URL_ENCODED
    );
  }

  /**
   * Connects to a `FHIRcast` session.
   *
   * @category FHIRcast
   * @param subRequest - The `SubscriptionRequest` to use for connecting.
   * @returns A `FhircastConnection` which emits lifecycle events for the `FHIRcast` WebSocket connection.
   */
  fhircastConnect(subRequest: SubscriptionRequest): FhircastConnection {
    return new FhircastConnection(subRequest);
  }

  /**
   * Publishes a new context to a given topic for a specified event type.
   *
   * @category FHIRcast
   * @param topic - The topic to publish to. Usually a UUID.
   * @param event - The name of the event to publish an updated context for, ie. `Patient-open`.
   * @param context - The updated context containing resources relevant to this event.
   * @param versionId - The `versionId` of the `anchor context` of the given event. Used for `DiagnosticReport-update` event.
   * @returns A `Promise` that resolves once the request completes, or rejects if it fails.
   */
  async fhircastPublish<EventName extends FhircastEventVersionOptional>(
    topic: string,
    event: EventName,
    context: FhircastEventContext<EventName> | FhircastEventContext<EventName>[],
    versionId?: never
  ): Promise<Record<string, any>>;

  async fhircastPublish<RequiredVersionEvent extends FhircastEventVersionRequired>(
    topic: string,
    event: RequiredVersionEvent,
    context: FhircastEventContext<RequiredVersionEvent> | FhircastEventContext<RequiredVersionEvent>[],
    versionId: string
  ): Promise<Record<string, any>>;

  async fhircastPublish<EventName extends FhircastEventVersionRequired | FhircastEventVersionOptional>(
    topic: string,
    event: EventName,
    context: FhircastEventContext<EventName> | FhircastEventContext<EventName>[],
    versionId?: string
  ): Promise<Record<string, any>> {
    if (isContextVersionRequired(event)) {
      return this.post(
        this.fhircastHubUrl,
        createFhircastMessagePayload<typeof event>(topic, event, context, versionId as string),
        ContentType.JSON
      );
    }
    assertContextVersionOptional(event);
    return this.post(
      this.fhircastHubUrl,
      createFhircastMessagePayload<typeof event>(topic, event, context),
      ContentType.JSON
    );
  }

  /**
   * Gets the current context of the given FHIRcast `topic`.
   *
   * @category FHIRcast
   * @param topic - The topic to get the current context for. Usually a UUID.
   * @returns A Promise which resolves to the `CurrentContext` for the given topic.
   */
  async fhircastGetContext(topic: string): Promise<CurrentContext> {
    return this.get(`${this.fhircastHubUrl}/${topic}`);
  }

  /**
   * Invite a user to a project.
   * @param projectId - The project ID.
   * @param body - The InviteRequest.
   * @returns Promise that returns a project membership or an operation outcome.
   */
  async invite(projectId: string, body: InviteRequest): Promise<ProjectMembership | OperationOutcome> {
    return this.post('admin/projects/' + projectId + '/invite', body);
  }

  /**
   * Makes a POST request to the tokens endpoint.
   * See: https://openid.net/specs/openid-connect-core-1_0.html#TokenEndpoint
   * @param formBody - Token parameters in URL encoded format.
   * @returns The user profile resource.
   */
  private async fetchTokens(formBody: URLSearchParams): Promise<ProfileResource> {
    const options: MedplumRequestOptions = {
      method: 'POST',
      headers: { 'Content-Type': ContentType.FORM_URL_ENCODED },
      body: formBody.toString(),
      credentials: 'include',
    };
    const headers = options.headers as Record<string, string>;
    Object.assign(headers, this.defaultHeaders);

    if (this.basicAuth) {
      headers['Authorization'] = `Basic ${this.basicAuth}`;
    }

    let response: Response;
    try {
      response = await this.fetchWithRetry(this.tokenUrl, options);
    } catch (err) {
      this.refreshPromise = undefined;
      throw err;
    }

    if (!response.ok) {
      this.clearActiveLogin();
      try {
        const error = await response.json();
        throw new OperationOutcomeError(badRequest(error.error_description));
      } catch (err) {
        throw new OperationOutcomeError(badRequest('Failed to fetch tokens'), err);
      }
    }
    const tokens = await response.json();
    await this.verifyTokens(tokens);
    return this.getProfile() as ProfileResource;
  }

  /**
   * Verifies the tokens received from the auth server.
   * Validates the JWT against the JWKS.
   * See: https://openid.net/specs/openid-connect-core-1_0.html#TokenEndpoint
   * @param tokens - The token response.
   * @returns Promise to complete.
   */
  private async verifyTokens(tokens: TokenResponse): Promise<void> {
    const token = tokens.access_token;

    if (isJwt(token)) {
      // Verify token has not expired
      const tokenPayload = parseJWTPayload(token);

      if (Date.now() >= (tokenPayload.exp as number) * 1000) {
        this.clearActiveLogin();
        throw new OperationOutcomeError(unauthorizedTokenExpired);
      }

      // Verify app_client_id
      if (tokenPayload.cid) {
        if (tokenPayload.cid !== this.clientId) {
          this.clearActiveLogin();
          throw new OperationOutcomeError(unauthorizedTokenAudience);
        }
      } else if (this.clientId && tokenPayload.client_id !== this.clientId) {
        this.clearActiveLogin();
        throw new OperationOutcomeError(unauthorizedTokenAudience);
      }
    }

    return this.setActiveLogin({
      accessToken: token,
      refreshToken: tokens.refresh_token,
      project: tokens.project,
      profile: tokens.profile,
    });
  }

  private checkSessionDetailsMatchLogin(login?: LoginState): boolean {
    // We only need to validate if we already have session details
    if (!(this.sessionDetails && login)) {
      return true;
    }
    // Make sure sessionDetails.profile.id matches the ID in the profile reference we are checking against
    // Otherwise return false if no profile reference in login
    return login.profile?.reference?.endsWith(this.sessionDetails.profile.id as string) ?? false;
  }

  /**
   * Sets up a listener for window storage events.
   * This synchronizes state across browser windows and browser tabs.
   */
  private setupStorageListener(): void {
    try {
      window.addEventListener('storage', (e: StorageEvent) => {
        // Storage events fire when different tabs make changes.
        // On storage clear (key === null) or profile change (key === 'activeLogin', and profile in 'activeLogin' is different)
        // Refresh the page to ensure the active login is up to date.
        if (e.key === null) {
          window.location.reload();
        } else if (e.key === 'activeLogin') {
          const oldState = (e.oldValue ? JSON.parse(e.oldValue) : undefined) as LoginState | undefined;
          const newState = (e.newValue ? JSON.parse(e.newValue) : undefined) as LoginState | undefined;
          if (
            oldState?.profile.reference !== newState?.profile.reference ||
            !this.checkSessionDetailsMatchLogin(newState)
          ) {
            window.location.reload();
          } else if (newState) {
            this.setAccessToken(newState.accessToken, newState.refreshToken);
          } else {
            // Theoretically this should never be called, but we might want to keep it here just in case
            this.clear();
          }
        }
      });
    } catch (_err) {
      // Silently ignore if this environment does not support storage events
    }
  }

  /**
   * Gets the `SubscriptionManager` for WebSocket subscriptions.
   *
   * @category Subscriptions
   * @returns the `SubscriptionManager` for this client.
   */
  getSubscriptionManager(): SubscriptionManager {
    if (!this.subscriptionManager) {
      this.subscriptionManager = new SubscriptionManager(this, getWebSocketUrl(this.baseUrl, '/ws/subscriptions-r4'));
    }
    return this.subscriptionManager;
  }

  /**
   * Subscribes to a given criteria, listening to notifications over WebSockets.
   *
   * This uses Medplum's `WebSocket Subscriptions` under the hood.
   *
   * A `SubscriptionEmitter` is returned from this function, which can be used to listen for updates to resources described by the given criteria.
   *
   * When subscribing to the same criteria multiple times, the same `SubscriptionEmitter` will be returned, and a reference count will be incremented.
   *
   * -----
   * @example
   * ```ts
   * const emitter = medplum.subscribeToCriteria('Communication');
   *
   * emitter.addEventListener('message', (bundle: Bundle) => {
   *   // Called when a `Communication` resource is created or modified
   *   console.log(bundle?.entry?.[1]?.resource); // Logs the `Communication` resource that was updated
   * });
   * ```
   *
   * @category Subscriptions
   * @param criteria - The criteria to subscribe to.
   * @param subscriptionProps - Optional properties to add to the created `Subscription` resource.
   * @returns a `SubscriptionEmitter` that emits `Bundle` resources containing changes to resources based on the given criteria.
   */
  subscribeToCriteria(criteria: string, subscriptionProps?: Partial<Subscription>): SubscriptionEmitter {
    return this.getSubscriptionManager().addCriteria(criteria, subscriptionProps);
  }

  /**
   * Unsubscribes from the given criteria.
   *
   * When called the same amount of times as proceeding calls to `subscribeToCriteria` on a given `criteria`,
   * the criteria is fully removed from the `SubscriptionManager`.
   *
   * @category Subscriptions
   * @param criteria - The criteria to unsubscribe from.
   * @param subscriptionProps - The optional properties that `subscribeToCriteria` was called with.
   */
  unsubscribeFromCriteria(criteria: string, subscriptionProps?: Partial<Subscription>): void {
    if (!this.subscriptionManager) {
      return;
    }
    this.subscriptionManager.removeCriteria(criteria, subscriptionProps);
    if (this.subscriptionManager.getCriteriaCount() === 0) {
      this.subscriptionManager.closeWebSocket();
    }
  }

  /**
   * Get the master `SubscriptionEmitter` for the `SubscriptionManager`.
   *
   * The master `SubscriptionEmitter` gets messages for all subscribed `criteria` as well as WebSocket errors, `connect` and `disconnect` events, and the `close` event.
   *
   * It can also be used to listen for `heartbeat` messages.
   *
   *------
   * @example
   * ### Listening for `heartbeat`:
   * ```ts
   * const masterEmitter = medplum.getMasterSubscriptionEmitter();
   *
   * masterEmitter.addEventListener('heartbeat', (bundle: Bundle<SubscriptionStatus>) => {
   *   console.log(bundle?.entry?.[0]?.resource); // A `SubscriptionStatus` of type `heartbeat`
   * });
   *
   * ```
   * @category Subscriptions
   * @returns the master `SubscriptionEmitter` from the `SubscriptionManager`.
   */
  getMasterSubscriptionEmitter(): SubscriptionEmitter {
    return this.getSubscriptionManager().getMasterEmitter();
  }
}

/**
 * Returns the default fetch method.
 * The default fetch is currently only available in browser environments.
 * If you want to use SSR such as Next.js, you should pass a custom fetch function.
 * @returns The default fetch function for the current environment.
 */
function getDefaultFetch(): FetchLike {
  if (!globalThis.fetch) {
    throw new Error('Fetch not available in this environment');
  }
  return globalThis.fetch.bind(globalThis);
}

/**
 * Returns the base URL for the current page.
 * @returns The window origin string.
 * @category HTTP
 */
function getWindowOrigin(): string {
  if (typeof window === 'undefined') {
    return '';
  }
  return window.location.protocol + '//' + window.location.host + '/';
}

/**
 * Attempts to retrieve the content location from the given HTTP response.
 *
 * This function prioritizes the "Content-Location" HTTP header as the
 * most authoritative source for the content location. If this header is
 * not present, it falls back to the "Location" HTTP header.
 *
 * Note that the FHIR spec does not follow the traditional HTTP semantics of "Content-Location" and "Location".
 * "Content-Location" is not typically used with HTTP 202 responses because the content itself isn't available at the time of the response.
 * However, the FHIR spec explicitly recommends it:
 *
 *   3.2.6.1.2 Kick-off Request
 *   3.2.6.1.2.0.3 Response - Success
 *   HTTP Status Code of 202 Accepted
 *   Content-Location header with the absolute URL of an endpoint for subsequent status requests (polling location)
 *
 * Source: https://hl7.org/fhir/async-bulk.html
 *
 * In cases where neither of these headers are available (for instance,
 * due to CORS restrictions), it attempts to retrieve the content location
 * from the 'diagnostics' field of the first issue in an OperationOutcome object
 * present in the response body. If all attempts fail, the function returns 'undefined'.
 *
 * @async
 * @param response - The HTTP response object from which to extract the content location.
 * @param body - The response body.
 * @returns A Promise that resolves to the content location string if it is found, or 'undefined' if the content location cannot be determined from the response.
 */
async function tryGetContentLocation(
  response: Response,
  body: Record<string, string> | string | undefined
): Promise<string | undefined> {
  // Accepted content location can come from multiple sources
  // The authoritative source is the "Content-Location" HTTP header.
  const contentLocation = response.headers.get('content-location');
  if (contentLocation) {
    return contentLocation;
  }

  // The next best source is the "Location" HTTP header.
  const location = response.headers.get('location');
  if (location) {
    return location;
  }

  // However, "Content-Location" may not be available due to CORS limitations.
  // In this case, we use the OperationOutcome.diagnostics field.
  if (isOperationOutcome(body) && body.issue?.[0]?.diagnostics) {
    return body.issue[0].diagnostics;
  }

  // If all else fails, return undefined.
  return undefined;
}

/**
 * Converts a FHIR resource bundle to a resource array.
 * The bundle is attached to the array as a property named "bundle".
 * @param bundle - A FHIR resource bundle.
 * @returns The resource array with the bundle attached.
 */
function bundleToResourceArray<T extends Resource>(bundle: Bundle<T>): ResourceArray<T> {
  const array = bundle.entry?.map((e) => e.resource as T) ?? [];
  return Object.assign(array, { bundle });
}

function isCreateBinaryOptions(input: unknown): input is CreateBinaryOptions {
  return isObject(input) && 'data' in input && 'contentType' in input;
}

// This function can be deleted after Medplum 4.0 and we remove the legacy createBinary method
export function normalizeCreateBinaryOptions(
  arg1: BinarySource | CreateBinaryOptions,
  arg2: string | undefined | MedplumRequestOptions,
  arg3?: string,
  arg4?: (e: ProgressEvent) => void
): CreateBinaryOptions {
  if (isCreateBinaryOptions(arg1)) {
    return arg1;
  }
  return {
    data: arg1,
    filename: arg2 as string | undefined,
    contentType: arg3 as string,
    onProgress: arg4,
  };
}

function isCreatePdfOptions(input: unknown): input is CreatePdfOptions {
  return isObject(input) && 'docDefinition' in input;
}

// This function can be deleted after Medplum 4.0 and we remove the legacy createPdf method
export function normalizeCreatePdfOptions(
  arg1: TDocumentDefinitions | CreatePdfOptions,
  arg2: string | undefined | MedplumRequestOptions,
  arg3: Record<string, CustomTableLayout> | undefined,
  arg4: TFontDictionary | undefined
): CreatePdfOptions {
  if (isCreatePdfOptions(arg1)) {
    return arg1;
  }
  return {
    docDefinition: arg1,
    filename: arg2 as string,
    tableLayouts: arg3,
    fonts: arg4,
  };
}<|MERGE_RESOLUTION|>--- conflicted
+++ resolved
@@ -1518,21 +1518,7 @@
     if (cached) {
       return cached.value;
     }
-<<<<<<< HEAD
-    const promise = new ReadablePromise(
-      (async () => {
-        const bundle = await this.get<Bundle<WithId<ExtractResource<RT>>>>(url, options);
-        if (bundle.entry) {
-          for (const entry of bundle.entry) {
-            this.cacheResource(entry.resource);
-          }
-        }
-        return bundle;
-      })()
-    );
-=======
-    const promise = this.getBundle<ExtractResource<K>>(url, options);
->>>>>>> 7fe3a24a
+    const promise = this.getBundle<WithId<ExtractResource<RT>>>(url, options);
     this.setCacheEntry(cacheKey, promise);
     return promise;
   }
