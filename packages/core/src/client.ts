// PKCE auth based on:
// https://aws.amazon.com/blogs/security/how-to-add-authentication-single-page-web-application-with-amazon-cognito-oauth2-implementation/

import {
  AccessPolicy,
  Agent,
  Attachment,
  Binary,
  BulkDataExport,
  Bundle,
  BundleEntry,
  BundleLink,
  Communication,
  Device,
  Encounter,
  ExtractResource,
  Identifier,
  Media,
  OperationOutcome,
  Patient,
  Project,
  ProjectMembership,
  ProjectMembershipAccess,
  ProjectSecret,
  Reference,
  Resource,
  ResourceType,
  SearchParameter,
  StructureDefinition,
  UserConfiguration,
  ValueSet,
} from '@medplum/fhirtypes';
// eslint-disable-next-line @typescript-eslint/ban-ts-comment
/** @ts-ignore */
import type { CustomTableLayout, TDocumentDefinitions, TFontDictionary } from 'pdfmake/interfaces';
import { encodeBase64 } from './base64';
import { LRUCache } from './cache';
import { ContentType } from './contenttype';
import { encryptSHA256, getRandomString } from './crypto';
import { EventTarget } from './eventtarget';
import {
  CurrentContext,
  FhircastConnection,
  FhircastEventContext,
  FhircastEventName,
  FhircastEventVersionOptional,
  FhircastEventVersionRequired,
  PendingSubscriptionRequest,
  SubscriptionRequest,
  assertContextVersionOptional,
  createFhircastMessagePayload,
  isContextVersionRequired,
  serializeFhircastSubscriptionRequest,
  validateFhircastSubscriptionRequest,
} from './fhircast';
import { Hl7Message } from './hl7';
import { isJwt, isMedplumAccessToken, parseJWTPayload } from './jwt';
import {
  OperationOutcomeError,
  badRequest,
  isOk,
  isOperationOutcome,
  normalizeOperationOutcome,
  notFound,
  validationError,
} from './outcomes';
import { ReadablePromise } from './readablepromise';
import { ClientStorage, IClientStorage } from './storage';
import { indexSearchParameter } from './types';
import { indexStructureDefinitionBundle, isDataTypeLoaded } from './typeschema/types';
import {
  CodeChallengeMethod,
  ProfileResource,
  arrayBufferToBase64,
  createReference,
  getReferenceString,
  resolveId,
  sleep,
} from './utils';

export const MEDPLUM_VERSION = import.meta.env.MEDPLUM_VERSION ?? '';
export const DEFAULT_ACCEPT = ContentType.FHIR_JSON + ', */*; q=0.1';

const DEFAULT_BASE_URL = 'https://api.medplum.com/';
const DEFAULT_RESOURCE_CACHE_SIZE = 1000;
const DEFAULT_CACHE_TIME = 60000; // 60 seconds
const BINARY_URL_PREFIX = 'Binary/';

const system: Device = { resourceType: 'Device', id: 'system', deviceName: [{ name: 'System' }] };

/**
 * The MedplumClientOptions interface defines configuration options for MedplumClient.
 *
 * All configuration settings are optional.
 */
export interface MedplumClientOptions {
  /**
   * Base server URL.
   *
   * Default value is https://api.medplum.com/
   *
   * Use this to point to a custom Medplum deployment.
   */
  baseUrl?: string;

  /**
   * OAuth2 authorize URL.
   *
   * Default value is baseUrl + "/oauth2/authorize".
   *
   * Can be specified as absolute URL or relative to baseUrl.
   *
   * Use this if you want to use a separate OAuth server.
   */
  authorizeUrl?: string;

  /**
   * FHIR URL path.
   *
   * Default value is "fhir/R4/".
   *
   * Can be specified as absolute URL or relative to baseUrl.
   *
   * Use this if you want to use a different path when connecting to a FHIR server.
   */
  fhirUrlPath?: string;

  /**
   * OAuth2 token URL.
   *
   * Default value is baseUrl + "/oauth2/token".
   *
   * Can be specified as absolute URL or relative to baseUrl.
   *
   * Use this if you want to use a separate OAuth server.
   */
  tokenUrl?: string;

  /**
   * OAuth2 logout URL.
   *
   * Default value is baseUrl + "/oauth2/logout".
   *
   * Can be specified as absolute URL or relative to baseUrl.
   *
   * Use this if you want to use a separate OAuth server.
   */
  logoutUrl?: string;

  /**
   * The client ID.
   *
   * Client ID can be used for SMART-on-FHIR customization.
   */
  clientId?: string;

  /**
   * The client secret.
   *
   * Client secret can be used for FHIR Oauth Client Credential flows
   */
  clientSecret?: string;

  /**
   * The OAuth Access Token.
   *
   * Access Token used to connect to make request to FHIR servers
   */
  accessToken?: string;

  /**
   * Number of resources to store in the cache.
   *
   * Default value is 1000.
   *
   * Consider using this for performance of displaying Patient or Practitioner resources.
   */
  resourceCacheSize?: number;

  /**
   * The length of time in milliseconds to cache resources.
   *
   * Default value is 10000 (10 seconds).
   *
   * Cache time of zero disables all caching.
   *
   * For any individual request, the cache behavior can be overridden by setting the cache property on request options.
   *
   * See: https://developer.mozilla.org/en-US/docs/Web/API/Request/cache
   */
  cacheTime?: number;

  /**
   * The length of time in milliseconds to delay requests for auto batching.
   *
   * Auto batching attempts to group multiple requests together into a single batch request.
   *
   * Default value is 0, which disables auto batching.
   */
  autoBatchTime?: number;

  /**
   * Fetch implementation.
   *
   * Default is window.fetch (if available).
   *
   * For Node.js applications, consider the 'node-fetch' package.
   */
  fetch?: FetchLike;

  /**
   * Storage implementation.
   *
   * Default is window.localStorage (if available), this is the common implementation for use in the browser, or an in-memory storage implementation.  If using Medplum on a server it may be useful to provide a custom storage implementation, for example using redis, a database or a file based storage.  Medplum CLI is an an example of `FileSystemStorage`, for reference.
   */
  storage?: IClientStorage;

  /**
   * Create PDF implementation.
   *
   * Default is none, and PDF generation is disabled.
   *
   * @example
   * In browser environments, import the client-side pdfmake library.
   *
   * ```html
   * <script src="pdfmake.min.js"></script>
   * <script>
   * async function createPdf(docDefinition, tableLayouts, fonts) {
   *   return new Promise((resolve) => {
   *     pdfMake.createPdf(docDefinition, tableLayouts, fonts).getBlob(resolve);
   *   });
   * }
   * </script>
   * ```
   *
   * @example
   * In Node.js applications:
   *
   * ```ts
   * import type { CustomTableLayout, TDocumentDefinitions, TFontDictionary } from 'pdfmake/interfaces';
   * function createPdf(
   *   docDefinition: TDocumentDefinitions,
   *   tableLayouts?: { [name: string]: CustomTableLayout },
   *   fonts?: TFontDictionary
   * ): Promise<Buffer> {
   *   return new Promise((resolve, reject) => {
   *     const printer = new PdfPrinter(fonts ?? {});
   *     const pdfDoc = printer.createPdfKitDocument(docDefinition, { tableLayouts });
   *     const chunks: Uint8Array[] = [];
   *     pdfDoc.on('data', (chunk: Uint8Array) => chunks.push(chunk));
   *     pdfDoc.on('end', () => resolve(Buffer.concat(chunks)));
   *     pdfDoc.on('error', reject);
   *     pdfDoc.end();
   *   });
   * }
   * ```
   */
  createPdf?: CreatePdfFunction;

  /**
   * Callback for when the client is unauthenticated.
   *
   * Default is do nothing.
   *
   * For client side applications, consider redirecting to a sign in page.
   */
  onUnauthenticated?: () => void;

  /**
   * The default redirect behavior.
   *
   * The default behavior is to not follow redirects.
   *
   * Use "follow" to automatically follow redirects.
   */
  redirect?: RequestRedirect;

  /**
   * When the verbose flag is set, the client will log all requests and responses to the console.
   */
  verbose?: boolean;
}

export type FetchLike = (url: string, options?: any) => Promise<any>;

/**
 * QueryTypes defines the different ways to specify FHIR search parameters.
 *
 * Can be any valid input to the URLSearchParams() constructor.
 *
 * TypeScript definitions for URLSearchParams do not match runtime behavior.
 * The official spec only accepts string values.
 * Web browsers and Node.js automatically coerce values to strings.
 * See: https://github.com/microsoft/TypeScript/issues/32951
 */
export type QueryTypes = URLSearchParams | string[][] | Record<string, any> | string | undefined;

/**
 * ResourceArray is an array of resources with a bundle property.
 * The bundle property is a FHIR Bundle containing the search results.
 * This is useful for retrieving bundle metadata such as total, offset, and next link.
 */
export type ResourceArray<T extends Resource = Resource> = T[] & { bundle: Bundle<T> };

export interface CreatePdfFunction {
  (
    docDefinition: TDocumentDefinitions,
    tableLayouts?: Record<string, CustomTableLayout> | undefined,
    fonts?: TFontDictionary | undefined
  ): Promise<any>;
}

export interface BaseLoginRequest {
  readonly projectId?: string;
  readonly clientId?: string;
  readonly resourceType?: string;
  readonly scope?: string;
  readonly nonce?: string;
  readonly codeChallenge?: string;
  readonly codeChallengeMethod?: CodeChallengeMethod;
  readonly googleClientId?: string;
  readonly launch?: string;
  readonly redirectUri?: string;
}

export interface EmailPasswordLoginRequest extends BaseLoginRequest {
  readonly email: string;
  readonly password: string;
  /** @deprecated Use scope of "offline" or "offline_access" instead. */
  readonly remember?: boolean;
}

export interface NewUserRequest {
  readonly firstName: string;
  readonly lastName: string;
  readonly email: string;
  readonly password: string;
  readonly recaptchaToken: string;
  readonly recaptchaSiteKey?: string;
  readonly remember?: boolean;
  readonly projectId?: string;
  readonly clientId?: string;
}

export interface NewProjectRequest {
  readonly login: string;
  readonly projectName: string;
}

export interface NewPatientRequest {
  readonly login: string;
  readonly projectId: string;
}

export interface GoogleCredentialResponse {
  readonly clientId: string;
  readonly credential: string;
}

export interface GoogleLoginRequest extends BaseLoginRequest {
  readonly googleClientId: string;
  readonly googleCredential: string;
  readonly createUser?: boolean;
}

export interface LoginAuthenticationResponse {
  readonly login: string;
  readonly mfaRequired?: boolean;
  readonly code?: string;
  readonly memberships?: ProjectMembership[];
}

export interface LoginProfileResponse {
  readonly login: string;
  readonly scope: string;
}

export interface LoginScopeResponse {
  readonly login: string;
  readonly code: string;
}

export interface LoginState {
  readonly project: Reference<Project>;
  readonly profile: Reference<ProfileResource>;
  readonly accessToken: string;
  readonly refreshToken: string;
}

export interface TokenResponse {
  readonly token_type: string;
  readonly id_token: string;
  readonly access_token: string;
  readonly refresh_token: string;
  readonly expires_in: number;
  readonly project: Reference<Project>;
  readonly profile: Reference<ProfileResource>;
}

export interface BotEvent<T = Resource | Hl7Message | string | Record<string, any>> {
  readonly contentType: string;
  readonly input: T;
  readonly secrets: Record<string, ProjectSecret>;
}

export interface InviteRequest {
  resourceType: 'Patient' | 'Practitioner' | 'RelatedPerson';
  firstName: string;
  lastName: string;
  email?: string;
  externalId?: string;
  password?: string;
  sendEmail?: boolean;
  membership?: Partial<ProjectMembership>;
  /** @deprecated Use membership.accessPolicy instead. */
  accessPolicy?: Reference<AccessPolicy>;
  /** @deprecated Use membership.access instead. */
  access?: ProjectMembershipAccess[];
  /** @deprecated Use membership.admin instead. */
  admin?: boolean;
}

/**
 * JSONPatch patch operation.
 * Compatible with fast-json-patch and rfc6902 Operation.
 */
export interface PatchOperation {
  readonly op: 'add' | 'remove' | 'replace' | 'copy' | 'move' | 'test';
  readonly path: string;
  readonly value?: any;
}

/**
 * Source for a FHIR Binary.
 */
export type BinarySource = string | File | Blob | Uint8Array;

/**
 * Email address definition.
 * Compatible with nodemailer Mail.Address.
 */
export interface MailAddress {
  readonly name: string;
  readonly address: string;
}

/**
 * Email destination definition.
 */
export type MailDestination = string | MailAddress | string[] | MailAddress[];

/**
 * Email attachment definition.
 * Compatible with nodemailer Mail.Options.
 */
export interface MailAttachment {
  /** String, Buffer or a Stream contents for the attachmentent */
  readonly content?: string;
  /** path to a file or an URL (data uris are allowed as well) if you want to stream the file instead of including it (better for larger attachments) */
  readonly path?: string;
  /** filename to be reported as the name of the attached file, use of unicode is allowed. If you do not want to use a filename, set this value as false, otherwise a filename is generated automatically */
  readonly filename?: string | false;
  /** optional content type for the attachment, if not set will be derived from the filename property */
  readonly contentType?: string;
}

/**
 * Email message definition.
 * Compatible with nodemailer Mail.Options.
 */
export interface MailOptions {
  /** The e-mail address of the sender. All e-mail addresses can be plain `sender@server.com` or formatted `Sender Name <sender@server.com>` */
  readonly from?: string | MailAddress;
  /** An e-mail address that will appear on the Sender: field */
  readonly sender?: string | MailAddress;
  /** Comma separated list or an array of recipients e-mail addresses that will appear on the To: field */
  readonly to?: MailDestination;
  /** Comma separated list or an array of recipients e-mail addresses that will appear on the Cc: field */
  readonly cc?: MailDestination;
  /** Comma separated list or an array of recipients e-mail addresses that will appear on the Bcc: field */
  readonly bcc?: MailDestination;
  /** An e-mail address that will appear on the Reply-To: field */
  readonly replyTo?: string | MailAddress;
  /** The subject of the e-mail */
  readonly subject?: string;
  /** The plaintext version of the message */
  readonly text?: string;
  /** The HTML version of the message */
  readonly html?: string;
  /** An array of attachment objects */
  readonly attachments?: MailAttachment[];
}

interface SchemaGraphQLResponse {
  readonly data: {
    readonly StructureDefinitionList: StructureDefinition[];
    readonly SearchParameterList: SearchParameter[];
  };
}

interface RequestCacheEntry {
  readonly requestTime: number;
  readonly value: ReadablePromise<any>;
}

interface AutoBatchEntry<T = any> {
  readonly method: string;
  readonly url: string;
  readonly options: RequestInit;
  readonly resolve: (value: T) => void;
  readonly reject: (reason: any) => void;
}

/**
 * OAuth 2.0 Grant Type Identifiers
 * Standard identifiers: https://datatracker.ietf.org/doc/html/draft-ietf-oauth-v2-1-07#name-grant-types
 * JWT bearer extension: https://datatracker.ietf.org/doc/html/rfc7523
 * Token exchange extension: https://datatracker.ietf.org/doc/html/rfc8693
 */
export enum OAuthGrantType {
  ClientCredentials = 'client_credentials',
  AuthorizationCode = 'authorization_code',
  RefreshToken = 'refresh_token',
  JwtBearer = 'urn:ietf:params:oauth:grant-type:jwt-bearer',
  TokenExchange = 'urn:ietf:params:oauth:grant-type:token-exchange',
}

/**
 * OAuth 2.0 Token Type Identifiers
 * See: https://datatracker.ietf.org/doc/html/rfc8693#name-token-type-identifiers
 */
export enum OAuthTokenType {
  /** Indicates that the token is an OAuth 2.0 access token issued by the given authorization server. */
  AccessToken = 'urn:ietf:params:oauth:token-type:access_token',
  /** Indicates that the token is an OAuth 2.0 refresh token issued by the given authorization server. */
  RefreshToken = 'urn:ietf:params:oauth:token-type:refresh_token',
  /** Indicates that the token is an ID Token as defined in Section 2 of [OpenID.Core]. */
  IdToken = 'urn:ietf:params:oauth:token-type:id_token',
  /** Indicates that the token is a base64url-encoded SAML 1.1 [OASIS.saml-core-1.1] assertion. */
  Saml1Token = 'urn:ietf:params:oauth:token-type:saml1',
  /** Indicates that the token is a base64url-encoded SAML 2.0 [OASIS.saml-core-2.0-os] assertion. */
  Saml2Token = 'urn:ietf:params:oauth:token-type:saml2',
}

/**
 * OAuth 2.0 Client Authentication Methods
 * See: https://openid.net/specs/openid-connect-core-1_0.html#ClientAuthentication
 */
export enum OAuthTokenAuthMethod {
  ClientSecretBasic = 'client_secret_basic',
  ClientSecretPost = 'client_secret_post',
  ClientSecretJwt = 'client_secret_jwt',
  PrivateKeyJwt = 'private_key_jwt',
  None = 'none',
}

/**
 * OAuth 2.0 Client Authentication Methods
 * See: https://datatracker.ietf.org/doc/html/rfc7523#section-2.2
 */
export enum OAuthClientAssertionType {
  /** Using JWTs for Client Authentication */
  JwtBearer = 'urn:ietf:params:oauth:client-assertion-type:jwt-bearer',
}

interface SessionDetails {
  project: Project;
  membership: ProjectMembership;
  profile: ProfileResource;
  config: UserConfiguration;
  accessPolicy: AccessPolicy;
}

/**
 * The MedplumClient class provides a client for the Medplum FHIR server.
 *
 * The client can be used in the browser, in a Node.js application, or in a Medplum Bot.
 *
 * The client provides helpful methods for common operations such as:
 *   1. Authenticating
 *   2. Creating resources
 *   3. Reading resources
 *   4. Updating resources
 *   5. Deleting resources
 *   6. Searching
 *   7. Making GraphQL queries
 *
 * @example
 * Here is a quick example of how to use the client:
 *
 * ```typescript
 * import { MedplumClient } from '@medplum/core';
 * const medplum = new MedplumClient();
 * ```
 *
 * @example
 * Create a `Patient`:
 *
 * ```typescript
 * const patient = await medplum.createResource({
 *   resourceType: 'Patient',
 *   name: [{
 *     given: ['Alice'],
 *     family: 'Smith'
 *   }]
 * });
 * ```
 *
 * @example
 * Read a `Patient` by ID:
 *
 * ```typescript
 * const patient = await medplum.readResource('Patient', '123');
 * console.log(patient.name[0].given[0]);
 * ```
 *
 * @example
 * Search for a `Patient` by name:
 *
 * ```typescript
 * const bundle = await medplum.search('Patient', 'name=Alice');
 * console.log(bundle.total);
 * ```
 *
 *  <head>
 *    <meta name="algolia:pageRank" content="100" />
 *  </head>
 */
export class MedplumClient extends EventTarget {
  private readonly options: MedplumClientOptions;
  private readonly fetch: FetchLike;
  private readonly createPdfImpl?: CreatePdfFunction;
  private readonly storage: IClientStorage;
  private readonly requestCache: LRUCache<RequestCacheEntry> | undefined;
  private readonly cacheTime: number;
  private readonly baseUrl: string;
  private readonly fhirBaseUrl: string;
  private readonly authorizeUrl: string;
  private readonly tokenUrl: string;
  private readonly logoutUrl: string;
  private readonly onUnauthenticated?: () => void;
  private readonly autoBatchTime: number;
  private readonly autoBatchQueue: AutoBatchEntry[] | undefined;
  private medplumServer?: boolean;
  private clientId?: string;
  private clientSecret?: string;
  private autoBatchTimerId?: any;
  private accessToken?: string;
  private refreshToken?: string;
  private refreshPromise?: Promise<any>;
  private profilePromise?: Promise<any>;
  private sessionDetails?: SessionDetails;
  private basicAuth?: string;
  private initPromise: Promise<void>;
  private initComplete = true;

  constructor(options?: MedplumClientOptions) {
    super();

    if (options?.baseUrl) {
      if (!options.baseUrl.startsWith('http')) {
        throw new Error('Base URL must start with http or https');
      }
    }

    this.options = options ?? {};
    this.fetch = options?.fetch ?? getDefaultFetch();
    this.storage = options?.storage ?? new ClientStorage();
    this.createPdfImpl = options?.createPdf;
    this.baseUrl = ensureTrailingSlash(options?.baseUrl ?? DEFAULT_BASE_URL);
    this.fhirBaseUrl = ensureTrailingSlash(concatUrls(this.baseUrl, options?.fhirUrlPath ?? 'fhir/R4/'));
    this.authorizeUrl = concatUrls(this.baseUrl, options?.authorizeUrl ?? 'oauth2/authorize');
    this.tokenUrl = concatUrls(this.baseUrl, options?.tokenUrl ?? 'oauth2/token');
    this.logoutUrl = concatUrls(this.baseUrl, options?.logoutUrl ?? 'oauth2/logout');
    this.clientId = options?.clientId ?? '';
    this.clientSecret = options?.clientSecret ?? '';
    this.onUnauthenticated = options?.onUnauthenticated;

    this.cacheTime = options?.cacheTime ?? DEFAULT_CACHE_TIME;
    if (this.cacheTime > 0) {
      this.requestCache = new LRUCache(options?.resourceCacheSize ?? DEFAULT_RESOURCE_CACHE_SIZE);
    } else {
      this.requestCache = undefined;
    }

    if (options?.autoBatchTime) {
      this.autoBatchTime = options.autoBatchTime;
      this.autoBatchQueue = [];
    } else {
      this.autoBatchTime = 0;
      this.autoBatchQueue = undefined;
    }

    if (options?.accessToken) {
      this.setAccessToken(options.accessToken);
      this.initPromise = Promise.resolve();
    } else if (this.storage.getInitPromise !== undefined) {
      const storageInitPromise = this.storage.getInitPromise();
      const initPromise = new Promise<void>((resolve) => {
        storageInitPromise
          .then(() => {
            this.attemptResumeActiveLogin().then(resolve).catch(console.error);
            this.initComplete = true;
          })
          .catch(console.error);
      });
      this.initPromise = initPromise;
      this.initComplete = false;
    } else {
      this.initPromise = this.attemptResumeActiveLogin().catch(console.error);
    }

    this.setupStorageListener();
  }

  /**
   * @returns Whether the client has been fully initialized or not. Should always be true unless a custom asynchronous `ClientStorage` was passed into the constructor.
   */
  get isInitialized(): boolean {
    return this.initComplete;
  }

  /**
   * Gets a Promise that resolves when async initialization is complete. This is particularly useful for waiting for an async `ClientStorage` and/or authentication to finish.
   * @returns A Promise that resolves when any async initialization of the client is finished.
   */
  getInitPromise(): Promise<void> {
    return this.initPromise;
  }

  private async attemptResumeActiveLogin(): Promise<void> {
    const activeLogin = this.getActiveLogin();
    if (!activeLogin) {
      return;
    }
    this.setAccessToken(activeLogin.accessToken, activeLogin.refreshToken);
    await this.refreshProfile();
  }

  /**
   * Returns the current base URL for all API requests.
   * By default, this is set to `https://api.medplum.com/`.
   * This can be overridden by setting the `baseUrl` option when creating the client.
   * @category HTTP
   * @returns The current base URL for all API requests.
   */
  getBaseUrl(): string {
    return this.baseUrl;
  }

  /**
   * Returns the current authorize URL.
   * By default, this is set to `https://api.medplum.com/oauth2/authorize`.
   * This can be overridden by setting the `authorizeUrl` option when creating the client.
   * @category HTTP
   * @returns The current authorize URL.
   */
  getAuthorizeUrl(): string {
    return this.authorizeUrl;
  }

  /**
   * Returns the current token URL.
   * By default, this is set to `https://api.medplum.com/oauth2/token`.
   * This can be overridden by setting the `tokenUrl` option when creating the client.
   * @category HTTP
   * @returns The current token URL.
   */
  getTokenUrl(): string {
    return this.tokenUrl;
  }

  /**
   * Returns the current logout URL.
   * By default, this is set to `https://api.medplum.com/oauth2/logout`.
   * This can be overridden by setting the `logoutUrl` option when creating the client.
   * @category HTTP
   * @returns The current logout URL.
   */
  getLogoutUrl(): string {
    return this.logoutUrl;
  }

  /**
   * Clears all auth state including local storage and session storage.
   * @category Authentication
   */
  clear(): void {
    this.storage.clear();
    sessionStorage.clear();
    this.clearActiveLogin();
  }

  /**
   * Clears the active login from local storage.
   * Does not clear all local storage (such as other logins).
   * @category Authentication
   */
  clearActiveLogin(): void {
    this.storage.setString('activeLogin', undefined);
    this.requestCache?.clear();
    this.accessToken = undefined;
    this.refreshToken = undefined;
    this.sessionDetails = undefined;
    this.medplumServer = undefined;
    this.dispatchEvent({ type: 'change' });
  }

  /**
   * Invalidates any cached values or cached requests for the given URL.
   * @category Caching
   * @param url - The URL to invalidate.
   */
  invalidateUrl(url: URL | string): void {
    url = url.toString();
    this.requestCache?.delete(url);
  }

  /**
   * Invalidates all cached values and flushes the cache.
   * @category Caching
   */
  invalidateAll(): void {
    this.requestCache?.clear();
  }

  /**
   * Invalidates all cached search results or cached requests for the given resourceType.
   * @category Caching
   * @param resourceType - The resource type to invalidate.
   */
  invalidateSearches<K extends ResourceType>(resourceType: K): void {
    const url = this.fhirBaseUrl + resourceType;
    if (this.requestCache) {
      for (const key of this.requestCache.keys()) {
        if (key.endsWith(url) || key.includes(url + '?')) {
          this.requestCache.delete(key);
        }
      }
    }
  }

  /**
   * Makes an HTTP GET request to the specified URL.
   *
   * This is a lower level method for custom requests.
   * For common operations, we recommend using higher level methods
   * such as `readResource()`, `search()`, etc.
   * @category HTTP
   * @param url - The target URL.
   * @param options - Optional fetch options.
   * @returns Promise to the response content.
   */
  get<T = any>(url: URL | string, options: RequestInit = {}): ReadablePromise<T> {
    url = url.toString();
    const cached = this.getCacheEntry(url, options);
    if (cached) {
      return cached.value;
    }

    let promise: Promise<T>;

    if (url.startsWith(this.fhirBaseUrl) && this.autoBatchQueue) {
      promise = new Promise<T>((resolve, reject) => {
        (this.autoBatchQueue as AutoBatchEntry[]).push({
          method: 'GET',
          url: (url as string).replace(this.fhirBaseUrl, ''),
          options,
          resolve,
          reject,
        });
        if (!this.autoBatchTimerId) {
          this.autoBatchTimerId = setTimeout(() => this.executeAutoBatch(), this.autoBatchTime);
        }
      });
    } else {
      promise = this.request<T>('GET', url, options);
    }

    const readablePromise = new ReadablePromise(promise);
    this.setCacheEntry(url, readablePromise);
    return readablePromise;
  }

  /**
   * Makes an HTTP POST request to the specified URL.
   *
   * This is a lower level method for custom requests.
   * For common operations, we recommend using higher level methods
   * such as `createResource()`.
   * @category HTTP
   * @param url - The target URL.
   * @param body - The content body. Strings and `File` objects are passed directly. Other objects are converted to JSON.
   * @param contentType - The content type to be included in the "Content-Type" header.
   * @param options - Optional fetch options.
   * @returns Promise to the response content.
   */
  post(url: URL | string, body: any, contentType?: string, options: RequestInit = {}): Promise<any> {
    url = url.toString();
    this.setRequestBody(options, body);
    if (contentType) {
      this.setRequestContentType(options, contentType);
    }
    this.invalidateUrl(url);
    return this.request('POST', url, options);
  }

  /**
   * Makes an HTTP PUT request to the specified URL.
   *
   * This is a lower level method for custom requests.
   * For common operations, we recommend using higher level methods
   * such as `updateResource()`.
   * @category HTTP
   * @param url - The target URL.
   * @param body - The content body. Strings and `File` objects are passed directly. Other objects are converted to JSON.
   * @param contentType - The content type to be included in the "Content-Type" header.
   * @param options - Optional fetch options.
   * @returns Promise to the response content.
   */
  put(url: URL | string, body: any, contentType?: string, options: RequestInit = {}): Promise<any> {
    url = url.toString();
    this.setRequestBody(options, body);
    if (contentType) {
      this.setRequestContentType(options, contentType);
    }
    this.invalidateUrl(url);
    return this.request('PUT', url, options);
  }

  /**
   * Makes an HTTP PATCH request to the specified URL.
   *
   * This is a lower level method for custom requests.
   * For common operations, we recommend using higher level methods
   * such as `patchResource()`.
   * @category HTTP
   * @param url - The target URL.
   * @param operations - Array of JSONPatch operations.
   * @param options - Optional fetch options.
   * @returns Promise to the response content.
   */
  patch(url: URL | string, operations: PatchOperation[], options: RequestInit = {}): Promise<any> {
    url = url.toString();
    this.setRequestBody(options, operations);
    this.setRequestContentType(options, ContentType.JSON_PATCH);
    this.invalidateUrl(url);
    return this.request('PATCH', url, options);
  }

  /**
   * Makes an HTTP DELETE request to the specified URL.
   *
   *
   * This is a lower level method for custom requests.
   * For common operations, we recommend using higher level methods
   * such as `deleteResource()`.
   * @category HTTP
   * @param url - The target URL.
   * @param options - Optional fetch options.
   * @returns Promise to the response content.
   */
  delete(url: URL | string, options?: RequestInit): Promise<any> {
    url = url.toString();
    this.invalidateUrl(url);
    return this.request('DELETE', url, options);
  }

  /**
   * Initiates a new user flow.
   *
   * This method is part of the two different user registration flows:
   * 1) New Practitioner and new Project
   * 2) New Patient registration
   * @category Authentication
   * @param newUserRequest - Register request including email and password.
   * @param options - Optional fetch options.
   * @returns Promise to the authentication response.
   */
  async startNewUser(newUserRequest: NewUserRequest, options?: RequestInit): Promise<LoginAuthenticationResponse> {
    const { codeChallengeMethod, codeChallenge } = await this.startPkce();
    return this.post(
      'auth/newuser',
      {
        ...newUserRequest,
        clientId: newUserRequest.clientId ?? this.clientId,
        codeChallengeMethod,
        codeChallenge,
      },
      undefined,
      options
    ) as Promise<LoginAuthenticationResponse>;
  }

  /**
   * Initiates a new project flow.
   *
   * This requires a partial login from `startNewUser` or `startNewGoogleUser`.
   * @param newProjectRequest - Register request including email and password.
   * @param options - Optional fetch options.
   * @returns Promise to the authentication response.
   */
  async startNewProject(
    newProjectRequest: NewProjectRequest,
    options?: RequestInit
  ): Promise<LoginAuthenticationResponse> {
    return this.post('auth/newproject', newProjectRequest, undefined, options) as Promise<LoginAuthenticationResponse>;
  }

  /**
   * Initiates a new patient flow.
   *
   * This requires a partial login from `startNewUser` or `startNewGoogleUser`.
   * @param newPatientRequest - Register request including email and password.
   * @param options - Optional fetch options.
   * @returns Promise to the authentication response.
   */
  async startNewPatient(
    newPatientRequest: NewPatientRequest,
    options?: RequestInit
  ): Promise<LoginAuthenticationResponse> {
    return this.post('auth/newpatient', newPatientRequest, undefined, options) as Promise<LoginAuthenticationResponse>;
  }

  /**
   * Initiates a user login flow.
   * @category Authentication
   * @param loginRequest - Login request including email and password.
   * @param options - Optional fetch options.
   * @returns Promise to the authentication response.
   */
  async startLogin(
    loginRequest: EmailPasswordLoginRequest,
    options?: RequestInit
  ): Promise<LoginAuthenticationResponse> {
    return this.post(
      'auth/login',
      {
        ...(await this.ensureCodeChallenge(loginRequest)),
        clientId: loginRequest.clientId ?? this.clientId,
        scope: loginRequest.scope,
      },
      undefined,
      options
    ) as Promise<LoginAuthenticationResponse>;
  }

  /**
   * Tries to sign in with Google authentication.
   * The response parameter is the result of a Google authentication.
   * See: https://developers.google.com/identity/gsi/web/guides/handle-credential-responses-js-functions
   * @category Authentication
   * @param loginRequest - Login request including Google credential response.
   * @param options - Optional fetch options.
   * @returns Promise to the authentication response.
   */
  async startGoogleLogin(
    loginRequest: GoogleLoginRequest,
    options?: RequestInit
  ): Promise<LoginAuthenticationResponse> {
    return this.post(
      'auth/google',
      {
        ...(await this.ensureCodeChallenge(loginRequest)),
        clientId: loginRequest.clientId ?? this.clientId,
        scope: loginRequest.scope,
      },
      undefined,
      options
    ) as Promise<LoginAuthenticationResponse>;
  }

  /**
   * Returns the PKCE code challenge and method.
   * If the login request already includes a code challenge, it is returned.
   * Otherwise, a new PKCE code challenge is generated.
   * @category Authentication
   * @param loginRequest - The original login request.
   * @returns The PKCE code challenge and method.
   */
  async ensureCodeChallenge<T extends BaseLoginRequest>(loginRequest: T): Promise<T> {
    if (loginRequest.codeChallenge) {
      return loginRequest;
    }
    return { ...loginRequest, ...(await this.startPkce()) };
  }

  /**
   * Signs out locally.
   * Does not invalidate tokens with the server.
   * @category Authentication
   */
  async signOut(): Promise<void> {
    await this.post(this.logoutUrl, {});
    this.clear();
  }

  /**
   * Tries to sign in the user.
   * Returns true if the user is signed in.
   * This may result in navigating away to the sign in page.
   * @category Authentication
   * @param loginParams - Optional login parameters.
   * @returns The user profile resource if available.
   */
  async signInWithRedirect(loginParams?: Partial<BaseLoginRequest>): Promise<ProfileResource | undefined> {
    const urlParams = new URLSearchParams(window.location.search);
    const code = urlParams.get('code');
    if (!code) {
      await this.requestAuthorization(loginParams);
      return undefined;
    } else {
      return this.processCode(code);
    }
  }

  /**
   * Tries to sign out the user.
   * See: https://docs.aws.amazon.com/cognito/latest/developerguide/logout-endpoint.html
   * @category Authentication
   */
  signOutWithRedirect(): void {
    window.location.assign(this.logoutUrl);
  }

  /**
   * Initiates sign in with an external identity provider.
   * @param authorizeUrl - The external authorization URL.
   * @param clientId - The external client ID.
   * @param redirectUri - The external identity provider redirect URI.
   * @param baseLogin - The Medplum login request.
<<<<<<< HEAD
=======
   * @param pkceEnabled - Whether `PKCE` should be enabled for this external auth request. Defaults to `true`.
>>>>>>> 4cee2235
   * @category Authentication
   */
  async signInWithExternalAuth(
    authorizeUrl: string,
    clientId: string,
    redirectUri: string,
    baseLogin: BaseLoginRequest,
    pkceEnabled = true
  ): Promise<void> {
    let loginRequest = baseLogin;
    if (pkceEnabled) {
      loginRequest = await this.ensureCodeChallenge(baseLogin);
    }
    window.location.assign(
      this.getExternalAuthRedirectUri(authorizeUrl, clientId, redirectUri, loginRequest, pkceEnabled)
    );
  }

  /**
   * Exchange an external access token for a Medplum access token.
   * @param token - The access token that was generated by the external identity provider.
   * @param clientId - The ID of the `ClientApplication` in your Medplum project that will be making the exchange request.
   * @returns The user profile resource.
   * @category Authentication
   */
  async exchangeExternalAccessToken(token: string, clientId?: string): Promise<ProfileResource> {
    clientId = clientId ?? this.clientId;
    if (!clientId) {
      throw new Error('MedplumClient is missing clientId');
    }

    const formBody = new URLSearchParams();
    formBody.set('grant_type', OAuthGrantType.TokenExchange);
    formBody.set('subject_token_type', OAuthTokenType.AccessToken);
    formBody.set('client_id', clientId);
    formBody.set('subject_token', token);
    return this.fetchTokens(formBody);
  }

  /**
   * Builds the external identity provider redirect URI.
   * @param authorizeUrl - The external authorization URL.
   * @param clientId - The external client ID.
   * @param redirectUri - The external identity provider redirect URI.
   * @param loginRequest - The Medplum login request.
<<<<<<< HEAD
=======
   * @param pkceEnabled - Whether `PKCE` should be enabled for this external auth request. Defaults to `true`.
>>>>>>> 4cee2235
   * @returns The external identity provider redirect URI.
   * @category Authentication
   */
  getExternalAuthRedirectUri(
    authorizeUrl: string,
    clientId: string,
    redirectUri: string,
    loginRequest: BaseLoginRequest,
    pkceEnabled = true
  ): string {
    const url = new URL(authorizeUrl);
    url.searchParams.set('response_type', 'code');
    url.searchParams.set('client_id', clientId);
    url.searchParams.set('redirect_uri', redirectUri);
    url.searchParams.set('scope', 'openid profile email');
    url.searchParams.set('state', JSON.stringify(loginRequest));

    if (pkceEnabled) {
      const { codeChallenge, codeChallengeMethod } = loginRequest;
      if (!codeChallengeMethod) {
        throw new Error('`LoginRequest` for external auth must include a `codeChallengeMethod`.');
      }
      if (!codeChallenge) {
        throw new Error('`LoginRequest` for external auth must include a `codeChallenge`.');
      }
      url.searchParams.set('code_challenge_method', codeChallengeMethod);
      url.searchParams.set('code_challenge', codeChallenge);
    }

    return url.toString();
  }

  /**
   * Builds a FHIR URL from a collection of URL path components.
   * For example, `buildUrl('/Patient', '123')` returns `fhir/R4/Patient/123`.
   * @category HTTP
   * @param path - The path component of the URL.
   * @returns The well-formed FHIR URL.
   */
  fhirUrl(...path: string[]): URL {
    return new URL(path.join('/'), this.fhirBaseUrl);
  }

  /**
   * Builds a FHIR search URL from a search query or structured query object.
   * @category HTTP
   * @category Search
   * @param resourceType - The FHIR resource type.
   * @param query - The FHIR search query or structured query object. Can be any valid input to the URLSearchParams() constructor.
   * @returns The well-formed FHIR URL.
   */
  fhirSearchUrl(resourceType: ResourceType, query: QueryTypes): URL {
    const url = this.fhirUrl(resourceType);
    if (query) {
      url.search = new URLSearchParams(query).toString();
    }
    return url;
  }

  /**
   * Sends a FHIR search request.
   *
   * @example
   * Example using a FHIR search string:
   *
   * ```typescript
   * const bundle = await client.search('Patient', 'name=Alice');
   * console.log(bundle);
   * ```
   *
   * @example
   * The return value is a FHIR bundle:
   *
   * ```json
   * {
   *    "resourceType": "Bundle",
   *    "type": "searchset",
   *    "entry": [
   *       {
   *          "resource": {
   *             "resourceType": "Patient",
   *             "name": [
   *                {
   *                   "given": [
   *                      "George"
   *                   ],
   *                   "family": "Washington"
   *                }
   *             ],
   *          }
   *       }
   *    ]
   * }
   * ```
   *
   * @example
   * To query the count of a search, use the summary feature like so:
   *
   * ```typescript
   * const patients = medplum.search('Patient', '_summary=count');
   * ```
   *
   * See FHIR search for full details: https://www.hl7.org/fhir/search.html
   * @category Search
   * @param resourceType - The FHIR resource type.
   * @param query - Optional FHIR search query or structured query object. Can be any valid input to the URLSearchParams() constructor.
   * @param options - Optional fetch options.
   * @returns Promise to the search result bundle.
   */
  search<K extends ResourceType>(
    resourceType: K,
    query?: QueryTypes,
    options?: RequestInit
  ): ReadablePromise<Bundle<ExtractResource<K>>> {
    const url = this.fhirSearchUrl(resourceType, query);
    const cacheKey = url.toString() + '-search';
    const cached = this.getCacheEntry(cacheKey, options);
    if (cached) {
      return cached.value;
    }
    const promise = new ReadablePromise(
      (async () => {
        const bundle = await this.get<Bundle<ExtractResource<K>>>(url, options);
        if (bundle.entry) {
          for (const entry of bundle.entry) {
            this.cacheResource(entry.resource);
          }
        }
        return bundle;
      })()
    );
    this.setCacheEntry(cacheKey, promise);
    return promise;
  }

  /**
   * Sends a FHIR search request for a single resource.
   *
   * This is a convenience method for `search()` that returns the first resource rather than a `Bundle`.
   *
   * @example
   * Example using a FHIR search string:
   *
   * ```typescript
   * const patient = await client.searchOne('Patient', 'identifier=123');
   * console.log(patient);
   * ```
   *
   * The return value is the resource, if available; otherwise, undefined.
   *
   * See FHIR search for full details: https://www.hl7.org/fhir/search.html
   * @category Search
   * @param resourceType - The FHIR resource type.
   * @param query - Optional FHIR search query or structured query object. Can be any valid input to the URLSearchParams() constructor.
   * @param options - Optional fetch options.
   * @returns Promise to the first search result.
   */
  searchOne<K extends ResourceType>(
    resourceType: K,
    query?: QueryTypes,
    options?: RequestInit
  ): ReadablePromise<ExtractResource<K> | undefined> {
    const url = this.fhirSearchUrl(resourceType, query);
    url.searchParams.set('_count', '1');
    url.searchParams.sort();
    const cacheKey = url.toString() + '-searchOne';
    const cached = this.getCacheEntry(cacheKey, options);
    if (cached) {
      return cached.value;
    }
    const promise = new ReadablePromise(
      this.search<K>(resourceType, url.searchParams, options).then((b) => b.entry?.[0]?.resource)
    );
    this.setCacheEntry(cacheKey, promise);
    return promise;
  }

  /**
   * Sends a FHIR search request for an array of resources.
   *
   * This is a convenience method for `search()` that returns the resources as an array rather than a `Bundle`.
   *
   * @example
   * Example using a FHIR search string:
   *
   * ```typescript
   * const patients = await client.searchResources('Patient', 'name=Alice');
   * console.log(patients);
   * ```
   *
   * The return value is an array of resources.
   *
   * See FHIR search for full details: https://www.hl7.org/fhir/search.html
   * @category Search
   * @param resourceType - The FHIR resource type.
   * @param query - Optional FHIR search query or structured query object. Can be any valid input to the URLSearchParams() constructor.
   * @param options - Optional fetch options.
   * @returns Promise to the array of search results.
   */
  searchResources<K extends ResourceType>(
    resourceType: K,
    query?: QueryTypes,
    options?: RequestInit
  ): ReadablePromise<ResourceArray<ExtractResource<K>>> {
    const url = this.fhirSearchUrl(resourceType, query);
    const cacheKey = url.toString() + '-searchResources';
    const cached = this.getCacheEntry(cacheKey, options);
    if (cached) {
      return cached.value;
    }
    const promise = new ReadablePromise(this.search<K>(resourceType, query, options).then(bundleToResourceArray));
    this.setCacheEntry(cacheKey, promise);
    return promise;
  }

  /**
   * Creates an
   * [async generator](https://developer.mozilla.org/en-US/docs/Web/JavaScript/Reference/Global_Objects/AsyncGenerator)
   * over a series of FHIR search requests for paginated search results. Each iteration of the generator yields
   * the array of resources on each page.
   *
   * @example
   *
   * ```typescript
   * for await (const page of medplum.searchResourcePages('Patient', { _count: 10 })) {
   *  for (const patient of page) {
   *    console.log(`Processing Patient resource with ID: ${patient.id}`);
   *  }
   * }
   * ```
   *
   * @category Search
   * @param resourceType - The FHIR resource type.
   * @param query - Optional FHIR search query or structured query object. Can be any valid input to the URLSearchParams() constructor.
   * @param options - Optional fetch options.
   * @yields An async generator, where each result is an array of resources for each page.
   */
  async *searchResourcePages<K extends ResourceType>(
    resourceType: K,
    query?: QueryTypes,
    options?: RequestInit
  ): AsyncGenerator<ResourceArray<ExtractResource<K>>> {
    let url: URL | undefined = this.fhirSearchUrl(resourceType, query);

    while (url) {
      const searchParams: URLSearchParams = new URL(url).searchParams;
      const bundle = await this.search(resourceType, searchParams, options);
      const nextLink: BundleLink | undefined = bundle.link?.find((link) => link.relation === 'next');
      if (!bundle.entry?.length && !nextLink) {
        break;
      }

      yield bundleToResourceArray(bundle);
      url = nextLink?.url ? new URL(nextLink.url) : undefined;
    }
  }

  /**
   * Searches a ValueSet resource using the "expand" operation.
   * See: https://www.hl7.org/fhir/operation-valueset-expand.html
   * @category Search
   * @param system - The ValueSet system url.
   * @param filter - The search string.
   * @param options - Optional fetch options.
   * @returns Promise to expanded ValueSet.
   */
  searchValueSet(system: string, filter: string, options?: RequestInit): ReadablePromise<ValueSet> {
    const url = this.fhirUrl('ValueSet', '$expand');
    url.searchParams.set('url', system);
    url.searchParams.set('filter', filter);
    return this.get(url.toString(), options);
  }

  /**
   * Returns a cached resource if it is available.
   * @category Caching
   * @param resourceType - The FHIR resource type.
   * @param id - The FHIR resource ID.
   * @returns The resource if it is available in the cache; undefined otherwise.
   */
  getCached<K extends ResourceType>(resourceType: K, id: string): ExtractResource<K> | undefined {
    const cached = this.requestCache?.get(this.fhirUrl(resourceType, id).toString())?.value;
    return cached?.isOk() ? (cached.read() as ExtractResource<K>) : undefined;
  }

  /**
   * Returns a cached resource if it is available.
   * @category Caching
   * @param reference - The FHIR reference.
   * @returns The resource if it is available in the cache; undefined otherwise.
   */
  getCachedReference<T extends Resource>(reference: Reference<T>): T | undefined {
    const refString = reference.reference as string;
    if (!refString) {
      return undefined;
    }
    if (refString === 'system') {
      return system as T;
    }
    const [resourceType, id] = refString.split('/');
    if (!resourceType || !id) {
      return undefined;
    }
    return this.getCached(resourceType as ResourceType, id) as T | undefined;
  }

  /**
   * Reads a resource by resource type and ID.
   *
   * @example
   * Example:
   *
   * ```typescript
   * const patient = await medplum.readResource('Patient', '123');
   * console.log(patient);
   * ```
   *
   * See the FHIR "read" operation for full details: https://www.hl7.org/fhir/http.html#read
   * @category Read
   * @param resourceType - The FHIR resource type.
   * @param id - The resource ID.
   * @param options - Optional fetch options.
   * @returns The resource if available; undefined otherwise.
   */
  readResource<K extends ResourceType>(
    resourceType: K,
    id: string,
    options?: RequestInit
  ): ReadablePromise<ExtractResource<K>> {
    return this.get<ExtractResource<K>>(this.fhirUrl(resourceType, id), options);
  }

  /**
   * Reads a resource by `Reference`.
   *
   * This is a convenience method for `readResource()` that accepts a `Reference` object.
   *
   * @example
   * Example:
   *
   * ```typescript
   * const serviceRequest = await medplum.readResource('ServiceRequest', '123');
   * const patient = await medplum.readReference(serviceRequest.subject);
   * console.log(patient);
   * ```
   *
   * See the FHIR "read" operation for full details: https://www.hl7.org/fhir/http.html#read
   * @category Read
   * @param reference - The FHIR reference object.
   * @param options - Optional fetch options.
   * @returns The resource if available; undefined otherwise.
   */
  readReference<T extends Resource>(reference: Reference<T>, options?: RequestInit): ReadablePromise<T> {
    const refString = reference.reference;
    if (!refString) {
      return new ReadablePromise(Promise.reject(new Error('Missing reference')));
    }
    if (refString === 'system') {
      return new ReadablePromise(Promise.resolve(system as unknown as T));
    }
    const [resourceType, id] = refString.split('/');
    if (!resourceType || !id) {
      return new ReadablePromise(Promise.reject(new Error('Invalid reference')));
    }
    return this.readResource(resourceType as ResourceType, id, options) as ReadablePromise<T>;
  }

  /**
   * Requests the schema for a resource type.
   * If the schema is already cached, the promise is resolved immediately.
   * @category Schema
   * @param resourceType - The FHIR resource type.
   * @returns Promise to a schema with the requested resource type.
   */
  requestSchema(resourceType: string): Promise<void> {
    if (isDataTypeLoaded(resourceType)) {
      return Promise.resolve();
    }

    const cacheKey = resourceType + '-requestSchema';
    const cached = this.getCacheEntry(cacheKey, undefined);
    if (cached) {
      return cached.value;
    }

    const promise = new ReadablePromise<void>(
      (async () => {
        const query = `{
      StructureDefinitionList(name: "${resourceType}") {
        resourceType,
        name,
        kind,
        description,
        snapshot {
          element {
            id,
            path,
            definition,
            min,
            max,
            base {
              path,
              min,
              max
            },
            contentReference,
            type {
              code,
              targetProfile
            },
            binding {
              strength,
              valueSet
            }
          }
        }
      }
      SearchParameterList(base: "${resourceType}", _count: 100) {
        base,
        code,
        type,
        expression,
        target
      }
    }`.replace(/\s+/g, ' ');

        const response = (await this.graphql(query)) as SchemaGraphQLResponse;

        indexStructureDefinitionBundle(response.data.StructureDefinitionList);

        for (const searchParameter of response.data.SearchParameterList) {
          indexSearchParameter(searchParameter);
        }
      })()
    );
    this.setCacheEntry(cacheKey, promise);
    return promise;
  }

  /**
   * Reads resource history by resource type and ID.
   *
   * The return value is a bundle of all versions of the resource.
   *
   * @example
   * Example:
   *
   * ```typescript
   * const history = await medplum.readHistory('Patient', '123');
   * console.log(history);
   * ```
   *
   * See the FHIR "history" operation for full details: https://www.hl7.org/fhir/http.html#history
   * @category Read
   * @param resourceType - The FHIR resource type.
   * @param id - The resource ID.
   * @param options - Optional fetch options.
   * @returns Promise to the resource history.
   */
  readHistory<K extends ResourceType>(
    resourceType: K,
    id: string,
    options?: RequestInit
  ): ReadablePromise<Bundle<ExtractResource<K>>> {
    return this.get(this.fhirUrl(resourceType, id, '_history'), options);
  }

  /**
   * Reads a specific version of a resource by resource type, ID, and version ID.
   *
   * @example
   * Example:
   *
   * ```typescript
   * const version = await medplum.readVersion('Patient', '123', '456');
   * console.log(version);
   * ```
   *
   * See the FHIR "vread" operation for full details: https://www.hl7.org/fhir/http.html#vread
   * @category Read
   * @param resourceType - The FHIR resource type.
   * @param id - The resource ID.
   * @param vid - The version ID.
   * @param options - Optional fetch options.
   * @returns The resource if available; undefined otherwise.
   */
  readVersion<K extends ResourceType>(
    resourceType: K,
    id: string,
    vid: string,
    options?: RequestInit
  ): ReadablePromise<ExtractResource<K>> {
    return this.get(this.fhirUrl(resourceType, id, '_history', vid), options);
  }

  /**
   * Executes the Patient "everything" operation for a patient.
   *
   * @example
   * Example:
   *
   * ```typescript
   * const bundle = await medplum.readPatientEverything('123');
   * console.log(bundle);
   * ```
   *
   * See the FHIR "patient-everything" operation for full details: https://hl7.org/fhir/operation-patient-everything.html
   * @category Read
   * @param id - The Patient Id
   * @param options - Optional fetch options.
   * @returns A Bundle of all Resources related to the Patient
   */
  readPatientEverything(id: string, options?: RequestInit): ReadablePromise<Bundle> {
    return this.get(this.fhirUrl('Patient', id, '$everything'), options);
  }

  /**
   * Creates a new FHIR resource.
   *
   * The return value is the newly created resource, including the ID and meta.
   *
   * @example
   * Example:
   *
   * ```typescript
   * const result = await medplum.createResource({
   *   resourceType: 'Patient',
   *   name: [{
   *    family: 'Smith',
   *    given: ['John']
   *   }]
   * });
   * console.log(result.id);
   * ```
   *
   * See the FHIR "create" operation for full details: https://www.hl7.org/fhir/http.html#create
   * @category Create
   * @param resource - The FHIR resource to create.
   * @param options - Optional fetch options.
   * @returns The result of the create operation.
   */
  createResource<T extends Resource>(resource: T, options?: RequestInit): Promise<T> {
    if (!resource.resourceType) {
      throw new Error('Missing resourceType');
    }
    this.invalidateSearches(resource.resourceType);
    return this.post(this.fhirUrl(resource.resourceType), resource, undefined, options);
  }

  /**
   * Conditionally create a new FHIR resource only if some equivalent resource does not already exist on the server.
   *
   * The return value is the existing resource or the newly created resource, including the ID and meta.
   *
   * @example
   * Example:
   *
   * ```typescript
   * const result = await medplum.createResourceIfNoneExist(
   *   {
   *     resourceType: 'Patient',
   *     identifier: [{
   *      system: 'http://example.com/mrn',
   *      value: '123'
   *     }]
   *     name: [{
   *      family: 'Smith',
   *      given: ['John']
   *     }]
   *   },
   *   'identifier=123'
   * );
   * console.log(result.id);
   * ```
   *
   * This method is syntactic sugar for:
   *
   * ```typescript
   * return searchOne(resourceType, query) ?? createResource(resource);
   * ```
   *
   * The query parameter only contains the search parameters (what would be in the URL following the "?").
   *
   * See the FHIR "conditional create" operation for full details: https://www.hl7.org/fhir/http.html#ccreate
   * @category Create
   * @param resource - The FHIR resource to create.
   * @param query - The search query for an equivalent resource (should not include resource type or "?").
   * @param options - Optional fetch options.
   * @returns The result of the create operation.
   */
  async createResourceIfNoneExist<T extends Resource>(resource: T, query: string, options?: RequestInit): Promise<T> {
    return ((await this.searchOne(resource.resourceType, query, options)) ??
      this.createResource(resource, options)) as Promise<T>;
  }

  /**
   * Creates a FHIR `Attachment` with the provided data content.
   *
   * This is a convenience method for creating a `Binary` resource and then creating an `Attachment` element.
   *
   * The `data` parameter can be a string or a `File` object.
   *
   * A `File` object often comes from a `<input type="file">` element.
   *
   * @example
   * Example:
   *
   * ```typescript
   * const result = await medplum.createAttachment(myFile, 'test.jpg', 'image/jpeg');
   * console.log(result);
   * ```
   *
   * See the FHIR "create" operation for full details: https://www.hl7.org/fhir/http.html#create
   * @category Create
   * @param data - The binary data to upload.
   * @param filename - Optional filename for the binary.
   * @param contentType - Content type for the binary.
   * @param onProgress - Optional callback for progress events.
   * @returns The result of the create operation.
   */
  async createAttachment(
    data: BinarySource,
    filename: string | undefined,
    contentType: string,
    onProgress?: (e: ProgressEvent) => void
  ): Promise<Attachment> {
    const binary = await this.createBinary(data, filename, contentType, onProgress);
    return {
      contentType,
      url: binary.url,
      title: filename,
    };
  }

  /**
   * Creates a FHIR `Binary` resource with the provided data content.
   *
   * The return value is the newly created resource, including the ID and meta.
   *
   * The `data` parameter can be a string or a `File` object.
   *
   * A `File` object often comes from a `<input type="file">` element.
   *
   * @example
   * Example:
   *
   * ```typescript
   * const result = await medplum.createBinary(myFile, 'test.jpg', 'image/jpeg');
   * console.log(result.id);
   * ```
   *
   * See the FHIR "create" operation for full details: https://www.hl7.org/fhir/http.html#create
   * @category Create
   * @param data - The binary data to upload.
   * @param filename - Optional filename for the binary.
   * @param contentType - Content type for the binary.
   * @param onProgress - Optional callback for progress events.
   * @returns The result of the create operation.
   */
  createBinary(
    data: BinarySource,
    filename: string | undefined,
    contentType: string,
    onProgress?: (e: ProgressEvent) => void
  ): Promise<Binary> {
    const url = this.fhirUrl('Binary');
    if (filename) {
      url.searchParams.set('_filename', filename);
    }

    if (onProgress) {
      return this.uploadwithProgress(url, data, contentType, onProgress);
    } else {
      return this.post(url, data, contentType);
    }
  }

  uploadwithProgress(
    url: URL,
    data: BinarySource,
    contentType: string,
    onProgress: (e: ProgressEvent) => void
  ): Promise<any> {
    return new Promise((resolve, reject) => {
      const xhr = new XMLHttpRequest();
      xhr.responseType = 'json';
      xhr.onabort = () => reject(new Error('Request aborted'));
      xhr.onerror = () => reject(new Error('Request error'));

      if (onProgress) {
        xhr.upload.onprogress = (e) => onProgress(e);
        xhr.upload.onload = (e) => onProgress(e);
      }

      xhr.onload = () => {
        if (xhr.status >= 200 && xhr.status < 300) {
          resolve(xhr.response);
        } else {
          reject(new OperationOutcomeError(normalizeOperationOutcome(xhr.response || xhr.statusText)));
        }
      };

      xhr.open('POST', url);
      xhr.withCredentials = true;
      xhr.setRequestHeader('Authorization', 'Bearer ' + this.accessToken);
      xhr.setRequestHeader('Cache-Control', 'no-cache, no-store, max-age=0');
      xhr.setRequestHeader('Content-Type', contentType);
      xhr.setRequestHeader('X-Medplum', 'extended');
      xhr.send(data);
    });
  }

  /**
   * Creates a PDF as a FHIR `Binary` resource based on pdfmake document definition.
   *
   * The return value is the newly created resource, including the ID and meta.
   *
   * The `docDefinition` parameter is a pdfmake document definition.
   *
   * @example
   * Example:
   *
   * ```typescript
   * const result = await medplum.createPdf({
   *   content: ['Hello world']
   * });
   * console.log(result.id);
   * ```
   *
   * See the pdfmake document definition for full details: https://pdfmake.github.io/docs/0.1/document-definition-object/
   * @category Media
   * @param docDefinition - The PDF document definition.
   * @param filename - Optional filename for the PDF binary resource.
   * @param tableLayouts - Optional pdfmake custom table layout.
   * @param fonts - Optional pdfmake custom font dictionary.
   * @returns The result of the create operation.
   */
  async createPdf(
    docDefinition: TDocumentDefinitions,
    filename?: string,
    tableLayouts?: Record<string, CustomTableLayout>,
    fonts?: TFontDictionary
  ): Promise<Binary> {
    if (!this.createPdfImpl) {
      throw new Error('PDF creation not enabled');
    }
    const blob = await this.createPdfImpl(docDefinition, tableLayouts, fonts);
    return this.createBinary(blob, filename, 'application/pdf');
  }

  /**
   * Creates a FHIR `Communication` resource with the provided data content.
   *
   * This is a convenience method to handle commmon cases where a `Communication` resource is created with a `payload`.
   * @category Create
   * @param resource - The FHIR resource to comment on.
   * @param text - The text of the comment.
   * @param options - Optional fetch options.
   * @returns The result of the create operation.
   */
  createComment(resource: Resource, text: string, options?: RequestInit): Promise<Communication> {
    const profile = this.getProfile();
    let encounter: Reference<Encounter> | undefined = undefined;
    let subject: Reference<Patient> | undefined = undefined;

    if (resource.resourceType === 'Encounter') {
      encounter = createReference(resource);
      subject = resource.subject as Reference<Patient> | undefined;
    }

    if (resource.resourceType === 'ServiceRequest') {
      encounter = resource.encounter;
      subject = resource.subject as Reference<Patient> | undefined;
    }

    if (resource.resourceType === 'Patient') {
      subject = createReference(resource);
    }

    return this.createResource<Communication>(
      {
        resourceType: 'Communication',
        basedOn: [createReference(resource)],
        encounter,
        subject,
        sender: profile ? createReference(profile) : undefined,
        sent: new Date().toISOString(),
        payload: [{ contentString: text }],
      },
      options
    );
  }

  /**
   * Updates a FHIR resource.
   *
   * The return value is the updated resource, including the ID and meta.
   *
   * @example
   * Example:
   *
   * ```typescript
   * const result = await medplum.updateResource({
   *   resourceType: 'Patient',
   *   id: '123',
   *   name: [{
   *    family: 'Smith',
   *    given: ['John']
   *   }]
   * });
   * console.log(result.meta.versionId);
   * ```
   *
   * See the FHIR "update" operation for full details: https://www.hl7.org/fhir/http.html#update
   * @category Write
   * @param resource - The FHIR resource to update.
   * @param options - Optional fetch options.
   * @returns The result of the update operation.
   */
  async updateResource<T extends Resource>(resource: T, options?: RequestInit): Promise<T> {
    if (!resource.resourceType) {
      throw new Error('Missing resourceType');
    }
    if (!resource.id) {
      throw new Error('Missing id');
    }
    this.invalidateSearches(resource.resourceType);
    let result = await this.put(this.fhirUrl(resource.resourceType, resource.id), resource, undefined, options);
    if (!result) {
      // On 304 not modified, result will be undefined
      // Return the user input instead
      // return result ?? resource;
      result = resource;
    }
    this.cacheResource(result);
    return result;
  }

  /**
   * Updates a FHIR resource using JSONPatch operations.
   *
   * The return value is the updated resource, including the ID and meta.
   *
   * @example
   * Example:
   *
   * ```typescript
   * const result = await medplum.patchResource('Patient', '123', [
   *   {op: 'replace', path: '/name/0/family', value: 'Smith'},
   * ]);
   * console.log(result.meta.versionId);
   * ```
   *
   * See the FHIR "update" operation for full details: https://www.hl7.org/fhir/http.html#patch
   *
   * See the JSONPatch specification for full details: https://tools.ietf.org/html/rfc6902
   * @category Write
   * @param resourceType - The FHIR resource type.
   * @param id - The resource ID.
   * @param operations - The JSONPatch operations.
   * @param options - Optional fetch options.
   * @returns The result of the patch operations.
   */
  patchResource<K extends ResourceType>(
    resourceType: K,
    id: string,
    operations: PatchOperation[],
    options?: RequestInit
  ): Promise<ExtractResource<K>> {
    this.invalidateSearches(resourceType);
    return this.patch(this.fhirUrl(resourceType, id), operations, options);
  }

  /**
   * Deletes a FHIR resource by resource type and ID.
   *
   * @example
   * Example:
   *
   * ```typescript
   * await medplum.deleteResource('Patient', '123');
   * ```
   *
   * See the FHIR "delete" operation for full details: https://www.hl7.org/fhir/http.html#delete
   * @category Delete
   * @param resourceType - The FHIR resource type.
   * @param id - The resource ID.
   * @param options - Optional fetch options.
   * @returns The result of the delete operation.
   */
  deleteResource(resourceType: ResourceType, id: string, options?: RequestInit): Promise<any> {
    this.deleteCacheEntry(this.fhirUrl(resourceType, id).toString());
    this.invalidateSearches(resourceType);
    return this.delete(this.fhirUrl(resourceType, id), options);
  }

  /**
   * Executes the validate operation with the provided resource.
   *
   * @example
   * Example:
   *
   * ```typescript
   * const result = await medplum.validateResource({
   *   resourceType: 'Patient',
   *   name: [{ given: ['Alice'], family: 'Smith' }],
   * });
   * ```
   *
   * See the FHIR "$validate" operation for full details: https://www.hl7.org/fhir/resource-operation-validate.html
   * @param resource - The FHIR resource.
   * @param options - Optional fetch options.
   * @returns The validate operation outcome.
   */
  validateResource<T extends Resource>(resource: T, options?: RequestInit): Promise<OperationOutcome> {
    return this.post(this.fhirUrl(resource.resourceType, '$validate'), resource, undefined, options);
  }

  /**
   * Executes a bot by ID or Identifier.
   * @param idOrIdentifier - The Bot ID or Identifier.
   * @param body - The content body. Strings and `File` objects are passed directly. Other objects are converted to JSON.
   * @param contentType - The content type to be included in the "Content-Type" header.
   * @param options - Optional fetch options.
   * @returns The Bot return value.
   */
  executeBot(
    idOrIdentifier: string | Identifier,
    body: any,
    contentType?: string,
    options?: RequestInit
  ): Promise<any> {
    let url;
    if (typeof idOrIdentifier === 'string') {
      const id = idOrIdentifier;
      url = this.fhirUrl('Bot', id, '$execute');
    } else {
      const identifier = idOrIdentifier;
      url = this.fhirUrl('Bot', '$execute') + `?identifier=${identifier.system}|${identifier.value}`;
    }
    return this.post(url, body, contentType, options);
  }

  /**
   * Executes a batch or transaction of FHIR operations.
   *
   * @example
   * Example:
   *
   * ```typescript
   * await medplum.executeBatch({
   *   "resourceType": "Bundle",
   *   "type": "transaction",
   *   "entry": [
   *     {
   *       "fullUrl": "urn:uuid:61ebe359-bfdc-4613-8bf2-c5e300945f0a",
   *       "resource": {
   *         "resourceType": "Patient",
   *         "name": [{ "use": "official", "given": ["Alice"], "family": "Smith" }],
   *         "gender": "female",
   *         "birthDate": "1974-12-25"
   *       },
   *       "request": {
   *         "method": "POST",
   *         "url": "Patient"
   *       }
   *     },
   *     {
   *       "fullUrl": "urn:uuid:88f151c0-a954-468a-88bd-5ae15c08e059",
   *       "resource": {
   *         "resourceType": "Patient",
   *         "identifier": [{ "system": "http:/example.org/fhir/ids", "value": "234234" }],
   *         "name": [{ "use": "official", "given": ["Bob"], "family": "Jones" }],
   *         "gender": "male",
   *         "birthDate": "1974-12-25"
   *       },
   *       "request": {
   *         "method": "POST",
   *         "url": "Patient",
   *         "ifNoneExist": "identifier=http:/example.org/fhir/ids|234234"
   *       }
   *     }
   *   ]
   * });
   * ```
   *
   * See The FHIR "batch/transaction" section for full details: https://hl7.org/fhir/http.html#transaction
   * @category Batch
   * @param bundle - The FHIR batch/transaction bundle.
   * @param options - Optional fetch options.
   * @returns The FHIR batch/transaction response bundle.
   */
  executeBatch(bundle: Bundle, options?: RequestInit): Promise<Bundle> {
    return this.post(this.fhirBaseUrl.slice(0, -1), bundle, undefined, options);
  }

  /**
   * Sends an email using the Medplum Email API.
   *
   * Builds the email using nodemailer MailComposer.
   *
   * Examples:
   *
   * @example
   * Send a simple text email:
   *
   * ```typescript
   * await medplum.sendEmail({
   *   to: 'alice@example.com',
   *   cc: 'bob@example.com',
   *   subject: 'Hello',
   *   text: 'Hello Alice',
   * });
   * ```
   *
   * @example
   * Send an email with a `Binary` attachment:
   *
   * ```typescript
   * await medplum.sendEmail({
   *   to: 'alice@example.com',
   *   subject: 'Email with attachment',
   *   text: 'See the attached report',
   *   attachments: [{
   *     filename: 'report.pdf',
   *     path: "Binary/" + binary.id
   *   }]
   * });
   * ```
   *
   * See options here: https://nodemailer.com/extras/mailcomposer/
   * @category Media
   * @param email - The MailComposer options.
   * @param options - Optional fetch options.
   * @returns Promise to the operation outcome.
   */
  sendEmail(email: MailOptions, options?: RequestInit): Promise<OperationOutcome> {
    return this.post('email/v1/send', email, ContentType.JSON, options);
  }

  /**
   * Executes a GraphQL query.
   *
   * @example
   * Example:
   *
   * ```typescript
   * const result = await medplum.graphql(`{
   *   Patient(id: "123") {
   *     resourceType
   *     id
   *     name {
   *       given
   *       family
   *     }
   *   }
   * }`);
   * ```
   *
   * @example
   * Advanced queries such as named operations and variable substitution are supported:
   *
   * ```typescript
   * const result = await medplum.graphql(
   *   `query GetPatientById($patientId: ID!) {
   *     Patient(id: $patientId) {
   *       resourceType
   *       id
   *       name {
   *         given
   *         family
   *       }
   *     }
   *   }`,
   *   'GetPatientById',
   *   { patientId: '123' }
   * );
   * ```
   *
   * See the GraphQL documentation for more details: https://graphql.org/learn/
   *
   * See the FHIR GraphQL documentation for FHIR specific details: https://www.hl7.org/fhir/graphql.html
   * @category Read
   * @param query - The GraphQL query.
   * @param operationName - Optional GraphQL operation name.
   * @param variables - Optional GraphQL variables.
   * @param options - Optional fetch options.
   * @returns The GraphQL result.
   */
  graphql(query: string, operationName?: string | null, variables?: any, options?: RequestInit): Promise<any> {
    return this.post(this.fhirUrl('$graphql'), { query, operationName, variables }, ContentType.JSON, options);
  }

  /**
   * Executes the $graph operation on this resource to fetch a Bundle of resources linked to the target resource
   * according to a graph definition
   * @category Read
   * @param resourceType - The FHIR resource type.
   * @param id - The resource ID.
   * @param graphName - `name` parameter of the GraphDefinition
   * @param options - Optional fetch options.
   * @returns A Bundle
   */
  readResourceGraph<K extends ResourceType>(
    resourceType: K,
    id: string,
    graphName: string,
    options?: RequestInit
  ): ReadablePromise<Bundle> {
    return this.get<Bundle>(`${this.fhirUrl(resourceType, id)}/$graph?graph=${graphName}`, options);
  }

  /**
   * Pushes a message to an agent.
   *
   * @param agent - The agent to push to.
   * @param destination - The destination device.
   * @param body - The message body.
   * @param contentType - Optional message content type.
   * @param options - Optional fetch options.
   * @returns Promise to the operation outcome.
   */
  pushToAgent(
    agent: Agent | Reference<Agent>,
    destination: Device | Reference<Device>,
    body: any,
    contentType?: string,
    options?: RequestInit
  ): Promise<OperationOutcome> {
    return this.post(
      this.fhirUrl('Agent', resolveId(agent) as string, '$push'),
      {
        destination: getReferenceString(destination),
        body,
        contentType,
      },
      ContentType.FHIR_JSON,
      options
    );
  }

  /**
   * @category Authentication
   * @returns The Login State
   */
  getActiveLogin(): LoginState | undefined {
    return this.storage.getObject('activeLogin');
  }

  /**
   * Sets the active login.
   * @param login - The new active login state.
   * @category Authentication
   */
  async setActiveLogin(login: LoginState): Promise<void> {
    if (!this.sessionDetails?.profile || getReferenceString(this.sessionDetails.profile) !== login.profile?.reference) {
      this.clearActiveLogin();
    }
    this.setAccessToken(login.accessToken, login.refreshToken);
    this.storage.setObject('activeLogin', login);
    this.addLogin(login);
    this.refreshPromise = undefined;
    await this.refreshProfile();
  }

  /**
   * Returns the current access token.
   * @returns The current access token.
   * @category Authentication
   */
  getAccessToken(): string | undefined {
    return this.accessToken;
  }

  /**
   * Sets the current access token.
   * @param accessToken - The new access token.
   * @param refreshToken - Optional refresh token.
   * @category Authentication
   */
  setAccessToken(accessToken: string, refreshToken?: string): void {
    this.accessToken = accessToken;
    this.refreshToken = refreshToken;
    this.sessionDetails = undefined;
    this.medplumServer = isMedplumAccessToken(accessToken);
  }

  /**
   * Returns the list of available logins.
   * @returns The list of available logins.
   * @category Authentication
   */
  getLogins(): LoginState[] {
    return this.storage.getObject<LoginState[]>('logins') ?? [];
  }

  private addLogin(newLogin: LoginState): void {
    const logins = this.getLogins().filter((login) => login.profile?.reference !== newLogin.profile?.reference);
    logins.push(newLogin);
    this.storage.setObject('logins', logins);
  }

  private async refreshProfile(): Promise<ProfileResource | undefined> {
    if (!this.medplumServer) {
      return Promise.resolve(undefined);
    }
    this.profilePromise = new Promise((resolve, reject) => {
      this.get('auth/me')
        .then((result: SessionDetails) => {
          this.profilePromise = undefined;
          const profileChanged = this.sessionDetails?.profile?.id !== result.profile.id;
          this.sessionDetails = result;
          if (profileChanged) {
            this.dispatchEvent({ type: 'change' });
          }
          resolve(result.profile);
        })
        .catch(reject);
    });

    return this.profilePromise;
  }

  /**
   * Returns true if the client is waiting for authentication.
   * @returns True if the client is waiting for authentication.
   * @category Authentication
   */
  isLoading(): boolean {
    return !!this.profilePromise;
  }

  /**
   * Returns true if the current user is authenticated as a super admin.
   * @returns True if the current user is authenticated as a super admin.
   * @category Authentication
   */
  isSuperAdmin(): boolean {
    return !!this.sessionDetails?.project.superAdmin;
  }

  /**
   * Returns true if the current user is authenticated as a project admin.
   * @returns True if the current user is authenticated as a project admin.
   * @category Authentication
   */
  isProjectAdmin(): boolean {
    return !!this.sessionDetails?.membership.admin;
  }

  /**
   * Returns the current project if available.
   * @returns The current project if available.
   * @category User Profile
   */
  getProject(): Project | undefined {
    return this.sessionDetails?.project;
  }

  /**
   * Returns the current project membership if available.
   * @returns The current project membership if available.
   * @category User Profile
   */
  getProjectMembership(): ProjectMembership | undefined {
    return this.sessionDetails?.membership;
  }

  /**
   * Returns the current user profile resource if available.
   * This method does not wait for loading promises.
   * @returns The current user profile resource if available.
   * @category User Profile
   */
  getProfile(): ProfileResource | undefined {
    return this.sessionDetails?.profile;
  }

  /**
   * Returns the current user profile resource, retrieving form the server if necessary.
   * This method waits for loading promises.
   * @returns The current user profile resource.
   * @category User Profile
   */
  async getProfileAsync(): Promise<ProfileResource | undefined> {
    if (this.profilePromise) {
      return this.profilePromise;
    } else if (this.sessionDetails) {
      return this.sessionDetails.profile;
    }
    return this.refreshProfile();
  }

  /**
   * Returns the current user configuration if available.
   * @returns The current user configuration if available.
   * @category User Profile
   */
  getUserConfiguration(): UserConfiguration | undefined {
    return this.sessionDetails?.config;
  }

  /**
   * Returns the current user access policy if available.
   * @returns The current user access policy if available.
   * @category User Profile
   */
  getAccessPolicy(): AccessPolicy | undefined {
    return this.sessionDetails?.accessPolicy;
  }

  /**
   * Downloads the URL as a blob. Can accept binary URLs in the form of `Binary/{id}` as well.
   * @category Read
   * @param url - The URL to request. Can be a standard URL or one in the form of `Binary/{id}`.
   * @param options - Optional fetch request init options.
   * @returns Promise to the response body as a blob.
   */
  async download(url: URL | string, options: RequestInit = {}): Promise<Blob> {
    if (this.refreshPromise) {
      await this.refreshPromise;
    }
    const urlString = url.toString();
    if (urlString.startsWith(BINARY_URL_PREFIX)) {
      url = this.fhirUrl(urlString);
    }
    this.addFetchOptionsDefaults(options);
    const response = await this.fetchWithRetry(url.toString(), options);
    return response.blob();
  }

  /**
   * Upload media to the server and create a Media instance for the uploaded content.
   * @param contents - The contents of the media file, as a string, Uint8Array, File, or Blob.
   * @param contentType - The media type of the content.
   * @param filename - The name of the file to be uploaded, or undefined if not applicable.
   * @param additionalFields - Additional fields for Media.
   * @param options - Optional fetch options.
   * @returns Promise that resolves to the created Media
   */
  async uploadMedia(
    contents: string | Uint8Array | File | Blob,
    contentType: string,
    filename: string | undefined,
    additionalFields?: Partial<Media>,
    options?: RequestInit
  ): Promise<Media> {
    const binary = await this.createBinary(contents, filename, contentType);
    return this.createResource(
      {
        resourceType: 'Media',
        status: 'completed',
        content: {
          contentType: contentType,
          url: BINARY_URL_PREFIX + binary.id,
          title: filename,
        },
        ...additionalFields,
      },
      options
    );
  }

  /**
   * Performs Bulk Data Export operation request flow. See The FHIR "Bulk Data Export" for full details: https://build.fhir.org/ig/HL7/bulk-data/export.html#bulk-data-export
   * @param exportLevel - Optional export level. Defaults to system level export. 'Group/:id' - Group of Patients, 'Patient' - All Patients.
   * @param resourceTypes - A string of comma-delimited FHIR resource types.
   * @param since - Resources will be included in the response if their state has changed after the supplied time (e.g. if Resource.meta.lastUpdated is later than the supplied _since time).
   * @param options - Optional fetch options.
   * @returns Bulk Data Response containing links to Bulk Data files. See "Response - Complete Status" for full details: https://build.fhir.org/ig/HL7/bulk-data/export.html#response---complete-status
   */
  async bulkExport(
    //eslint-disable-next-line default-param-last
    exportLevel = '',
    resourceTypes?: string,
    since?: string,
    options?: RequestInit
  ): Promise<Partial<BulkDataExport>> {
    const fhirPath = exportLevel ? `${exportLevel}/` : exportLevel;
    const url = this.fhirUrl(`${fhirPath}$export`);

    if (resourceTypes) {
      url.searchParams.set('_type', resourceTypes);
    }
    if (since) {
      url.searchParams.set('_since', since);
    }

    return this.startAsyncRequest<Partial<BulkDataExport>>(url.toString(), options);
  }

  /**
   * Starts an async request following the FHIR "Asynchronous Request Pattern".
   * See: https://hl7.org/fhir/r4/async.html
   * @param url - The URL to request.
   * @param options - Optional fetch options.
   * @returns The response body.
   */
  async startAsyncRequest<T>(url: string, options: RequestInit = {}): Promise<T> {
    this.addFetchOptionsDefaults(options);

    const headers = options.headers as Record<string, string>;
    headers['Prefer'] = 'respond-async';

    const response = await this.fetchWithRetry(url, options);

    if (response.status === 202) {
      const contentLocation = await tryGetContentLocation(response);
      if (contentLocation) {
        return this.pollStatus(contentLocation);
      }
    }

    return this.parseResponse(response, 'POST', url);
  }

  //
  // Private helpers
  //

  /**
   * Returns the cache entry if available and not expired.
   * @param key - The cache key to retrieve.
   * @param options - Optional fetch options for cache settings.
   * @returns The cached entry if found.
   */
  private getCacheEntry(key: string, options: RequestInit | undefined): RequestCacheEntry | undefined {
    if (!this.requestCache || options?.cache === 'no-cache' || options?.cache === 'reload') {
      return undefined;
    }
    const entry = this.requestCache.get(key);
    if (!entry || entry.requestTime + this.cacheTime < Date.now()) {
      return undefined;
    }
    return entry;
  }

  /**
   * Adds a readable promise to the cache.
   * @param key - The cache key to store.
   * @param value - The readable promise to store.
   */
  private setCacheEntry(key: string, value: ReadablePromise<any>): void {
    if (this.requestCache) {
      this.requestCache.set(key, { requestTime: Date.now(), value });
    }
  }

  /**
   * Adds a concrete value as the cache entry for the given resource.
   * This is used in cases where the resource is loaded indirectly.
   * For example, when a resource is loaded as part of a Bundle.
   * @param resource - The resource to cache.
   */
  private cacheResource(resource: Resource | undefined): void {
    if (resource?.id && !resource.meta?.tag?.some((t) => t.code === 'SUBSETTED')) {
      this.setCacheEntry(
        this.fhirUrl(resource.resourceType, resource.id).toString(),
        new ReadablePromise(Promise.resolve(resource))
      );
    }
  }

  /**
   * Deletes a cache entry.
   * @param key - The cache key to delete.
   */
  private deleteCacheEntry(key: string): void {
    if (this.requestCache) {
      this.requestCache.delete(key);
    }
  }

  /**
   * Makes an HTTP request.
   * @param method - The HTTP method (GET, POST, etc).
   * @param url - The target URL.
   * @param options - Optional fetch request init options.
   * @returns The JSON content body if available.
   */
  private async request<T>(method: string, url: string, options: RequestInit = {}): Promise<T> {
    if (this.refreshPromise) {
      await this.refreshPromise;
    }

    options.method = method;
    this.addFetchOptionsDefaults(options);

    const response = await this.fetchWithRetry(url, options);

    return this.parseResponse(response, method, url, options);
  }

  private async parseResponse<T>(
    response: Response,
    method: string,
    url: string,
    options: RequestInit = {}
  ): Promise<T> {
    if (response.status === 401) {
      // Refresh and try again
      return this.handleUnauthenticated(method, url, options);
    }

    if (response.status === 204 || response.status === 304) {
      // No content or change
      return undefined as unknown as T;
    }

    const contentType = response.headers.get('content-type');
    const isJson = contentType?.includes('json');

    if (response.status === 404 && !isJson) {
      throw new OperationOutcomeError(notFound);
    }

    const contentLocation = response.headers.get('content-location');
    const redirectMode = options.redirect ?? this.options.redirect;
    if (response.status === 201 && contentLocation && redirectMode === 'follow') {
      // Follow redirect
      return this.request('GET', contentLocation, { ...options, body: undefined });
    }

    let obj: any = undefined;
    if (isJson) {
      try {
        obj = await response.json();
      } catch (err) {
        console.error('Error parsing response', response.status, err);
        throw err;
      }
    } else {
      obj = await response.text();
    }

    if (response.status >= 400) {
      throw new OperationOutcomeError(normalizeOperationOutcome(obj));
    }

    return obj;
  }

  private async fetchWithRetry(url: string, options: RequestInit): Promise<Response> {
    if (!url.startsWith('http')) {
      url = new URL(url, this.baseUrl).href;
    }

    const maxRetries = 3;
    const retryDelay = 200;
    let response: Response | undefined = undefined;
    for (let retry = 0; retry < maxRetries; retry++) {
      try {
        if (this.options.verbose) {
          this.logRequest(url, options);
        }
        response = (await this.fetch(url, options)) as Response;
        if (this.options.verbose) {
          this.logResponse(response);
        }
        if (response.status < 500) {
          return response;
        }
      } catch (err: any) {
        this.retryCatch(retry, maxRetries, err);
      }
      await sleep(retryDelay);
    }
    return response as Response;
  }

  private logRequest(url: string, options: RequestInit): void {
    console.log(`> ${options.method} ${url}`);
    if (options.headers) {
      const headers = options.headers as Record<string, string>;
      const entries = Object.entries(headers).sort((a, b) => a[0].localeCompare(b[0]));
      for (const [key, value] of entries) {
        console.log(`> ${key}: ${value}`);
      }
    }
  }

  private logResponse(response: Response): void {
    console.log(`< ${response.status} ${response.statusText}`);
    if (response.headers) {
      response.headers.forEach((value, key) => console.log(`< ${key}: ${value}`));
    }
  }

  private async pollStatus<T>(statusUrl: string): Promise<T> {
    let checkStatus = true;
    let resultResponse;
    const retryDelay = 2000;

    while (checkStatus) {
      const fetchOptions = {};
      this.addFetchOptionsDefaults(fetchOptions);
      const statusResponse = await this.fetchWithRetry(statusUrl, fetchOptions);
      if (statusResponse.status !== 202) {
        checkStatus = false;
        resultResponse = statusResponse;

        if (statusResponse.status === 201) {
          const contentLocation = await tryGetContentLocation(statusResponse);
          if (contentLocation) {
            resultResponse = await this.fetchWithRetry(contentLocation, fetchOptions);
          }
        }
      }
      await sleep(retryDelay);
    }
    return this.parseResponse(resultResponse as Response, 'POST', statusUrl);
  }

  /**
   * Executes a batch of requests that were automatically batched together.
   */
  private async executeAutoBatch(): Promise<void> {
    // Get the current queue
    const entries = [...(this.autoBatchQueue as AutoBatchEntry[])];

    // Clear the queue
    (this.autoBatchQueue as AutoBatchEntry[]).length = 0;

    // Clear the timer
    this.autoBatchTimerId = undefined;

    // If there is only one request in the batch, just execute it
    if (entries.length === 1) {
      const entry = entries[0];
      try {
        entry.resolve(await this.request(entry.method, this.fhirBaseUrl + entry.url, entry.options));
      } catch (err) {
        entry.reject(new OperationOutcomeError(normalizeOperationOutcome(err)));
      }
      return;
    }

    // Build the batch request
    const batch: Bundle = {
      resourceType: 'Bundle',
      type: 'batch',
      entry: entries.map(
        (e) =>
          ({
            request: {
              method: e.method,
              url: e.url,
            },
            resource: e.options.body ? (JSON.parse(e.options.body as string) as Resource) : undefined,
          }) as BundleEntry
      ),
    };

    // Execute the batch request
    const response = (await this.post(this.fhirBaseUrl.slice(0, -1), batch)) as Bundle;

    // Process the response
    for (let i = 0; i < entries.length; i++) {
      const entry = entries[i];
      const responseEntry = response.entry?.[i];
      if (responseEntry?.response?.outcome && !isOk(responseEntry.response.outcome)) {
        entry.reject(new OperationOutcomeError(responseEntry.response.outcome));
      } else {
        entry.resolve(responseEntry?.resource);
      }
    }
  }

  /**
   * Adds default options to the fetch options.
   * @param options - The options to add defaults to.
   */
  private addFetchOptionsDefaults(options: RequestInit): void {
    let headers = options.headers as Record<string, string> | undefined;
    if (!headers) {
      headers = {};
      options.headers = headers;
    }

    if (!headers['Accept']) {
      headers['Accept'] = DEFAULT_ACCEPT;
    }

    headers['X-Medplum'] = 'extended';

    if (options.body && !headers['Content-Type']) {
      headers['Content-Type'] = ContentType.FHIR_JSON;
    }

    if (this.accessToken) {
      headers['Authorization'] = 'Bearer ' + this.accessToken;
    } else if (this.basicAuth) {
      headers['Authorization'] = 'Basic ' + this.basicAuth;
    }
    if (!options.cache) {
      options.cache = 'no-cache';
    }

    if (!options.credentials) {
      options.credentials = 'include';
    }
  }

  /**
   * Sets the "Content-Type" header on fetch options.
   * @param options - The fetch options.
   * @param contentType - The new content type to set.
   */
  private setRequestContentType(options: RequestInit, contentType: string): void {
    if (!options.headers) {
      options.headers = {};
    }
    const headers = options.headers as Record<string, string>;
    headers['Content-Type'] = contentType;
  }

  /**
   * Sets the body on fetch options.
   * @param options - The fetch options.
   * @param data - The new content body.
   */
  private setRequestBody(options: RequestInit, data: any): void {
    if (
      typeof data === 'string' ||
      (typeof Blob !== 'undefined' && data instanceof Blob) ||
      (typeof File !== 'undefined' && data instanceof File) ||
      (typeof Uint8Array !== 'undefined' && data instanceof Uint8Array)
    ) {
      options.body = data;
    } else if (data) {
      options.body = JSON.stringify(data);
    }
  }

  /**
   * Handles an unauthenticated response from the server.
   * First, tries to refresh the access token and retry the request.
   * Otherwise, calls unauthenticated callbacks and rejects.
   * @param method - The HTTP method of the original request.
   * @param url - The URL of the original request.
   * @param options - Optional fetch request init options.
   * @returns The result of the retry.
   */
  private handleUnauthenticated(method: string, url: string, options: RequestInit): Promise<any> {
    if (this.refresh()) {
      return this.request(method, url, options);
    }
    this.clearActiveLogin();
    if (this.onUnauthenticated) {
      this.onUnauthenticated();
    }
    return Promise.reject(new Error('Unauthenticated'));
  }

  /**
   * Starts a new PKCE flow.
   * These PKCE values are stateful, and must survive redirects and page refreshes.
   * @category Authentication
   * @returns The PKCE code challenge details.
   */
  async startPkce(): Promise<{ codeChallengeMethod: CodeChallengeMethod; codeChallenge: string }> {
    const pkceState = getRandomString();
    sessionStorage.setItem('pkceState', pkceState);

    const codeVerifier = getRandomString();
    sessionStorage.setItem('codeVerifier', codeVerifier);

    const arrayHash = await encryptSHA256(codeVerifier);
    const codeChallenge = arrayBufferToBase64(arrayHash).replaceAll('+', '-').replaceAll('/', '_').replaceAll('=', '');
    sessionStorage.setItem('codeChallenge', codeChallenge);

    return { codeChallengeMethod: 'S256', codeChallenge };
  }

  /**
   * Redirects the user to the login screen for authorization.
   * Clears all auth state including local storage and session storage.
   * @param loginParams - The authorization login parameters.
   * @see https://openid.net/specs/openid-connect-core-1_0.html#AuthorizationEndpoint
   */
  private async requestAuthorization(loginParams?: Partial<BaseLoginRequest>): Promise<void> {
    const loginRequest = await this.ensureCodeChallenge(loginParams ?? {});
    const url = new URL(this.authorizeUrl);
    url.searchParams.set('response_type', 'code');
    url.searchParams.set('state', sessionStorage.getItem('pkceState') as string);
    url.searchParams.set('client_id', loginRequest.clientId ?? (this.clientId as string));
    url.searchParams.set('redirect_uri', loginRequest.redirectUri ?? getWindowOrigin());
    url.searchParams.set('code_challenge_method', loginRequest.codeChallengeMethod as string);
    url.searchParams.set('code_challenge', loginRequest.codeChallenge as string);
    url.searchParams.set('scope', loginRequest.scope ?? 'openid profile');
    window.location.assign(url.toString());
  }

  /**
   * Processes an OAuth authorization code.
   * See: https://openid.net/specs/openid-connect-core-1_0.html#TokenRequest
   * @param code - The authorization code received by URL parameter.
   * @param loginParams - Optional login parameters.
   * @returns The user profile resource.
   * @category Authentication
   */
  processCode(code: string, loginParams?: Partial<BaseLoginRequest>): Promise<ProfileResource> {
    const formBody = new URLSearchParams();
    formBody.set('grant_type', OAuthGrantType.AuthorizationCode);
    formBody.set('code', code);
    formBody.set('client_id', loginParams?.clientId ?? (this.clientId as string));
    formBody.set('redirect_uri', loginParams?.redirectUri ?? getWindowOrigin());

    if (typeof sessionStorage !== 'undefined') {
      const codeVerifier = sessionStorage.getItem('codeVerifier');
      if (codeVerifier) {
        formBody.set('code_verifier', codeVerifier);
      }
    }

    return this.fetchTokens(formBody);
  }

  /**
   * Tries to refresh the auth tokens.
   * @returns The refresh promise if available; otherwise undefined.
   * @see https://openid.net/specs/openid-connect-core-1_0.html#RefreshTokens
   */
  private refresh(): Promise<void> | undefined {
    if (this.refreshPromise) {
      return this.refreshPromise;
    }

    if (this.refreshToken) {
      const formBody = new URLSearchParams();
      formBody.set('grant_type', OAuthGrantType.RefreshToken);
      formBody.set('client_id', this.clientId as string);
      formBody.set('refresh_token', this.refreshToken);
      this.refreshPromise = this.fetchTokens(formBody);
      return this.refreshPromise;
    }

    if (this.clientId && this.clientSecret) {
      this.refreshPromise = this.startClientLogin(this.clientId, this.clientSecret);
      return this.refreshPromise;
    }

    return undefined;
  }

  /**
   * Starts a new OAuth2 client credentials flow.
   *
   * @example
   * ```typescript
   * await medplum.startClientLogin(import.meta.env.MEDPLUM_CLIENT_ID, import.meta.env.MEDPLUM_CLIENT_SECRET)
   * // Example Search
   * await medplum.searchResources('Patient')
   * ```
   *
   * See: https://datatracker.ietf.org/doc/html/rfc6749#section-4.4
   *
   * @category Authentication
   * @param clientId - The client ID.
   * @param clientSecret - The client secret.
   * @returns Promise that resolves to the client profile.
   */
  async startClientLogin(clientId: string, clientSecret: string): Promise<ProfileResource> {
    this.clientId = clientId;
    this.clientSecret = clientSecret;

    const formBody = new URLSearchParams();
    formBody.set('grant_type', OAuthGrantType.ClientCredentials);
    formBody.set('client_id', clientId);
    formBody.set('client_secret', clientSecret);
    return this.fetchTokens(formBody);
  }

  /**
   * Starts a new OAuth2 JWT bearer flow.
   *
   * @example
   * ```typescript
   * await medplum.startJwtBearerLogin(import.meta.env.MEDPLUM_CLIENT_ID, import.meta.env.MEDPLUM_JWT_BEARER_ASSERTION, 'openid profile');
   * // Example Search
   * await medplum.searchResources('Patient')
   * ```
   *
   * See: https://datatracker.ietf.org/doc/html/rfc7523#section-2.1
   *
   * @category Authentication
   * @param clientId - The client ID.
   * @param assertion - The JWT assertion.
   * @param scope - The OAuth scope.
   * @returns Promise that resolves to the client profile.
   */
  async startJwtBearerLogin(clientId: string, assertion: string, scope: string): Promise<ProfileResource> {
    this.clientId = clientId;

    const formBody = new URLSearchParams();
    formBody.set('grant_type', OAuthGrantType.JwtBearer);
    formBody.set('client_id', clientId);
    formBody.set('assertion', assertion);
    formBody.set('scope', scope);
    return this.fetchTokens(formBody);
  }

  /**
   * Starts a new OAuth2 JWT assertion flow.
   *
   * See: https://datatracker.ietf.org/doc/html/rfc7523#section-2.2
   *
   * @category Authentication
   * @param jwt - The JWT assertion.
   * @returns Promise that resolves to the client profile.
   */
  async startJwtAssertionLogin(jwt: string): Promise<ProfileResource> {
    const formBody = new URLSearchParams();
    formBody.append('grant_type', OAuthGrantType.ClientCredentials);
    formBody.append('client_assertion_type', OAuthClientAssertionType.JwtBearer);
    formBody.append('client_assertion', jwt);
    return this.fetchTokens(formBody);
  }

  /**
   * Sets the client ID and secret for basic auth.
   *
   * @example
   * ```typescript
<<<<<<< HEAD
   * medplum.setBasicAuth(process.env.MEDPLUM_CLIENT_ID, process.env.MEDPLUM_CLIENT_SECRET);
=======
   * medplum.setBasicAuth(import.meta.env.MEDPLUM_CLIENT_ID, import.meta.env.MEDPLUM_CLIENT_SECRET);
>>>>>>> 4cee2235
   * // Example Search
   * await medplum.searchResources('Patient');
   * ```
   *
   * @category Authentication
   * @param clientId - The client ID.
   * @param clientSecret - The client secret.
   */
  setBasicAuth(clientId: string, clientSecret: string): void {
    this.clientId = clientId;
    this.clientSecret = clientSecret;
    this.basicAuth = encodeBase64(clientId + ':' + clientSecret);
  }

  /**
   * Subscribes to a specified topic, listening for a list of specified events.
   *
   * Once you have the `SubscriptionRequest` returned from this method, you can call `fhircastConnect(subscriptionRequest)` to connect to the subscription stream.
   *
   * @category FHIRcast
   * @param topic - The topic to publish to. Usually a UUID.
   * @param events - An array of event names to listen for.
   * @returns A `Promise` that resolves once the request completes, or rejects if it fails.
   */
  async fhircastSubscribe(topic: string, events: FhircastEventName[]): Promise<SubscriptionRequest> {
    if (!(typeof topic === 'string' && topic !== '')) {
      throw new OperationOutcomeError(validationError('Invalid topic provided. Topic must be a valid string.'));
    }
    if (!(typeof events === 'object' && Array.isArray(events) && events.length > 0)) {
      throw new OperationOutcomeError(
        validationError(
          'Invalid events provided. Events must be an array of event names containing at least one event.'
        )
      );
    }

    const subRequest = {
      channelType: 'websocket',
      mode: 'subscribe',
      topic,
      events,
    } as PendingSubscriptionRequest;

    const body = (await this.post(
      '/fhircast/STU3',
      serializeFhircastSubscriptionRequest(subRequest),
      ContentType.FORM_URL_ENCODED
    )) as { 'hub.channel.endpoint': string };

    const endpoint = body['hub.channel.endpoint'];
    if (!endpoint) {
      throw new Error('Invalid response!');
    }

    // Add endpoint to subscription request before returning
    (subRequest as SubscriptionRequest).endpoint = endpoint;
    return subRequest as SubscriptionRequest;
  }

  /**
   * Unsubscribes from the specified topic.
   *
   * @category FHIRcast
   * @param subRequest - A `SubscriptionRequest` representing a subscription to cancel. Mode will be set to `unsubscribe` automatically.
   * @returns A `Promise` that resolves when request to unsubscribe is completed.
   */
  async fhircastUnsubscribe(subRequest: SubscriptionRequest): Promise<void> {
    if (!validateFhircastSubscriptionRequest(subRequest)) {
      throw new OperationOutcomeError(
        validationError('Invalid topic or subscriptionRequest. SubscriptionRequest must be an object.')
      );
    }
    if (!(subRequest.endpoint && typeof subRequest.endpoint === 'string' && subRequest.endpoint.startsWith('ws'))) {
      throw new OperationOutcomeError(
        validationError('Provided subscription request must have an endpoint in order to unsubscribe.')
      );
    }

    // Turn subRequest -> unsubRequest
    subRequest.mode = 'unsubscribe';
    // Send unsub request
    await this.post('/fhircast/STU3', serializeFhircastSubscriptionRequest(subRequest), ContentType.FORM_URL_ENCODED);
  }

  /**
   * Connects to a `FHIRcast` session.
   *
   * @category FHIRcast
   * @param subRequest - The `SubscriptionRequest` to use for connecting.
   * @returns A `FhircastConnection` which emits lifecycle events for the `FHIRcast` WebSocket connection.
   */
  fhircastConnect(subRequest: SubscriptionRequest): FhircastConnection {
    return new FhircastConnection(subRequest);
  }

  /**
   * Publishes a new context to a given topic for a specified event type.
   *
   * @category FHIRcast
   * @param topic - The topic to publish to. Usually a UUID.
<<<<<<< HEAD
   * @param event - The name of the event to publish an updated context for, ie. `patient-open`.
=======
   * @param event - The name of the event to publish an updated context for, ie. `Patient-open`.
>>>>>>> 4cee2235
   * @param context - The updated context containing resources relevant to this event.
   * @param versionId - The `versionId` of the `anchor context` of the given event. Used for `DiagnosticReport-update` event.
   * @returns A `Promise` that resolves once the request completes, or rejects if it fails.
   */
  async fhircastPublish<EventName extends FhircastEventVersionOptional>(
    topic: string,
    event: EventName,
    context: FhircastEventContext<EventName> | FhircastEventContext<EventName>[],
    versionId?: never
  ): Promise<void>;

  async fhircastPublish<RequiredVersionEvent extends FhircastEventVersionRequired>(
<<<<<<< HEAD
    topic: string,
    event: RequiredVersionEvent,
    context: FhircastEventContext<RequiredVersionEvent> | FhircastEventContext<RequiredVersionEvent>[],
    versionId: string
  ): Promise<void>;

  async fhircastPublish<EventName extends FhircastEventVersionRequired | FhircastEventVersionOptional>(
    topic: string,
=======
    topic: string,
    event: RequiredVersionEvent,
    context: FhircastEventContext<RequiredVersionEvent> | FhircastEventContext<RequiredVersionEvent>[],
    versionId: string
  ): Promise<void>;

  async fhircastPublish<EventName extends FhircastEventVersionRequired | FhircastEventVersionOptional>(
    topic: string,
>>>>>>> 4cee2235
    event: EventName,
    context: FhircastEventContext<EventName> | FhircastEventContext<EventName>[],
    versionId?: string | undefined
  ): Promise<void> {
    if (isContextVersionRequired(event)) {
      return this.post(
        `/fhircast/STU3/${topic}`,
        createFhircastMessagePayload<typeof event>(topic, event, context, versionId as string),
        ContentType.JSON
      );
    }
    assertContextVersionOptional(event);
    return this.post(
      `/fhircast/STU3/${topic}`,
      createFhircastMessagePayload<typeof event>(topic, event, context),
      ContentType.JSON
    );
<<<<<<< HEAD
=======
  }

  /**
   * Gets the current context of the given FHIRcast `topic`.
   *
   * @category FHIRcast
   * @param topic - The topic to get the current context for. Usually a UUID.
   * @returns A Promise which resolves to the `CurrentContext` for the given topic.
   */
  async fhircastGetContext(topic: string): Promise<CurrentContext> {
    return this.get(`/fhircast/STU3/${topic}`);
>>>>>>> 4cee2235
  }

  /**
   * Invite a user to a project.
   * @param projectId - The project ID.
   * @param body - The InviteRequest.
   * @returns Promise that returns a project membership or an operation outcome.
   */
  async invite(projectId: string, body: InviteRequest): Promise<ProjectMembership | OperationOutcome> {
    return this.post('admin/projects/' + projectId + '/invite', body);
  }

  /**
   * Makes a POST request to the tokens endpoint.
   * See: https://openid.net/specs/openid-connect-core-1_0.html#TokenEndpoint
   * @param formBody - Token parameters in URL encoded format.
   * @returns The user profile resource.
   */
  private async fetchTokens(formBody: URLSearchParams): Promise<ProfileResource> {
    const options: RequestInit = {
      method: 'POST',
      headers: { 'Content-Type': ContentType.FORM_URL_ENCODED },
      body: formBody.toString(),
      credentials: 'include',
    };
    const headers = options.headers as Record<string, string>;

    if (this.basicAuth) {
      headers['Authorization'] = `Basic ${this.basicAuth}`;
    }

    const response = await this.fetchWithRetry(this.tokenUrl, options);
    if (!response.ok) {
      this.clearActiveLogin();
      try {
        const error = await response.json();
        throw new OperationOutcomeError(badRequest(error.error_description));
      } catch (err) {
        throw new OperationOutcomeError(badRequest('Failed to fetch tokens'), err);
      }
    }
    const tokens = await response.json();
    await this.verifyTokens(tokens);
    return this.getProfile() as ProfileResource;
  }

  /**
   * Verifies the tokens received from the auth server.
   * Validates the JWT against the JWKS.
   * See: https://openid.net/specs/openid-connect-core-1_0.html#TokenEndpoint
   * @param tokens - The token response.
   * @returns Promise to complete.
   */
  private async verifyTokens(tokens: TokenResponse): Promise<void> {
    const token = tokens.access_token;

    if (isJwt(token)) {
      // Verify token has not expired
      const tokenPayload = parseJWTPayload(token);

      if (Date.now() >= (tokenPayload.exp as number) * 1000) {
        this.clearActiveLogin();
        throw new Error('Token expired');
      }

      // Verify app_client_id
      if (tokenPayload.cid) {
        if (tokenPayload.cid !== this.clientId) {
          this.clearActiveLogin();
          throw new Error('Token was not issued for this audience');
        }
      } else if (this.clientId && tokenPayload.client_id !== this.clientId) {
        this.clearActiveLogin();
        throw new Error('Token was not issued for this audience');
      }
    }

    return this.setActiveLogin({
      accessToken: token,
      refreshToken: tokens.refresh_token,
      project: tokens.project,
      profile: tokens.profile,
    });
  }

  /**
   * Sets up a listener for window storage events.
   * This synchronizes state across browser windows and browser tabs.
   */
  private setupStorageListener(): void {
    try {
      window.addEventListener('storage', (e: StorageEvent) => {
        if (e.key === null || e.key === 'activeLogin') {
          // Storage events fire when different tabs make changes.
          // On storage clear (key === null) or activeLogin change (key === 'activeLogin')
          // Refresh the page to ensure the active login is up to date.
          window.location.reload();
        }
      });
    } catch (err) {
      // Silently ignore if this environment does not support storage events
    }
  }

  private retryCatch(retryNumber: number, maxRetries: number, err: Error): void {
    // This is for the 1st retry to avoid multiple notifications
    if (err.message === 'Failed to fetch' && retryNumber === 1) {
      this.dispatchEvent({ type: 'offline' });
    }
    if (retryNumber >= maxRetries - 1) {
      throw err;
    }
  }
}

/**
 * Returns the default fetch method.
 * The default fetch is currently only available in browser environments.
 * If you want to use SSR such as Next.js, you should pass a custom fetch function.
 * @returns The default fetch function for the current environment.
 */
function getDefaultFetch(): FetchLike {
  if (!globalThis.fetch) {
    throw new Error('Fetch not available in this environment');
  }
  return globalThis.fetch.bind(globalThis);
}

/**
 * Returns the base URL for the current page.
 * @returns The window origin string.
 * @category HTTP
 */
function getWindowOrigin(): string {
  if (typeof window === 'undefined') {
    return '';
  }
  return window.location.protocol + '//' + window.location.host + '/';
}

/**
 * Ensures the given URL has a trailing slash.
 * @param url - The URL to ensure has a trailing slash.
 * @returns The URL with a trailing slash.
 */
function ensureTrailingSlash(url: string): string {
  return url.endsWith('/') ? url : url + '/';
}

/**
 * Concatenates the given base URL and URL.
 *
 * If the URL is absolute, it is returned as-is.
 *
 * @param baseUrl - The base URL.
 * @param url - The URL to concat. Can be relative or absolute.
 * @returns The concatenated URL.
 */
function concatUrls(baseUrl: string, url: string): string {
  return new URL(url, baseUrl).toString();
}

/**
 * Attempts to retrieve the content location from the given HTTP response.
 *
 * This function prioritizes the "Content-Location" HTTP header as the
 * most authoritative source for the content location. If this header is
 * not present, it falls back to the "Location" HTTP header.
 *
 * In cases where neither of these headers are available (for instance,
 * due to CORS restrictions), it attempts to retrieve the content location
 * from the 'diagnostics' field of the first issue in an OperationOutcome object
 * present in the response body. If all attempts fail, the function returns 'undefined'.
 * @async
 * @param response - The HTTP response object from which to extract the content location.
 * @returns A Promise that resolves to the content location string if it is found, or 'undefined' if the content location cannot be determined from the response.
 */
async function tryGetContentLocation(response: Response): Promise<string | undefined> {
  // Accepted content location can come from multiple sources
  // The authoritative source is the "Content-Location" HTTP header.
  const contentLocation = response.headers.get('content-location');
  if (contentLocation) {
    return contentLocation;
  }

  // The next best source is the "Location" HTTP header.
  const location = response.headers.get('location');
  if (location) {
    return location;
  }

  // However, "Content-Location" may not be available due to CORS limitations.
  // In this case, we use the OperationOutcome.diagnostics field.
  const body = await response.json();
  if (isOperationOutcome(body) && body.issue?.[0]?.diagnostics) {
    return body.issue[0].diagnostics;
  }

  // If all else fails, return undefined.
  return undefined;
}

/**
 * Converts a FHIR resource bundle to a resource array.
 * The bundle is attached to the array as a property named "bundle".
 * @param bundle - A FHIR resource bundle.
 * @returns The resource array with the bundle attached.
 */
function bundleToResourceArray<T extends Resource>(bundle: Bundle<T>): ResourceArray<T> {
  const array = bundle.entry?.map((e) => e.resource as T) ?? [];
  return Object.assign(array, { bundle });
}<|MERGE_RESOLUTION|>--- conflicted
+++ resolved
@@ -1130,10 +1130,7 @@
    * @param clientId - The external client ID.
    * @param redirectUri - The external identity provider redirect URI.
    * @param baseLogin - The Medplum login request.
-<<<<<<< HEAD
-=======
    * @param pkceEnabled - Whether `PKCE` should be enabled for this external auth request. Defaults to `true`.
->>>>>>> 4cee2235
    * @category Authentication
    */
   async signInWithExternalAuth(
@@ -1179,10 +1176,7 @@
    * @param clientId - The external client ID.
    * @param redirectUri - The external identity provider redirect URI.
    * @param loginRequest - The Medplum login request.
-<<<<<<< HEAD
-=======
    * @param pkceEnabled - Whether `PKCE` should be enabled for this external auth request. Defaults to `true`.
->>>>>>> 4cee2235
    * @returns The external identity provider redirect URI.
    * @category Authentication
    */
@@ -3107,11 +3101,7 @@
    *
    * @example
    * ```typescript
-<<<<<<< HEAD
-   * medplum.setBasicAuth(process.env.MEDPLUM_CLIENT_ID, process.env.MEDPLUM_CLIENT_SECRET);
-=======
    * medplum.setBasicAuth(import.meta.env.MEDPLUM_CLIENT_ID, import.meta.env.MEDPLUM_CLIENT_SECRET);
->>>>>>> 4cee2235
    * // Example Search
    * await medplum.searchResources('Patient');
    * ```
@@ -3212,11 +3202,7 @@
    *
    * @category FHIRcast
    * @param topic - The topic to publish to. Usually a UUID.
-<<<<<<< HEAD
-   * @param event - The name of the event to publish an updated context for, ie. `patient-open`.
-=======
    * @param event - The name of the event to publish an updated context for, ie. `Patient-open`.
->>>>>>> 4cee2235
    * @param context - The updated context containing resources relevant to this event.
    * @param versionId - The `versionId` of the `anchor context` of the given event. Used for `DiagnosticReport-update` event.
    * @returns A `Promise` that resolves once the request completes, or rejects if it fails.
@@ -3229,7 +3215,6 @@
   ): Promise<void>;
 
   async fhircastPublish<RequiredVersionEvent extends FhircastEventVersionRequired>(
-<<<<<<< HEAD
     topic: string,
     event: RequiredVersionEvent,
     context: FhircastEventContext<RequiredVersionEvent> | FhircastEventContext<RequiredVersionEvent>[],
@@ -3238,16 +3223,6 @@
 
   async fhircastPublish<EventName extends FhircastEventVersionRequired | FhircastEventVersionOptional>(
     topic: string,
-=======
-    topic: string,
-    event: RequiredVersionEvent,
-    context: FhircastEventContext<RequiredVersionEvent> | FhircastEventContext<RequiredVersionEvent>[],
-    versionId: string
-  ): Promise<void>;
-
-  async fhircastPublish<EventName extends FhircastEventVersionRequired | FhircastEventVersionOptional>(
-    topic: string,
->>>>>>> 4cee2235
     event: EventName,
     context: FhircastEventContext<EventName> | FhircastEventContext<EventName>[],
     versionId?: string | undefined
@@ -3265,8 +3240,6 @@
       createFhircastMessagePayload<typeof event>(topic, event, context),
       ContentType.JSON
     );
-<<<<<<< HEAD
-=======
   }
 
   /**
@@ -3278,7 +3251,6 @@
    */
   async fhircastGetContext(topic: string): Promise<CurrentContext> {
     return this.get(`/fhircast/STU3/${topic}`);
->>>>>>> 4cee2235
   }
 
   /**
