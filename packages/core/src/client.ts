// PKCE auth based on:
// https://aws.amazon.com/blogs/security/how-to-add-authentication-single-page-web-application-with-amazon-cognito-oauth2-implementation/

import {
  AccessPolicy,
  Binary,
  BulkDataExport,
  Bundle,
  BundleEntry,
  BundleLink,
  Communication,
  Device,
  Encounter,
  ExtractResource,
  Identifier,
  Media,
  OperationOutcome,
  Patient,
  Project,
  ProjectMembership,
  ProjectSecret,
  Reference,
  Resource,
  ResourceType,
  SearchParameter,
  StructureDefinition,
  UserConfiguration,
  ValueSet,
} from '@medplum/fhirtypes';
// eslint-disable-next-line @typescript-eslint/ban-ts-comment
/** @ts-ignore */
import type { CustomTableLayout, TDocumentDefinitions, TFontDictionary } from 'pdfmake/interfaces';
import { LRUCache } from './cache';
import { encryptSHA256, getRandomString } from './crypto';
import { EventTarget } from './eventtarget';
import { Hl7Message } from './hl7';
import { parseJWTPayload } from './jwt';
import { OperationOutcomeError, isOk, normalizeOperationOutcome, notFound } from './outcomes';
import { ReadablePromise } from './readablepromise';
import { ClientStorage } from './storage';
import { IndexedStructureDefinition, globalSchema, indexSearchParameter, indexStructureDefinition } from './types';
import { InviteResult, ProfileResource, arrayBufferToBase64, createReference } from './utils';
import { encodeBase64 } from './base64';

export const MEDPLUM_VERSION = process.env.MEDPLUM_VERSION ?? '';

const DEFAULT_BASE_URL = 'https://api.medplum.com/';
const DEFAULT_RESOURCE_CACHE_SIZE = 1000;
const DEFAULT_CACHE_TIME = 60000; // 60 seconds
const JSON_CONTENT_TYPE = 'application/json';
const FHIR_CONTENT_TYPE = 'application/fhir+json';
const PATCH_CONTENT_TYPE = 'application/json-patch+json';

const system: Device = { resourceType: 'Device', id: 'system', deviceName: [{ name: 'System' }] };

/**
 * The MedplumClientOptions interface defines configuration options for MedplumClient.
 *
 * All configuration settings are optional.
 */
export interface MedplumClientOptions {
  /**
   * Base server URL.
   *
   * Default value is https://api.medplum.com/
   *
   * Use this to point to a custom Medplum deployment.
   */
  baseUrl?: string;

  /**
   * OAuth2 authorize URL.
   *
   * Default value is baseUrl + "/oauth2/authorize".
   *
   * Use this if you want to use a separate OAuth server.
   */
  authorizeUrl?: string;

  /**
   * FHIR URL path.
   *
   * Default value is "fhir/R4/".
   *
   * Use this if you want to use a different path when connecting to a FHIR server.
   */
  fhirUrlPath?: string;

  /**
   * OAuth2 token URL.
   *
   * Default value is baseUrl + "/oauth2/token".
   *
   * Use this if you want to use a separate OAuth server.
   */
  tokenUrl?: string;

  /**
   * OAuth2 logout URL.
   *
   * Default value is baseUrl + "/oauth2/logout".
   *
   * Use this if you want to use a separate OAuth server.
   */
  logoutUrl?: string;

  /**
   * The client ID.
   *
   * Client ID can be used for SMART-on-FHIR customization.
   */
  clientId?: string;

  /**
   * Number of resources to store in the cache.
   *
   * Default value is 1000.
   *
   * Consider using this for performance of displaying Patient or Practitioner resources.
   */
  resourceCacheSize?: number;

  /**
   * The length of time in milliseconds to cache resources.
   *
   * Default value is 10000 (10 seconds).
   *
   * Cache time of zero disables all caching.
   *
   * For any individual request, the cache behavior can be overridden by setting the cache property on request options.
   *
   * See: https://developer.mozilla.org/en-US/docs/Web/API/Request/cache
   */
  cacheTime?: number;

  /**
   * The length of time in milliseconds to delay requests for auto batching.
   *
   * Auto batching attempts to group multiple requests together into a single batch request.
   *
   * Default value is 0, which disables auto batching.
   */
  autoBatchTime?: number;

  /**
   * Fetch implementation.
   *
   * Default is window.fetch (if available).
   *
   * For Node.js applications, consider the 'node-fetch' package.
   */
  fetch?: FetchLike;

  /**
   * Storage implementation.
   *
   * Default is window.localStorage (if available), this is the common implementation for use in the browser, or an in-memory storage implementation.  If using Medplum on a server it may be useful to provide a custom storage implementation, for example using redis, a database or a file based storage.  Medplum CLI is an an example of `FileSystemStorage`, for reference.
   */
  storage?: ClientStorage;

  /**
   * Create PDF implementation.
   *
   * Default is none, and PDF generation is disabled.
   *
   * In browser environments, import the client-side pdfmake library.
   *
   * ```html
   * <script src="pdfmake.min.js"></script>
   * <script>
   * async function createPdf(docDefinition, tableLayouts, fonts) {
   *   return new Promise((resolve) => {
   *     pdfMake.createPdf(docDefinition, tableLayouts, fonts).getBlob(resolve);
   *   });
   * }
   * </script>
   * ```
   *
   * In Node.js applications:
   *
   * ```ts
   * import type { CustomTableLayout, TDocumentDefinitions, TFontDictionary } from 'pdfmake/interfaces';
   * function createPdf(
   *   docDefinition: TDocumentDefinitions,
   *   tableLayouts?: { [name: string]: CustomTableLayout },
   *   fonts?: TFontDictionary
   * ): Promise<Buffer> {
   *   return new Promise((resolve, reject) => {
   *     const printer = new PdfPrinter(fonts || {});
   *     const pdfDoc = printer.createPdfKitDocument(docDefinition, { tableLayouts });
   *     const chunks: Uint8Array[] = [];
   *     pdfDoc.on('data', (chunk: Uint8Array) => chunks.push(chunk));
   *     pdfDoc.on('end', () => resolve(Buffer.concat(chunks)));
   *     pdfDoc.on('error', reject);
   *     pdfDoc.end();
   *   });
   * }
   * ```
   */
  createPdf?: CreatePdfFunction;

  /**
   * Callback for when the client is unauthenticated.
   *
   * Default is do nothing.
   *
   * For client side applications, consider redirecting to a sign in page.
   */
  onUnauthenticated?: () => void;
}

export interface FetchLike {
  (url: string, options?: any): Promise<any>;
}

/**
 * QueryTypes defines the different ways to specify FHIR search parameters.
 *
 * Can be any valid input to the URLSearchParams() constructor.
 *
 * TypeScript definitions for URLSearchParams do not match runtime behavior.
 * The official spec only accepts string values.
 * Web browsers and Node.js automatically coerce values to strings.
 * See: https://github.com/microsoft/TypeScript/issues/32951
 */
export type QueryTypes = URLSearchParams | string[][] | Record<string, any> | string | undefined;

export interface CreatePdfFunction {
  (
    docDefinition: TDocumentDefinitions,
    tableLayouts?:
      | {
          [name: string]: CustomTableLayout;
        }
      | undefined,
    fonts?: TFontDictionary | undefined
  ): Promise<any>;
}

export interface BaseLoginRequest {
  readonly projectId?: string;
  readonly clientId?: string;
  readonly resourceType?: string;
  readonly scope?: string;
  readonly nonce?: string;
  readonly codeChallenge?: string;
  readonly codeChallengeMethod?: string;
  readonly googleClientId?: string;
  readonly launch?: string;
  readonly redirectUri?: string;
}

export interface EmailPasswordLoginRequest extends BaseLoginRequest {
  readonly email: string;
  readonly password: string;
  /** @deprecated Use scope of "offline" or "offline_access" instead. */
  readonly remember?: boolean;
}

export interface NewUserRequest {
  readonly firstName: string;
  readonly lastName: string;
  readonly email: string;
  readonly password: string;
  readonly recaptchaToken: string;
  readonly recaptchaSiteKey?: string;
  readonly remember?: boolean;
  readonly projectId?: string;
}

export interface NewProjectRequest {
  readonly login: string;
  readonly projectName: string;
}

export interface NewPatientRequest {
  readonly login: string;
  readonly projectId: string;
}

export interface GoogleCredentialResponse {
  readonly clientId: string;
  readonly credential: string;
}

export interface GoogleLoginRequest extends BaseLoginRequest {
  readonly googleClientId: string;
  readonly googleCredential: string;
  readonly createUser?: boolean;
}

export interface LoginAuthenticationResponse {
  readonly login: string;
  readonly mfaRequired?: boolean;
  readonly code?: string;
  readonly memberships?: ProjectMembership[];
}

export interface LoginProfileResponse {
  readonly login: string;
  readonly scope: string;
}

export interface LoginScopeResponse {
  readonly login: string;
  readonly code: string;
}

export interface LoginState {
  readonly project: Reference<Project>;
  readonly profile: Reference<ProfileResource>;
  readonly accessToken: string;
  readonly refreshToken: string;
}

export interface TokenResponse {
  readonly token_type: string;
  readonly id_token: string;
  readonly access_token: string;
  readonly refresh_token: string;
  readonly expires_in: number;
  readonly project: Reference<Project>;
  readonly profile: Reference<ProfileResource>;
}

export interface BotEvent<T = Resource | Hl7Message | string | Record<string, any>> {
  readonly contentType: string;
  readonly input: T;
  readonly secrets: Record<string, ProjectSecret>;
}

export interface InviteBody {
  resourceType: 'Patient' | 'Practitioner' | 'RelatedPerson';
  firstName: string;
  lastName: string;
  email?: string;
  sendEmail?: boolean;
  accessPolicy?: Reference<AccessPolicy>;
  admin?: boolean;
}

/**
 * JSONPatch patch operation.
 * Compatible with fast-json-patch and rfc6902 Operation.
 */
export interface PatchOperation {
  readonly op: 'add' | 'remove' | 'replace' | 'copy' | 'move' | 'test';
  readonly path: string;
  readonly value?: any;
}

/**
 * Email address definition.
 * Compatible with nodemailer Mail.Address.
 */
export interface MailAddress {
  readonly name: string;
  readonly address: string;
}

/**
 * Email attachment definition.
 * Compatible with nodemailer Mail.Options.
 */
export interface MailAttachment {
  /** String, Buffer or a Stream contents for the attachmentent */
  readonly content?: string;
  /** path to a file or an URL (data uris are allowed as well) if you want to stream the file instead of including it (better for larger attachments) */
  readonly path?: string;
  /** filename to be reported as the name of the attached file, use of unicode is allowed. If you do not want to use a filename, set this value as false, otherwise a filename is generated automatically */
  readonly filename?: string | false;
  /** optional content type for the attachment, if not set will be derived from the filename property */
  readonly contentType?: string;
}

/**
 * Email message definition.
 * Compatible with nodemailer Mail.Options.
 */
export interface MailOptions {
  /** The e-mail address of the sender. All e-mail addresses can be plain 'sender@server.com' or formatted 'Sender Name <sender@server.com>' */
  readonly from?: string | MailAddress;
  /** An e-mail address that will appear on the Sender: field */
  readonly sender?: string | MailAddress;
  /** Comma separated list or an array of recipients e-mail addresses that will appear on the To: field */
  readonly to?: string | MailAddress | string[] | MailAddress[];
  /** Comma separated list or an array of recipients e-mail addresses that will appear on the Cc: field */
  readonly cc?: string | MailAddress | string[] | MailAddress[];
  /** Comma separated list or an array of recipients e-mail addresses that will appear on the Bcc: field */
  readonly bcc?: string | MailAddress | string[] | MailAddress[];
  /** An e-mail address that will appear on the Reply-To: field */
  readonly replyTo?: string | MailAddress;
  /** The subject of the e-mail */
  readonly subject?: string;
  /** The plaintext version of the message */
  readonly text?: string;
  /** The HTML version of the message */
  readonly html?: string;
  /** An array of attachment objects */
  readonly attachments?: MailAttachment[];
}

interface SchemaGraphQLResponse {
  readonly data: {
    readonly StructureDefinitionList: StructureDefinition[];
    readonly SearchParameterList: SearchParameter[];
  };
}

interface RequestCacheEntry {
  readonly requestTime: number;
  readonly value: ReadablePromise<any>;
}

interface AutoBatchEntry<T = any> {
  readonly method: string;
  readonly url: string;
  readonly options: RequestInit;
  readonly resolve: (value: T) => void;
  readonly reject: (reason: any) => void;
}

/**
 * OAuth 2.0 Grant Type Identifiers
 * Standard identifiers defined here: https://datatracker.ietf.org/doc/html/draft-ietf-oauth-v2-1-07#name-grant-types
 * Token exchange extension defined here: https://datatracker.ietf.org/doc/html/rfc8693
 */
export enum OAuthGrantType {
  ClientCredentials = 'client_credentials',
  AuthorizationCode = 'authorization_code',
  RefreshToken = 'refresh_token',
  TokenExchange = 'urn:ietf:params:oauth:grant-type:token-exchange',
}

/**
 * OAuth 2.0 Token Type Identifiers
 * See: https://datatracker.ietf.org/doc/html/rfc8693#name-token-type-identifiers
 */
export enum OAuthTokenType {
  /** Indicates that the token is an OAuth 2.0 access token issued by the given authorization server. */
  AccessToken = 'urn:ietf:params:oauth:token-type:access_token',
  /** Indicates that the token is an OAuth 2.0 refresh token issued by the given authorization server. */
  RefreshToken = 'urn:ietf:params:oauth:token-type:refresh_token',
  /** Indicates that the token is an ID Token as defined in Section 2 of [OpenID.Core]. */
  IdToken = 'urn:ietf:params:oauth:token-type:id_token',
  /** Indicates that the token is a base64url-encoded SAML 1.1 [OASIS.saml-core-1.1] assertion. */
  Saml1Token = 'urn:ietf:params:oauth:token-type:saml1',
  /** Indicates that the token is a base64url-encoded SAML 2.0 [OASIS.saml-core-2.0-os] assertion. */
  Saml2Token = 'urn:ietf:params:oauth:token-type:saml2',
}

/**
 * The MedplumClient class provides a client for the Medplum FHIR server.
 *
 * The client can be used in the browser, in a Node.js application, or in a Medplum Bot.
 *
 * The client provides helpful methods for common operations such as:
 *   1) Authenticating
 *   2) Creating resources
 *   2) Reading resources
 *   3) Updating resources
 *   5) Deleting resources
 *   6) Searching
 *   7) Making GraphQL queries
 *
 * Here is a quick example of how to use the client:
 *
 * ```typescript
 * import { MedplumClient } from '@medplum/core';
 * const medplum = new MedplumClient();
 * ```
 *
 * Create a `Patient`:
 *
 * ```typescript
 * const patient = await medplum.createResource({
 *   resourceType: 'Patient',
 *   name: [{
 *     given: ['Alice'],
 *     family: 'Smith'
 *   }]
 * });
 * ```
 *
 * Read a `Patient` by ID:
 *
 * ```typescript
 * const patient = await medplum.readResource('Patient', '123');
 * console.log(patient.name[0].given[0]);
 * ```
 *
 * Search for a `Patient` by name:
 *
 * ```typescript
 * const bundle = await medplum.search('Patient', 'name=Alice');
 * console.log(bundle.total);
 * ```
 *
 *  <head>
 *    <meta name="algolia:pageRank" content="100" />
 *  </head>

 */
export class MedplumClient extends EventTarget {
  private readonly fetch: FetchLike;
  private readonly createPdfImpl?: CreatePdfFunction;
  private readonly storage: ClientStorage;
  private readonly requestCache: LRUCache<RequestCacheEntry> | undefined;
  private readonly cacheTime: number;
  private readonly baseUrl: string;
  private readonly fhirBaseUrl: string;
  private readonly authorizeUrl: string;
  private readonly tokenUrl: string;
  private readonly logoutUrl: string;
  private readonly onUnauthenticated?: () => void;
  private readonly autoBatchTime: number;
  private readonly autoBatchQueue: AutoBatchEntry[] | undefined;
  private clientId?: string;
  private clientSecret?: string;
  private autoBatchTimerId?: any;
  private accessToken?: string;
  private refreshToken?: string;
  private refreshPromise?: Promise<any>;
  private profilePromise?: Promise<any>;
  private profile?: ProfileResource;
  private config?: UserConfiguration;
  private basicAuth?: string;

  constructor(options?: MedplumClientOptions) {
    super();

    if (options?.baseUrl) {
      if (!options.baseUrl.startsWith('http')) {
        throw new Error('Base URL must start with http or https');
      }
    }

    this.fetch = options?.fetch || getDefaultFetch();
    this.storage = options?.storage || new ClientStorage();
    this.createPdfImpl = options?.createPdf;
    this.baseUrl = ensureTrailingSlash(options?.baseUrl) || DEFAULT_BASE_URL;
    this.fhirBaseUrl = this.baseUrl + (ensureTrailingSlash(options?.fhirUrlPath) || 'fhir/R4/');
    this.clientId = options?.clientId || '';
    this.authorizeUrl = options?.authorizeUrl || this.baseUrl + 'oauth2/authorize';
    this.tokenUrl = options?.tokenUrl || this.baseUrl + 'oauth2/token';
    this.logoutUrl = options?.logoutUrl || this.baseUrl + 'oauth2/logout';
    this.onUnauthenticated = options?.onUnauthenticated;

    this.cacheTime = options?.cacheTime ?? DEFAULT_CACHE_TIME;
    if (this.cacheTime > 0) {
      this.requestCache = new LRUCache(options?.resourceCacheSize ?? DEFAULT_RESOURCE_CACHE_SIZE);
    } else {
      this.requestCache = undefined;
    }

    if (options?.autoBatchTime) {
      this.autoBatchTime = options?.autoBatchTime ?? 0;
      this.autoBatchQueue = [];
    } else {
      this.autoBatchTime = 0;
      this.autoBatchQueue = undefined;
    }

    const activeLogin = this.getActiveLogin();
    if (activeLogin) {
      this.accessToken = activeLogin.accessToken;
      this.refreshToken = activeLogin.refreshToken;
      this.refreshProfile().catch(console.log);
    }

    this.setupStorageListener();
  }

  /**
   * Returns the current base URL for all API requests.
   * By default, this is set to `https://api.medplum.com/`.
   * This can be overridden by setting the `baseUrl` option when creating the client.
   * @category HTTP
   * @returns The current base URL for all API requests.
   */
  getBaseUrl(): string {
    return this.baseUrl;
  }

  /**
   * Clears all auth state including local storage and session storage.
   * @category Authentication
   */
  clear(): void {
    this.storage.clear();
    this.clearActiveLogin();
  }

  /**
   * Clears the active login from local storage.
   * Does not clear all local storage (such as other logins).
   * @category Authentication
   */
  clearActiveLogin(): void {
    this.storage.setString('activeLogin', undefined);
    this.requestCache?.clear();
    this.accessToken = undefined;
    this.refreshToken = undefined;
    this.profile = undefined;
    this.config = undefined;
    this.dispatchEvent({ type: 'change' });
  }

  /**
   * Invalidates any cached values or cached requests for the given URL.
   * @category Caching
   * @param url The URL to invalidate.
   */
  invalidateUrl(url: URL | string): void {
    url = url.toString();
    this.requestCache?.delete(url);
  }

  /**
   * Invalidates all cached values and flushes the cache.
   * @category Caching
   */
  invalidateAll(): void {
    this.requestCache?.clear();
  }

  /**
   * Invalidates all cached search results or cached requests for the given resourceType.
   * @category Caching
   * @param resourceType The resource type to invalidate.
   */
  invalidateSearches<K extends ResourceType>(resourceType: K): void {
    const url = this.fhirBaseUrl + resourceType;
    if (this.requestCache) {
      for (const key of this.requestCache.keys()) {
        if (key.endsWith(url) || key.includes(url + '?')) {
          this.requestCache.delete(key);
        }
      }
    }
  }

  /**
   * Makes an HTTP GET request to the specified URL.
   *
   * This is a lower level method for custom requests.
   * For common operations, we recommend using higher level methods
   * such as `readResource()`, `search()`, etc.
   *
   * @category HTTP
   * @param url The target URL.
   * @param options Optional fetch options.
   * @returns Promise to the response content.
   */
  get<T = any>(url: URL | string, options: RequestInit = {}): ReadablePromise<T> {
    url = url.toString();
    const cached = this.getCacheEntry(url, options);
    if (cached) {
      return cached.value;
    }

    let promise: Promise<T>;

    if (url.startsWith(this.fhirBaseUrl) && this.autoBatchQueue) {
      promise = new Promise<T>((resolve, reject) => {
        (this.autoBatchQueue as AutoBatchEntry[]).push({
          method: 'GET',
          url: (url as string).replace(this.fhirBaseUrl, ''),
          options,
          resolve,
          reject,
        });
        if (!this.autoBatchTimerId) {
          this.autoBatchTimerId = setTimeout(() => this.executeAutoBatch(), this.autoBatchTime);
        }
      });
    } else {
      promise = this.request<T>('GET', url, options);
    }

    const readablePromise = new ReadablePromise(promise);
    this.setCacheEntry(url, readablePromise);
    return readablePromise;
  }

  /**
   * Makes an HTTP POST request to the specified URL.
   *
   * This is a lower level method for custom requests.
   * For common operations, we recommend using higher level methods
   * such as `createResource()`.
   *
   * @category HTTP
   * @param url The target URL.
   * @param body The content body. Strings and `File` objects are passed directly. Other objects are converted to JSON.
   * @param contentType The content type to be included in the "Content-Type" header.
   * @param options Optional fetch options.
   * @returns Promise to the response content.
   */
  post(url: URL | string, body: any, contentType?: string, options: RequestInit = {}): Promise<any> {
    url = url.toString();
    if (body) {
      this.setRequestBody(options, body);
    }
    if (contentType) {
      this.setRequestContentType(options, contentType);
    }
    this.invalidateUrl(url);
    return this.request('POST', url, options);
  }

  /**
   * Makes an HTTP PUT request to the specified URL.
   *
   * This is a lower level method for custom requests.
   * For common operations, we recommend using higher level methods
   * such as `updateResource()`.
   *
   * @category HTTP
   * @param url The target URL.
   * @param body The content body. Strings and `File` objects are passed directly. Other objects are converted to JSON.
   * @param contentType The content type to be included in the "Content-Type" header.
   * @param options Optional fetch options.
   * @returns Promise to the response content.
   */
  put(url: URL | string, body: any, contentType?: string, options: RequestInit = {}): Promise<any> {
    url = url.toString();
    if (body) {
      this.setRequestBody(options, body);
    }
    if (contentType) {
      this.setRequestContentType(options, contentType);
    }
    this.invalidateUrl(url);
    return this.request('PUT', url, options);
  }

  /**
   * Makes an HTTP PATCH request to the specified URL.
   *
   * This is a lower level method for custom requests.
   * For common operations, we recommend using higher level methods
   * such as `patchResource()`.
   *
   * @category HTTP
   * @param url The target URL.
   * @param operations Array of JSONPatch operations.
   * @param options Optional fetch options.
   * @returns Promise to the response content.
   */
  patch(url: URL | string, operations: PatchOperation[], options: RequestInit = {}): Promise<any> {
    url = url.toString();
    this.setRequestBody(options, operations);
    this.setRequestContentType(options, PATCH_CONTENT_TYPE);
    this.invalidateUrl(url);
    return this.request('PATCH', url, options);
  }

  /**
   * Makes an HTTP DELETE request to the specified URL.
   *
   *
   * This is a lower level method for custom requests.
   * For common operations, we recommend using higher level methods
   * such as `deleteResource()`.
   *
   * @category HTTP
   * @param url The target URL.
   * @param options Optional fetch options.
   * @returns Promise to the response content.
   */
  delete(url: URL | string, options: RequestInit = {}): Promise<any> {
    url = url.toString();
    this.invalidateUrl(url);
    return this.request('DELETE', url, options);
  }

  /**
   * Initiates a new user flow.
   *
   * This method is part of the two different user registration flows:
   * 1) New Practitioner and new Project
   * 2) New Patient registration
   *
   * @category Authentication
   * @param newUserRequest Register request including email and password.
   * @returns Promise to the authentication response.
   */
  async startNewUser(newUserRequest: NewUserRequest): Promise<LoginAuthenticationResponse> {
    const { codeChallengeMethod, codeChallenge } = await this.startPkce();
    return this.post('auth/newuser', {
      ...newUserRequest,
      codeChallengeMethod,
      codeChallenge,
    }) as Promise<LoginAuthenticationResponse>;
  }

  /**
   * Initiates a new project flow.
   *
   * This requires a partial login from `startNewUser` or `startNewGoogleUser`.
   *
   * @param newProjectRequest Register request including email and password.
   * @returns Promise to the authentication response.
   */
  async startNewProject(newProjectRequest: NewProjectRequest): Promise<LoginAuthenticationResponse> {
    return this.post('auth/newproject', newProjectRequest) as Promise<LoginAuthenticationResponse>;
  }

  /**
   * Initiates a new patient flow.
   *
   * This requires a partial login from `startNewUser` or `startNewGoogleUser`.
   *
   * @param newPatientRequest Register request including email and password.
   * @returns Promise to the authentication response.
   */
  async startNewPatient(newPatientRequest: NewPatientRequest): Promise<LoginAuthenticationResponse> {
    return this.post('auth/newpatient', newPatientRequest) as Promise<LoginAuthenticationResponse>;
  }

  /**
   * Initiates a user login flow.
   * @category Authentication
   * @param loginRequest Login request including email and password.
   * @returns Promise to the authentication response.
   */
  async startLogin(loginRequest: EmailPasswordLoginRequest): Promise<LoginAuthenticationResponse> {
    return this.post('auth/login', {
      ...(await this.ensureCodeChallenge(loginRequest)),
      clientId: loginRequest.clientId ?? this.clientId,
      scope: loginRequest.scope,
    }) as Promise<LoginAuthenticationResponse>;
  }

  /**
   * Tries to sign in with Google authentication.
   * The response parameter is the result of a Google authentication.
   * See: https://developers.google.com/identity/gsi/web/guides/handle-credential-responses-js-functions
   * @category Authentication
   * @param loginRequest Login request including Google credential response.
   * @returns Promise to the authentication response.
   */
  async startGoogleLogin(loginRequest: GoogleLoginRequest): Promise<LoginAuthenticationResponse> {
    return this.post('auth/google', {
      ...(await this.ensureCodeChallenge(loginRequest)),
      clientId: loginRequest.clientId ?? this.clientId,
      scope: loginRequest.scope,
    }) as Promise<LoginAuthenticationResponse>;
  }

  /**
   * Returns the PKCE code challenge and method.
   * If the login request already includes a code challenge, it is returned.
   * Otherwise, a new PKCE code challenge is generated.
   * @category Authentication
   * @param loginRequest The original login request.
   * @returns The PKCE code challenge and method.
   */
  async ensureCodeChallenge<T extends BaseLoginRequest>(loginRequest: T): Promise<T> {
    if (loginRequest.codeChallenge) {
      return loginRequest;
    }
    return { ...loginRequest, ...(await this.startPkce()) };
  }

  /**
   * Signs out locally.
   * Does not invalidate tokens with the server.
   * @category Authentication
   */
  async signOut(): Promise<void> {
    await this.post(this.logoutUrl, {});
    this.clear();
  }

  /**
   * Tries to sign in the user.
   * Returns true if the user is signed in.
   * This may result in navigating away to the sign in page.
   * @category Authentication
   * @param loginParams Optional login parameters.
   */
  async signInWithRedirect(loginParams?: Partial<BaseLoginRequest>): Promise<ProfileResource | void> {
    const urlParams = new URLSearchParams(window.location.search);
    const code = urlParams.get('code');
    if (!code) {
      await this.requestAuthorization(loginParams);
      return undefined;
    } else {
      return this.processCode(code);
    }
  }

  /**
   * Tries to sign out the user.
   * See: https://docs.aws.amazon.com/cognito/latest/developerguide/logout-endpoint.html
   * @category Authentication
   */
  signOutWithRedirect(): void {
    window.location.assign(this.logoutUrl);
  }

  /**
   * Initiates sign in with an external identity provider.
   * @param authorizeUrl The external authorization URL.
   * @param clientId The external client ID.
   * @param redirectUri The external identity provider redirect URI.
   * @param baseLogin The Medplum login request.
   * @category Authentication
   */
  async signInWithExternalAuth(
    authorizeUrl: string,
    clientId: string,
    redirectUri: string,
    baseLogin: BaseLoginRequest
  ): Promise<void> {
    const loginRequest = await this.ensureCodeChallenge(baseLogin);
    window.location.assign(this.getExternalAuthRedirectUri(authorizeUrl, clientId, redirectUri, loginRequest));
  }

  /**
   * Exchange an external access token for a Medplum access token.
   * @param token The access token that was generated by the external identity provider.
   * @param clientId The ID of the `ClientApplication` in your Medplum project that will be making the exchange request.
   * @category Authentication
   */
  async exchangeExternalAccessToken(token: string, clientId?: string): Promise<ProfileResource> {
    clientId = clientId || this.clientId;
    if (!clientId) {
      throw new Error('MedplumClient is missing clientId');
    }

    const formBody = new URLSearchParams();
    formBody.set('grant_type', OAuthGrantType.TokenExchange);
    formBody.set('subject_token_type', OAuthTokenType.AccessToken);
    formBody.set('client_id', clientId);
    formBody.set('subject_token', token);
    return this.fetchTokens(formBody);
  }

  /**
   * Builds the external identity provider redirect URI.
   * @param authorizeUrl The external authorization URL.
   * @param clientId The external client ID.
   * @param redirectUri The external identity provider redirect URI.
   * @param loginRequest  The Medplum login request.
   * @returns The external identity provider redirect URI.
   * @category Authentication
   */
  getExternalAuthRedirectUri(
    authorizeUrl: string,
    clientId: string,
    redirectUri: string,
    loginRequest: BaseLoginRequest
  ): string {
    const url = new URL(authorizeUrl);
    url.searchParams.set('response_type', 'code');
    url.searchParams.set('client_id', clientId);
    url.searchParams.set('redirect_uri', redirectUri);
    url.searchParams.set('scope', 'openid profile email');
    url.searchParams.set('state', JSON.stringify(loginRequest));
    return url.toString();
  }

  /**
   * Builds a FHIR URL from a collection of URL path components.
   * For example, `buildUrl('/Patient', '123')` returns `fhir/R4/Patient/123`.
   * @category HTTP
   * @param path The path component of the URL.
   * @returns The well-formed FHIR URL.
   */
  fhirUrl(...path: string[]): URL {
    return new URL(this.fhirBaseUrl + path.join('/'));
  }

  /**
   * Builds a FHIR search URL from a search query or structured query object.
   * @category HTTP
   * @category Search
   * @param resourceType The FHIR resource type.
   * @param query The FHIR search query or structured query object. Can be any valid input to the URLSearchParams() constructor.
   * @returns The well-formed FHIR URL.
   */
  fhirSearchUrl(resourceType: ResourceType, query: QueryTypes): URL {
    const url = this.fhirUrl(resourceType);
    if (query) {
      url.search = new URLSearchParams(query).toString();
    }
    return url;
  }

  /**
   * Sends a FHIR search request.
   *
   * Example using a FHIR search string:
   *
   * ```typescript
   * const bundle = await client.search('Patient', 'name=Alice');
   * console.log(bundle);
   * ```
   *
   * The return value is a FHIR bundle:
   *
   * ```json
   * {
   *    "resourceType": "Bundle",
   *    "type": "searchset",
   *    "entry": [
   *       {
   *          "resource": {
   *             "resourceType": "Patient",
   *             "name": [
   *                {
   *                   "given": [
   *                      "George"
   *                   ],
   *                   "family": "Washington"
   *                }
   *             ],
   *          }
   *       }
   *    ]
   * }
   * ```
   *
   * To query the count of a search, use the summary feature like so:
   *
   * ```typescript
   * const patients = medplum.search('Patient', '_summary=count');
   * ```
   *
   * See FHIR search for full details: https://www.hl7.org/fhir/search.html
   *
   * @category Search
   * @param resourceType The FHIR resource type.
   * @param query Optional FHIR search query or structured query object. Can be any valid input to the URLSearchParams() constructor.
   * @param options Optional fetch options.
   * @returns Promise to the search result bundle.
   */
  search<K extends ResourceType>(
    resourceType: K,
    query?: QueryTypes,
    options: RequestInit = {}
  ): ReadablePromise<Bundle<ExtractResource<K>>> {
    const url = this.fhirSearchUrl(resourceType, query);
    const cacheKey = url.toString() + '-search';
    const cached = this.getCacheEntry(cacheKey, options);
    if (cached) {
      return cached.value;
    }
    const promise = new ReadablePromise(
      (async () => {
        const bundle = await this.get<Bundle<ExtractResource<K>>>(url, options);
        if (bundle.entry) {
          for (const entry of bundle.entry) {
            this.cacheResource(entry.resource);
          }
        }
        return bundle;
      })()
    );
    this.setCacheEntry(cacheKey, promise);
    return promise;
  }

  /**
   * Sends a FHIR search request for a single resource.
   *
   * This is a convenience method for `search()` that returns the first resource rather than a `Bundle`.
   *
   * Example using a FHIR search string:
   *
   * ```typescript
   * const patient = await client.searchOne('Patient', 'identifier=123');
   * console.log(patient);
   * ```
   *
   * The return value is the resource, if available; otherwise, undefined.
   *
   * See FHIR search for full details: https://www.hl7.org/fhir/search.html
   *
   * @category Search
   * @param resourceType The FHIR resource type.
   * @param query Optional FHIR search query or structured query object. Can be any valid input to the URLSearchParams() constructor.
   * @param options Optional fetch options.
   * @returns Promise to the first search result.
   */
  searchOne<K extends ResourceType>(
    resourceType: K,
    query?: QueryTypes,
    options: RequestInit = {}
  ): ReadablePromise<ExtractResource<K> | undefined> {
    const url = this.fhirSearchUrl(resourceType, query);
    url.searchParams.set('_count', '1');
    url.searchParams.sort();
    const cacheKey = url.toString() + '-searchOne';
    const cached = this.getCacheEntry(cacheKey, options);
    if (cached) {
      return cached.value;
    }
    const promise = new ReadablePromise(
      this.search<K>(resourceType, url.searchParams, options).then((b) => b.entry?.[0]?.resource)
    );
    this.setCacheEntry(cacheKey, promise);
    return promise;
  }

  /**
   * Sends a FHIR search request for an array of resources.
   *
   * This is a convenience method for `search()` that returns the resources as an array rather than a `Bundle`.
   *
   * Example using a FHIR search string:
   *
   * ```typescript
   * const patients = await client.searchResources('Patient', 'name=Alice');
   * console.log(patients);
   * ```
   *
   * The return value is an array of resources.
   *
   * See FHIR search for full details: https://www.hl7.org/fhir/search.html
   *
   * @category Search
   * @param resourceType The FHIR resource type.
   * @param query Optional FHIR search query or structured query object. Can be any valid input to the URLSearchParams() constructor.
   * @param options Optional fetch options.
   * @returns Promise to the array of search results.
   */
  searchResources<K extends ResourceType>(
    resourceType: K,
    query?: QueryTypes,
    options: RequestInit = {}
  ): ReadablePromise<ExtractResource<K>[]> {
    const url = this.fhirSearchUrl(resourceType, query);
    const cacheKey = url.toString() + '-searchResources';
    const cached = this.getCacheEntry(cacheKey, options);
    if (cached) {
      return cached.value;
    }
    const promise = new ReadablePromise(
      this.search<K>(resourceType, query, options).then(
        (b) => b.entry?.map((e) => e.resource as ExtractResource<K>) ?? []
      )
    );
    this.setCacheEntry(cacheKey, promise);
    return promise;
  }

  /**
   * Creates an
   * [async generator](https://developer.mozilla.org/en-US/docs/Web/JavaScript/Reference/Global_Objects/AsyncGenerator)
   * over a series of FHIR search requests for paginated search results. Each iteration of the generator yields
   * the array of resources on each page.
   *
   *
   * ```typescript
   * for await (const page of medplum.searchResourcePages('Patient', { _count: 10 })) {
   *  for (const patient of page) {
   *    console.log(`Processing Patient resource with ID: ${patient.id}`);
   *  }
   * }
   * ```
   *
   * @category Search
   * @param resourceType The FHIR resource type.
   * @param query Optional FHIR search query or structured query object. Can be any valid input to the URLSearchParams() constructor.
   * @param options Optional fetch options.
   * @returns An async generator, where each result is an array of resources for each page.
   */
  async *searchResourcePages<K extends ResourceType>(
    resourceType: K,
    query?: QueryTypes,
    options: RequestInit = {}
  ): AsyncGenerator<ExtractResource<K>[]> {
    let url: URL | undefined = this.fhirSearchUrl(resourceType, query);

    while (url) {
      const searchParams: URLSearchParams = new URL(url).searchParams;
      const bundle = await this.search(resourceType, searchParams, options);
      const nextLink: BundleLink | undefined = bundle?.link?.find((link) => link.relation === 'next');
      if (!bundle?.entry?.length && !nextLink) {
        break;
      }

      yield bundle?.entry?.map((e) => e.resource as ExtractResource<K>) ?? [];
      url = nextLink?.url ? new URL(nextLink?.url) : undefined;
    }
  }

  /**
   * Searches a ValueSet resource using the "expand" operation.
   * See: https://www.hl7.org/fhir/operation-valueset-expand.html
   *
   * @category Search
   * @param system The ValueSet system url.
   * @param filter The search string.
   * @param options Optional fetch options.
   * @returns Promise to expanded ValueSet.
   */
  searchValueSet(system: string, filter: string, options: RequestInit = {}): ReadablePromise<ValueSet> {
    const url = this.fhirUrl('ValueSet', '$expand');
    url.searchParams.set('url', system);
    url.searchParams.set('filter', filter);
    return this.get(url.toString(), options);
  }

  /**
   * Returns a cached resource if it is available.
   * @category Caching
   * @param resourceType The FHIR resource type.
   * @param id The FHIR resource ID.
   * @returns The resource if it is available in the cache; undefined otherwise.
   */
  getCached<K extends ResourceType>(resourceType: K, id: string): ExtractResource<K> | undefined {
    const cached = this.requestCache?.get(this.fhirUrl(resourceType, id).toString())?.value;
    return cached && cached.isOk() ? (cached.read() as ExtractResource<K>) : undefined;
  }

  /**
   * Returns a cached resource if it is available.
   * @category Caching
   * @param resourceType The FHIR resource type.
   * @param id The FHIR resource ID.
   * @returns The resource if it is available in the cache; undefined otherwise.
   */
  getCachedReference<T extends Resource>(reference: Reference<T>): T | undefined {
    const refString = reference.reference as string;
    if (!refString) {
      return undefined;
    }
    if (refString === 'system') {
      return system as T;
    }
    const [resourceType, id] = refString.split('/');
    if (!resourceType || !id) {
      return undefined;
    }
    return this.getCached(resourceType as ResourceType, id) as T | undefined;
  }

  /**
   * Reads a resource by resource type and ID.
   *
   * Example:
   *
   * ```typescript
   * const patient = await medplum.readResource('Patient', '123');
   * console.log(patient);
   * ```
   *
   * See the FHIR "read" operation for full details: https://www.hl7.org/fhir/http.html#read
   *
   * @category Read
   * @param resourceType The FHIR resource type.
   * @param id The resource ID.
   * @param options Optional fetch options.
   * @returns The resource if available; undefined otherwise.
   */
  readResource<K extends ResourceType>(
    resourceType: K,
    id: string,
    options: RequestInit = {}
  ): ReadablePromise<ExtractResource<K>> {
    return this.get<ExtractResource<K>>(this.fhirUrl(resourceType, id), options);
  }

  /**
   * Reads a resource by `Reference`.
   *
   * This is a convenience method for `readResource()` that accepts a `Reference` object.
   *
   * Example:
   *
   * ```typescript
   * const serviceRequest = await medplum.readResource('ServiceRequest', '123');
   * const patient = await medplum.readReference(serviceRequest.subject);
   * console.log(patient);
   * ```
   *
   * See the FHIR "read" operation for full details: https://www.hl7.org/fhir/http.html#read
   *
   * @category Read
   * @param reference The FHIR reference object.
   * @param options Optional fetch options.
   * @returns The resource if available; undefined otherwise.
   */
  readReference<T extends Resource>(reference: Reference<T>, options: RequestInit = {}): ReadablePromise<T> {
    const refString = reference?.reference;
    if (!refString) {
      return new ReadablePromise(Promise.reject(new Error('Missing reference')));
    }
    if (refString === 'system') {
      return new ReadablePromise(Promise.resolve(system as unknown as T));
    }
    const [resourceType, id] = refString.split('/');
    if (!resourceType || !id) {
      return new ReadablePromise(Promise.reject(new Error('Invalid reference')));
    }
    return this.readResource(resourceType as ResourceType, id, options) as ReadablePromise<T>;
  }

  /**
   * Returns a cached schema for a resource type.
   * If the schema is not cached, returns undefined.
   * It is assumed that a client will call requestSchema before using this method.
   * @category Schema
   * @returns The schema if immediately available, undefined otherwise.
   * @deprecated Use globalSchema instead.
   */
  getSchema(): IndexedStructureDefinition {
    return globalSchema;
  }

  /**
   * Requests the schema for a resource type.
   * If the schema is already cached, the promise is resolved immediately.
   * @category Schema
   * @param resourceType The FHIR resource type.
   * @returns Promise to a schema with the requested resource type.
   */
  requestSchema(resourceType: string): Promise<IndexedStructureDefinition> {
    if (resourceType in globalSchema.types) {
      return Promise.resolve(globalSchema);
    }

    const cacheKey = resourceType + '-requestSchema';
    const cached = this.getCacheEntry(cacheKey, undefined);
    if (cached) {
      return cached.value;
    }

    const promise = new ReadablePromise<IndexedStructureDefinition>(
      (async () => {
        const query = `{
      StructureDefinitionList(name: "${resourceType}") {
        name,
        description,
        snapshot {
          element {
            id,
            path,
            min,
            max,
            type {
              code,
              targetProfile
            },
            binding {
              valueSet
            },
            definition
          }
        }
      }
      SearchParameterList(base: "${resourceType}", _count: 100) {
        base,
        code,
        type,
        expression,
        target
      }
    }`.replace(/\s+/g, ' ');

        const response = (await this.graphql(query)) as SchemaGraphQLResponse;

        for (const structureDefinition of response.data.StructureDefinitionList) {
          indexStructureDefinition(structureDefinition);
        }

        for (const searchParameter of response.data.SearchParameterList) {
          indexSearchParameter(searchParameter);
        }

        return globalSchema;
      })()
    );
    this.setCacheEntry(cacheKey, promise);
    return promise;
  }

  /**
   * Reads resource history by resource type and ID.
   *
   * The return value is a bundle of all versions of the resource.
   *
   * Example:
   *
   * ```typescript
   * const history = await medplum.readHistory('Patient', '123');
   * console.log(history);
   * ```
   *
   * See the FHIR "history" operation for full details: https://www.hl7.org/fhir/http.html#history
   *
   * @category Read
   * @param resourceType The FHIR resource type.
   * @param id The resource ID.
   * @param options Optional fetch options.
   * @returns Promise to the resource history.
   */
  readHistory<K extends ResourceType>(
    resourceType: K,
    id: string,
    options: RequestInit = {}
  ): ReadablePromise<Bundle<ExtractResource<K>>> {
    return this.get(this.fhirUrl(resourceType, id, '_history'), options);
  }

  /**
   * Reads a specific version of a resource by resource type, ID, and version ID.
   *
   * Example:
   *
   * ```typescript
   * const version = await medplum.readVersion('Patient', '123', '456');
   * console.log(version);
   * ```
   *
   * See the FHIR "vread" operation for full details: https://www.hl7.org/fhir/http.html#vread
   *
   * @category Read
   * @param resourceType The FHIR resource type.
   * @param id The resource ID.
   * @param vid The version ID.
   * @param options Optional fetch options.
   * @returns The resource if available; undefined otherwise.
   */
  readVersion<K extends ResourceType>(
    resourceType: K,
    id: string,
    vid: string,
    options: RequestInit = {}
  ): ReadablePromise<ExtractResource<K>> {
    return this.get(this.fhirUrl(resourceType, id, '_history', vid), options);
  }

  /**
   * Executes the Patient "everything" operation for a patient.
   *
   * Example:
   *
   * ```typescript
   * const bundle = await medplum.readPatientEverything('123');
   * console.log(bundle);
   * ```
   *
   * See the FHIR "patient-everything" operation for full details: https://hl7.org/fhir/operation-patient-everything.html
   *
   * @category Read
   * @param id The Patient Id
   * @param options Optional fetch options.
   * @returns A Bundle of all Resources related to the Patient
   */
  readPatientEverything(id: string, options: RequestInit = {}): ReadablePromise<Bundle> {
    return this.get(this.fhirUrl('Patient', id, '$everything'), options);
  }

  /**
   * Creates a new FHIR resource.
   *
   * The return value is the newly created resource, including the ID and meta.
   *
   * Example:
   *
   * ```typescript
   * const result = await medplum.createResource({
   *   resourceType: 'Patient',
   *   name: [{
   *    family: 'Smith',
   *    given: ['John']
   *   }]
   * });
   * console.log(result.id);
   * ```
   *
   * See the FHIR "create" operation for full details: https://www.hl7.org/fhir/http.html#create
   *
   * @category Create
   * @param resource The FHIR resource to create.
   * @returns The result of the create operation.
   */
  createResource<T extends Resource>(resource: T): Promise<T> {
    if (!resource.resourceType) {
      throw new Error('Missing resourceType');
    }
    this.invalidateSearches(resource.resourceType);
    return this.post(this.fhirUrl(resource.resourceType), resource);
  }

  /**
   * Conditionally create a new FHIR resource only if some equivalent resource does not already exist on the server.
   *
   * The return value is the existing resource or the newly created resource, including the ID and meta.
   *
   * Example:
   *
   * ```typescript
   * const result = await medplum.createResourceIfNoneExist(
   *   {
   *     resourceType: 'Patient',
   *     identifier: [{
   *      system: 'http://example.com/mrn',
   *      value: '123'
   *     }]
   *     name: [{
   *      family: 'Smith',
   *      given: ['John']
   *     }]
   *   },
   *   'identifier=123'
   * );
   * console.log(result.id);
   * ```
   *
   * This method is syntactic sugar for:
   *
   * ```typescript
   * return searchOne(resourceType, query) ?? createResource(resource);
   * ```
   *
   * The query parameter only contains the search parameters (what would be in the URL following the "?").
   *
   * See the FHIR "conditional create" operation for full details: https://www.hl7.org/fhir/http.html#ccreate
   *
   * @category Create
   * @param resource The FHIR resource to create.
   * @param query The search query for an equivalent resource (should not include resource type or "?").
   * @returns The result of the create operation.
   */
  async createResourceIfNoneExist<T extends Resource>(resource: T, query: string): Promise<T> {
    return ((await this.searchOne(resource.resourceType, query)) ?? this.createResource(resource)) as Promise<T>;
  }

  /**
   * Creates a FHIR `Binary` resource with the provided data content.
   *
   * The return value is the newly created resource, including the ID and meta.
   *
   * The `data` parameter can be a string or a `File` object.
   *
   * A `File` object often comes from a `<input type="file">` element.
   *
   * Example:
   *
   * ```typescript
   * const result = await medplum.createBinary(myFile, 'test.jpg', 'image/jpeg');
   * console.log(result.id);
   * ```
   *
   * See the FHIR "create" operation for full details: https://www.hl7.org/fhir/http.html#create
   *
   * @category Create
   * @param data The binary data to upload.
   * @param filename Optional filename for the binary.
   * @param contentType Content type for the binary.
   * @returns The result of the create operation.
   */
  createBinary(
    data: string | File | Blob | Uint8Array,
    filename: string | undefined,
    contentType: string,
    onProgress?: (e: ProgressEvent) => void
  ): Promise<Binary> {
    const url = this.fhirUrl('Binary');
    if (filename) {
      url.searchParams.set('_filename', filename);
    }

    if (onProgress) {
      return this.uploadwithProgress(url, data, contentType, onProgress);
    } else {
      return this.post(url, data, contentType);
    }
  }

  uploadwithProgress(
    url: URL,
    data: string | File | Blob | Uint8Array,
    contentType: string,
    onProgress: (e: ProgressEvent) => void
  ): Promise<any> {
    return new Promise((resolve, reject) => {
      const xhr = new XMLHttpRequest();
      xhr.responseType = 'json';
      xhr.onabort = () => reject(new Error('Request aborted'));
      xhr.onerror = () => reject(new Error('Request error'));

      if (onProgress) {
        xhr.upload.onprogress = (e) => onProgress(e);
        xhr.upload.onload = (e) => onProgress(e);
      }

      xhr.onload = () => {
        if (xhr.status >= 200 && xhr.status < 300) {
          resolve(xhr.response);
        } else {
          reject(new Error(xhr.statusText));
        }
      };

      xhr.open('POST', url);
      xhr.withCredentials = true;
      xhr.setRequestHeader('Authorization', 'Bearer ' + this.accessToken);
      xhr.setRequestHeader('Cache-Control', 'no-cache, no-store, max-age=0');
      xhr.setRequestHeader('Content-Type', contentType);
      xhr.setRequestHeader('X-Medplum', 'extended');
      xhr.send(data);
    });
  }

  /**
   * Creates a PDF as a FHIR `Binary` resource based on pdfmake document definition.
   *
   * The return value is the newly created resource, including the ID and meta.
   *
   * The `docDefinition` parameter is a pdfmake document definition.
   *
   * Example:
   *
   * ```typescript
   * const result = await medplum.createPdf({
   *   content: ['Hello world']
   * });
   * console.log(result.id);
   * ```
   *
   * See the pdfmake document definition for full details: https://pdfmake.github.io/docs/0.1/document-definition-object/
   *
   * @category Media
   * @param docDefinition The PDF document definition.
   * @returns The result of the create operation.
   */
  async createPdf(
    docDefinition: TDocumentDefinitions,
    filename?: string,
    tableLayouts?: { [name: string]: CustomTableLayout },
    fonts?: TFontDictionary
  ): Promise<Binary> {
    if (!this.createPdfImpl) {
      throw new Error('PDF creation not enabled');
    }
    const blob = await this.createPdfImpl(docDefinition, tableLayouts, fonts);
    return this.createBinary(blob, filename, 'application/pdf');
  }

  /**
   * Creates a FHIR `Communication` resource with the provided data content.
   *
   * This is a convenience method to handle commmon cases where a `Communication` resource is created with a `payload`.
   *
   * @category Create
   * @param resource The FHIR resource to comment on.
   * @param text The text of the comment.
   * @returns The result of the create operation.
   */
  createComment(resource: Resource, text: string): Promise<Communication> {
    const profile = this.getProfile();
    let encounter: Reference<Encounter> | undefined = undefined;
    let subject: Reference<Patient> | undefined = undefined;

    if (resource.resourceType === 'Encounter') {
      encounter = createReference(resource);
      subject = resource.subject as Reference<Patient> | undefined;
    }

    if (resource.resourceType === 'ServiceRequest') {
      encounter = resource.encounter;
      subject = resource.subject as Reference<Patient> | undefined;
    }

    if (resource.resourceType === 'Patient') {
      subject = createReference(resource);
    }

    return this.createResource<Communication>({
      resourceType: 'Communication',
      basedOn: [createReference(resource)],
      encounter,
      subject,
      sender: profile ? createReference(profile) : undefined,
      sent: new Date().toISOString(),
      payload: [{ contentString: text }],
    });
  }

  /**
   * Updates a FHIR resource.
   *
   * The return value is the updated resource, including the ID and meta.
   *
   * Example:
   *
   * ```typescript
   * const result = await medplum.updateResource({
   *   resourceType: 'Patient',
   *   id: '123',
   *   name: [{
   *    family: 'Smith',
   *    given: ['John']
   *   }]
   * });
   * console.log(result.meta.versionId);
   * ```
   *
   * See the FHIR "update" operation for full details: https://www.hl7.org/fhir/http.html#update
   *
   * @category Write
   * @param resource The FHIR resource to update.
   * @returns The result of the update operation.
   */
  async updateResource<T extends Resource>(resource: T): Promise<T> {
    if (!resource.resourceType) {
      throw new Error('Missing resourceType');
    }
    if (!resource.id) {
      throw new Error('Missing id');
    }
    this.invalidateSearches(resource.resourceType);
    let result = await this.put(this.fhirUrl(resource.resourceType, resource.id), resource);
    if (!result) {
      // On 304 not modified, result will be undefined
      // Return the user input instead
      // return result ?? resource;
      result = resource;
    }
    this.cacheResource(result);
    return result;
  }

  /**
   * Updates a FHIR resource using JSONPatch operations.
   *
   * The return value is the updated resource, including the ID and meta.
   *
   * Example:
   *
   * ```typescript
   * const result = await medplum.patchResource('Patient', '123', [
   *   {op: 'replace', path: '/name/0/family', value: 'Smith'},
   * ]);
   * console.log(result.meta.versionId);
   * ```
   *
   * See the FHIR "update" operation for full details: https://www.hl7.org/fhir/http.html#patch
   *
   * See the JSONPatch specification for full details: https://tools.ietf.org/html/rfc6902
   *
   * @category Write
   * @param resourceType The FHIR resource type.
   * @param id The resource ID.
   * @param operations The JSONPatch operations.
   * @returns The result of the patch operations.
   */
  patchResource<K extends ResourceType>(
    resourceType: K,
    id: string,
    operations: PatchOperation[]
  ): Promise<ExtractResource<K>> {
    this.invalidateSearches(resourceType);
    return this.patch(this.fhirUrl(resourceType, id), operations);
  }

  /**
   * Deletes a FHIR resource by resource type and ID.
   *
   * Example:
   *
   * ```typescript
   * await medplum.deleteResource('Patient', '123');
   * ```
   *
   * See the FHIR "delete" operation for full details: https://www.hl7.org/fhir/http.html#delete
   *
   * @category Delete
   * @param resourceType The FHIR resource type.
   * @param id The resource ID.
   * @returns The result of the delete operation.
   */
  deleteResource(resourceType: ResourceType, id: string): Promise<any> {
    this.deleteCacheEntry(this.fhirUrl(resourceType, id).toString());
    this.invalidateSearches(resourceType);
    return this.delete(this.fhirUrl(resourceType, id));
  }

  /**
   * Executes the validate operation with the provided resource.
   *
   * Example:
   *
   * ```typescript
   * const result = await medplum.validateResource({
   *   resourceType: 'Patient',
   *   name: [{ given: ['Alice'], family: 'Smith' }],
   * });
   * ```
   *
   * See the FHIR "$validate" operation for full details: https://www.hl7.org/fhir/resource-operation-validate.html
   *
   * @param resource The FHIR resource.
   * @returns The validate operation outcome.
   */
  validateResource<T extends Resource>(resource: T): Promise<OperationOutcome> {
    return this.post(this.fhirUrl(resource.resourceType, '$validate'), resource);
  }

  /**
   * Executes a bot by ID.
   * @param id The Bot ID.
   * @param body The content body. Strings and `File` objects are passed directly. Other objects are converted to JSON.
   * @param contentType The content type to be included in the "Content-Type" header.
   * @param options Optional fetch options.
   * @returns The Bot return value.
   */
  executeBot(id: string, body: any, contentType?: string, options?: RequestInit): Promise<any>;

  /**
   * Executes a bot by Identifier.
   * @param id The Bot Identifier.
   * @param body The content body. Strings and `File` objects are passed directly. Other objects are converted to JSON.
   * @param contentType The content type to be included in the "Content-Type" header.
   * @param options Optional fetch options.
   * @returns The Bot return value.
   */
  executeBot(identifier: Identifier, body: any, contentType?: string, options?: RequestInit): Promise<any>;

  /**
   * Executes a bot by ID or Identifier.
   * @param idOrIdentifier The Bot ID or Identifier.
   * @param body The content body. Strings and `File` objects are passed directly. Other objects are converted to JSON.
   * @param contentType The content type to be included in the "Content-Type" header.
   * @param options Optional fetch options.
   * @returns The Bot return value.
   */
  executeBot(
    idOrIdentifier: string | Identifier,
    body: any,
    contentType?: string,
    options: RequestInit = {}
  ): Promise<any> {
    let url;
    if (typeof idOrIdentifier === 'string') {
      const id = idOrIdentifier;
      url = this.fhirUrl('Bot', id, '$execute');
    } else {
      const identifier = idOrIdentifier;
      url = this.fhirUrl('Bot', '$execute') + `?identifier=${identifier.system}|${identifier.value}`;
    }
    return this.post(url, body, contentType, options);
  }

  /**
   * Executes a batch or transaction of FHIR operations.
   *
   * Example:
   *
   * ```typescript
   * await medplum.executeBatch({
   *   "resourceType": "Bundle",
   *   "type": "transaction",
   *   "entry": [
   *     {
   *       "fullUrl": "urn:uuid:61ebe359-bfdc-4613-8bf2-c5e300945f0a",
   *       "resource": {
   *         "resourceType": "Patient",
   *         "name": [{ "use": "official", "given": ["Alice"], "family": "Smith" }],
   *         "gender": "female",
   *         "birthDate": "1974-12-25"
   *       },
   *       "request": {
   *         "method": "POST",
   *         "url": "Patient"
   *       }
   *     },
   *     {
   *       "fullUrl": "urn:uuid:88f151c0-a954-468a-88bd-5ae15c08e059",
   *       "resource": {
   *         "resourceType": "Patient",
   *         "identifier": [{ "system": "http:/example.org/fhir/ids", "value": "234234" }],
   *         "name": [{ "use": "official", "given": ["Bob"], "family": "Jones" }],
   *         "gender": "male",
   *         "birthDate": "1974-12-25"
   *       },
   *       "request": {
   *         "method": "POST",
   *         "url": "Patient",
   *         "ifNoneExist": "identifier=http:/example.org/fhir/ids|234234"
   *       }
   *     }
   *   ]
   * });
   * ```
   *
   * See The FHIR "batch/transaction" section for full details: https://hl7.org/fhir/http.html#transaction
   * @category Batch
   * @param bundle The FHIR batch/transaction bundle.
   * @returns The FHIR batch/transaction response bundle.
   */
  executeBatch(bundle: Bundle): Promise<Bundle> {
    return this.post(this.fhirBaseUrl.slice(0, -1), bundle);
  }

  /**
   * Sends an email using the Medplum Email API.
   *
   * Builds the email using nodemailer MailComposer.
   *
   * Examples:
   *
   * Send a simple text email:
   *
   * ```typescript
   * await medplum.sendEmail({
   *   to: 'alice@example.com',
   *   cc: 'bob@example.com',
   *   subject: 'Hello',
   *   text: 'Hello Alice',
   * });
   * ```
   *
   * Send an email with a `Binary` attachment:
   *
   * ```typescript
   * await medplum.sendEmail({
   *   to: 'alice@example.com',
   *   subject: 'Email with attachment',
   *   text: 'See the attached report',
   *   attachments: [{
   *     filename: 'report.pdf',
   *     path: "Binary/" + binary.id
   *   }]
   * });
   * ```
   *
   * See options here: https://nodemailer.com/extras/mailcomposer/
   * @category Media
   * @param options The MailComposer options.
   * @returns Promise to the operation outcome.
   */
  sendEmail(email: MailOptions): Promise<OperationOutcome> {
    return this.post('email/v1/send', email, 'application/json');
  }

  /**
   * Executes a GraphQL query.
   *
   * Example:
   *
   * ```typescript
   * const result = await medplum.graphql(`{
   *   Patient(id: "123") {
   *     resourceType
   *     id
   *     name {
   *       given
   *       family
   *     }
   *   }
   * }`);
   * ```
   *
   * Advanced queries such as named operations and variable substitution are supported:
   *
   * ```typescript
   * const result = await medplum.graphql(
   *   `query GetPatientById($patientId: ID!) {
   *     Patient(id: $patientId) {
   *       resourceType
   *       id
   *       name {
   *         given
   *         family
   *       }
   *     }
   *   }`,
   *   'GetPatientById',
   *   { patientId: '123' }
   * );
   * ```
   *
   * See the GraphQL documentation for more details: https://graphql.org/learn/
   *
   * See the FHIR GraphQL documentation for FHIR specific details: https://www.hl7.org/fhir/graphql.html
   *
   * @category Read
   * @param query The GraphQL query.
   * @param operationName Optional GraphQL operation name.
   * @param variables Optional GraphQL variables.
   * @param options Optional fetch options.
   * @returns The GraphQL result.
   */
  graphql(query: string, operationName?: string | null, variables?: any, options?: RequestInit): Promise<any> {
    return this.post(this.fhirUrl('$graphql'), { query, operationName, variables }, JSON_CONTENT_TYPE, options);
  }

  /**
   *
   * Executes the $graph operation on this resource to fetch a Bundle of resources linked to the target resource
   * according to a graph definition

   * @category Read
   * @param resourceType The FHIR resource type.
   * @param id The resource ID.
   * @param graphName `name` parameter of the GraphDefinition
   * @returns A Bundle
   */
  readResourceGraph<K extends ResourceType>(
    resourceType: K,
    id: string,
    graphName: string
  ): ReadablePromise<Bundle<Resource>> {
    return this.get<Bundle<Resource>>(`${this.fhirUrl(resourceType, id)}/$graph?graph=${graphName}`);
  }

  /**
   * @category Authentication
   * @returns The Login State
   */
  getActiveLogin(): LoginState | undefined {
    return this.storage.getObject('activeLogin');
  }

  /**
   * @category Authentication
   */
  async setActiveLogin(login: LoginState): Promise<void> {
    this.clearActiveLogin();
    this.accessToken = login.accessToken;
    this.refreshToken = login.refreshToken;
    this.storage.setObject('activeLogin', login);
    this.addLogin(login);
    this.refreshPromise = undefined;
    await this.refreshProfile();
  }

  /**
   * Returns the current access token.
   * @category Authentication
   */
  getAccessToken(): string | undefined {
    return this.accessToken;
  }

  /**
   * Sets the current access token.
   * @category Authentication
   */
  setAccessToken(accessToken: string): void {
    this.accessToken = accessToken;
    this.refreshToken = undefined;
    this.profile = undefined;
    this.config = undefined;
  }

  /**
   * @category Authentication
   */
  getLogins(): LoginState[] {
    return this.storage.getObject<LoginState[]>('logins') ?? [];
  }

  private addLogin(newLogin: LoginState): void {
    const logins = this.getLogins().filter((login) => login.profile?.reference !== newLogin.profile?.reference);
    logins.push(newLogin);
    this.storage.setObject('logins', logins);
  }

  private async refreshProfile(): Promise<ProfileResource | undefined> {
    this.profilePromise = new Promise((resolve, reject) => {
      this.get('auth/me')
        .then((result) => {
          this.profilePromise = undefined;
          this.profile = result.profile;
          this.config = result.config;
          this.dispatchEvent({ type: 'change' });
          resolve(this.profile);
        })
        .catch(reject);
    });

    return this.profilePromise;
  }

  /**
   * @category Authentication
   */
  isLoading(): boolean {
    return !!this.profilePromise;
  }

  /**
   * @category User Profile
   */
  getProfile(): ProfileResource | undefined {
    return this.profile;
  }

  /**
   * @category User Profile
   */
  async getProfileAsync(): Promise<ProfileResource | undefined> {
    if (this.profilePromise) {
      await this.profilePromise;
    }
    return this.getProfile();
  }

  /**
   * @category User Profile
   */
  getUserConfiguration(): UserConfiguration | undefined {
    return this.config;
  }

  /**
   * Downloads the URL as a blob.
   *
   * @category Read
   * @param url The URL to request.
   * @returns Promise to the response body as a blob.
   */
  async download(url: URL | string, options: RequestInit = {}): Promise<Blob> {
    if (this.refreshPromise) {
      await this.refreshPromise;
    }
    this.addFetchOptionsDefaults(options);
    const response = await this.fetch(url.toString(), options);
    return response.blob();
  }

  /**
   * Upload media to the server and create a Media instance for the uploaded content.
   * @param contents The contents of the media file, as a string, Uint8Array, File, or Blob.
   * @param contentType The media type of the content
   * @param filename The name of the file to be uploaded, or undefined if not applicable
   * @param additionalFields  Additional fields for Media
   * @returns Promise that resolves to the created Media
   */
  async uploadMedia(
    contents: string | Uint8Array | File | Blob,
    contentType: string,
    filename: string | undefined,
    additionalFields?: Partial<Media>
  ): Promise<Media> {
    const binary = await this.createBinary(contents, filename, contentType);
    return this.createResource({
      ...additionalFields,
      resourceType: 'Media',
      content: {
        contentType: contentType,
        url: 'Binary/' + binary.id,
        title: filename,
      },
    });
  }

  /**
   * Performs Bulk Data Export operation request flow. See The FHIR "Bulk Data Export" for full details: https://build.fhir.org/ig/HL7/bulk-data/export.html#bulk-data-export
   *
   * @param exportLevel Optional export level. Defaults to system level export. 'Group/:id' - Group of Patients, 'Patient' - All Patients.
   * @param resourceTypes A string of comma-delimited FHIR resource types.
   * @param since Resources will be included in the response if their state has changed after the supplied time (e.g. if Resource.meta.lastUpdated is later than the supplied _since time).
   * @returns Bulk Data Response containing links to Bulk Data files. See "Response - Complete Status" for full details: https://build.fhir.org/ig/HL7/bulk-data/export.html#response---complete-status
   */
  async bulkExport(
    exportLevel = '',
    resourceTypes?: string,
    since?: string,
    options: RequestInit = {}
  ): Promise<Partial<BulkDataExport>> {
    const fhirPath = exportLevel ? `${exportLevel}/` : exportLevel;
    const url = this.fhirUrl(`${fhirPath}$export`);
    if (resourceTypes) url.searchParams.set('_type', resourceTypes);
    if (since) url.searchParams.set('_since', since);

    options.method = exportLevel ? 'GET' : 'POST';

    this.addFetchOptionsDefaults(options);
    const response = await this.fetchWithRetry(url.toString(), options);

    if (response.status === 202) {
      const contentLocation = response.headers.get('content-location');

      if (contentLocation) {
        return await this.pollStatus(contentLocation);
      }
    }

    return await this.parseResponse(response, 'POST', url.toString());
  }

  //
  // Private helpers
  //

  /**
   * Returns the cache entry if available and not expired.
   * @param key The cache key to retrieve.
   * @param options Optional fetch options for cache settings.
   * @returns The cached entry if found.
   */
  private getCacheEntry(key: string, options: RequestInit | undefined): RequestCacheEntry | undefined {
    if (!this.requestCache || options?.cache === 'no-cache' || options?.cache === 'reload') {
      return undefined;
    }
    const entry = this.requestCache.get(key);
    if (!entry || entry.requestTime + this.cacheTime < Date.now()) {
      return undefined;
    }
    return entry;
  }

  /**
   * Adds a readable promise to the cache.
   * @param key The cache key to store.
   * @param value The readable promise to store.
   */
  private setCacheEntry(key: string, value: ReadablePromise<any>): void {
    if (this.requestCache) {
      this.requestCache.set(key, { requestTime: Date.now(), value });
    }
  }

  /**
   * Adds a concrete value as the cache entry for the given resource.
   * This is used in cases where the resource is loaded indirectly.
   * For example, when a resource is loaded as part of a Bundle.
   * @param resource The resource to cache.
   */
  private cacheResource(resource: Resource | undefined): void {
    if (resource?.id) {
      this.setCacheEntry(
        this.fhirUrl(resource.resourceType, resource.id).toString(),
        new ReadablePromise(Promise.resolve(resource))
      );
    }
  }

  /**
   * Deletes a cache entry.
   * @param key The cache key to delete.
   */
  private deleteCacheEntry(key: string): void {
    if (this.requestCache) {
      this.requestCache.delete(key);
    }
  }

  /**
   * Makes an HTTP request.
   * @param {string} method
   * @param {string} url
   * @param {string=} contentType
   * @param {Object=} body
   */
  private async request<T>(method: string, url: string, options: RequestInit = {}): Promise<T> {
    if (this.refreshPromise) {
      await this.refreshPromise;
    }

    if (!url.startsWith('http')) {
      url = this.baseUrl + url;
    }

    options.method = method;
    this.addFetchOptionsDefaults(options);

    const response = await this.fetchWithRetry(url, options);
<<<<<<< HEAD

=======
    return await this.parseResponse(response, method, url, options);
  }

  private async parseResponse<T>(
    response: Response,
    method: string,
    url: string,
    options: RequestInit = {}
  ): Promise<T> {
>>>>>>> 0792d745
    if (response.status === 401) {
      // Refresh and try again
      return this.handleUnauthenticated(method, url, options);
    }

    if (response.status === 204 || response.status === 304) {
      // No content or change
      return undefined as unknown as T;
    }

    if (response.status === 404) {
      const contentType = response.headers.get('content-type');
      if (!contentType?.includes('application/fhir+json')) {
        throw new OperationOutcomeError(notFound);
      }
    }
    let obj: any = undefined;
    try {
      obj = await response.json();
    } catch (err) {
      console.error('Error parsing response', response.status, err);
      throw err;
    }

    if (response.status >= 400) {
      throw new OperationOutcomeError(normalizeOperationOutcome(obj));
    }
    return obj;
  }

  private async fetchWithRetry(url: string, options: RequestInit): Promise<Response> {
    const maxRetries = 3;
    const retryDelay = 200;
    let response: Response | undefined = undefined;
    for (let retry = 0; retry < maxRetries; retry++) {
      try {
        response = (await this.fetch(url, options)) as Response;
        if (response.status < 500) {
          return response;
        }
      } catch (err: any) {
        this.retryCatch(retry, maxRetries, err);
      }
      await new Promise((resolve) => setTimeout(resolve, retryDelay));
    }
    return response as Response;
  }

  private async pollStatus<T>(statusUrl: string): Promise<T> {
    let checkStatus = true;
    let resultResponse;
    const retryDelay = 200;

    while (checkStatus) {
      const fetchOptions = {
        method: 'GET',
      };
      this.addFetchOptionsDefaults(fetchOptions);
      const statusResponse = await this.fetchWithRetry(statusUrl, fetchOptions);
      if (statusResponse.status !== 202) {
        checkStatus = false;
        resultResponse = statusResponse;
      }
      await new Promise((resolve) => setTimeout(resolve, retryDelay));
    }
    return await this.parseResponse(resultResponse as Response, 'POST', statusUrl);
  }

  /**
   * Executes a batch of requests that were automatically batched together.
   */
  private async executeAutoBatch(): Promise<void> {
    // Get the current queue
    const entries = [...(this.autoBatchQueue as AutoBatchEntry[])];

    // Clear the queue
    (this.autoBatchQueue as AutoBatchEntry[]).length = 0;

    // Clear the timer
    this.autoBatchTimerId = undefined;

    // If there is only one request in the batch, just execute it
    if (entries.length === 1) {
      const entry = entries[0];
      try {
        entry.resolve(await this.request(entry.method, this.fhirBaseUrl + entry.url, entry.options));
      } catch (err) {
        entry.reject(new OperationOutcomeError(normalizeOperationOutcome(err)));
      }
      return;
    }

    // Build the batch request
    const batch: Bundle = {
      resourceType: 'Bundle',
      type: 'batch',
      entry: entries.map(
        (e) =>
          ({
            request: {
              method: e.method,
              url: e.url,
            },
            resource: e.options.body ? (JSON.parse(e.options.body as string) as Resource) : undefined,
          } as BundleEntry)
      ),
    };

    // Execute the batch request
    const response = (await this.post(this.fhirBaseUrl.slice(0, -1), batch)) as Bundle;

    // Process the response
    for (let i = 0; i < entries.length; i++) {
      const entry = entries[i];
      const responseEntry = response.entry?.[i];
      if (responseEntry?.response?.outcome && !isOk(responseEntry.response.outcome)) {
        entry.reject(new OperationOutcomeError(responseEntry.response.outcome));
      } else {
        entry.resolve(responseEntry?.resource);
      }
    }
  }

  /**
   * Adds default options to the fetch options.
   * @param options The options to add defaults to.
   */
  private addFetchOptionsDefaults(options: RequestInit): void {
    let headers = options.headers as Record<string, string> | undefined;
    if (!headers) {
      headers = {};
      options.headers = headers;
    }

    headers['X-Medplum'] = 'extended';

    if (options.body && !headers['Content-Type']) {
      headers['Content-Type'] = FHIR_CONTENT_TYPE;
    }

    if (this.accessToken) {
      headers['Authorization'] = 'Bearer ' + this.accessToken;
    }

    if (this.basicAuth) {
      headers['Authorization'] = 'Basic ' + this.basicAuth;
    }

    if (!options.cache) {
      options.cache = 'no-cache';
    }

    if (!options.credentials) {
      options.credentials = 'include';
    }
  }

  /**
   * Sets the "Content-Type" header on fetch options.
   * @param options The fetch options.
   * @param contentType The new content type to set.
   */
  private setRequestContentType(options: RequestInit, contentType: string): void {
    if (!options.headers) {
      options.headers = {};
    }
    const headers = options.headers as Record<string, string>;
    headers['Content-Type'] = contentType;
  }

  /**
   * Sets the body on fetch options.
   * @param options The fetch options.
   * @param data The new content body.
   */
  private setRequestBody(options: RequestInit, data: any): void {
    if (
      typeof data === 'string' ||
      (typeof Blob !== 'undefined' && data instanceof Blob) ||
      (typeof File !== 'undefined' && data instanceof File) ||
      (typeof Uint8Array !== 'undefined' && data instanceof Uint8Array)
    ) {
      options.body = data;
    } else if (data) {
      options.body = JSON.stringify(data);
    }
  }

  /**
   * Handles an unauthenticated response from the server.
   * First, tries to refresh the access token and retry the request.
   * Otherwise, calls unauthenticated callbacks and rejects.
   * @param method The HTTP method of the original request.
   * @param url The URL of the original request.
   * @param contentType The content type of the original request.
   * @param body The body of the original request.
   */
  private handleUnauthenticated(method: string, url: string, options: RequestInit): Promise<any> {
    if (this.refresh()) {
      return this.request(method, url, options);
    }
    this.clearActiveLogin();
    if (this.onUnauthenticated) {
      this.onUnauthenticated();
    }
    return Promise.reject(new Error('Unauthenticated'));
  }

  /**
   * Starts a new PKCE flow.
   * These PKCE values are stateful, and must survive redirects and page refreshes.
   * @category Authentication
   */
  async startPkce(): Promise<{ codeChallengeMethod: string; codeChallenge: string }> {
    const pkceState = getRandomString();
    sessionStorage.setItem('pkceState', pkceState);

    const codeVerifier = getRandomString();
    sessionStorage.setItem('codeVerifier', codeVerifier);

    const arrayHash = await encryptSHA256(codeVerifier);
    const codeChallenge = arrayBufferToBase64(arrayHash).replace(/\+/g, '-').replace(/\//g, '_').replace(/=/g, '');
    sessionStorage.setItem('codeChallenge', codeChallenge);

    return { codeChallengeMethod: 'S256', codeChallenge };
  }

  /**
   * Redirects the user to the login screen for authorization.
   * Clears all auth state including local storage and session storage.
   * See: https://openid.net/specs/openid-connect-core-1_0.html#AuthorizationEndpoint
   */
  private async requestAuthorization(loginParams?: Partial<BaseLoginRequest>): Promise<void> {
    const loginRequest = await this.ensureCodeChallenge(loginParams || {});
    const url = new URL(this.authorizeUrl);
    url.searchParams.set('response_type', 'code');
    url.searchParams.set('state', sessionStorage.getItem('pkceState') as string);
    url.searchParams.set('client_id', loginRequest.clientId || (this.clientId as string));
    url.searchParams.set('redirect_uri', loginRequest.redirectUri || getWindowOrigin());
    url.searchParams.set('code_challenge_method', loginRequest.codeChallengeMethod as string);
    url.searchParams.set('code_challenge', loginRequest.codeChallenge as string);
    url.searchParams.set('scope', loginRequest.scope || 'openid profile');
    window.location.assign(url.toString());
  }

  /**
   * Processes an OAuth authorization code.
   * See: https://openid.net/specs/openid-connect-core-1_0.html#TokenRequest
   * @param code The authorization code received by URL parameter.
   * @param loginParams Optional login parameters.
   * @category Authentication
   */
  processCode(code: string, loginParams?: Partial<BaseLoginRequest>): Promise<ProfileResource> {
    const formBody = new URLSearchParams();
    formBody.set('grant_type', OAuthGrantType.AuthorizationCode);
    formBody.set('code', code);
    formBody.set('client_id', loginParams?.clientId || (this.clientId as string));
    formBody.set('redirect_uri', loginParams?.redirectUri || getWindowOrigin());

    if (typeof sessionStorage !== 'undefined') {
      const codeVerifier = sessionStorage.getItem('codeVerifier');
      if (codeVerifier) {
        formBody.set('code_verifier', codeVerifier);
      }
    }

    return this.fetchTokens(formBody);
  }

  /**
   * Tries to refresh the auth tokens.
   * See: https://openid.net/specs/openid-connect-core-1_0.html#RefreshTokens
   */
  private refresh(): Promise<void> | undefined {
    if (this.refreshPromise) {
      return this.refreshPromise;
    }

    if (this.refreshToken) {
      const formBody = new URLSearchParams();
      formBody.set('grant_type', OAuthGrantType.RefreshToken);
      formBody.set('client_id', this.clientId as string);
      formBody.set('refresh_token', this.refreshToken);
      this.refreshPromise = this.fetchTokens(formBody);
      return this.refreshPromise;
    }

    if (this.clientId && this.clientSecret) {
      this.refreshPromise = this.startClientLogin(this.clientId, this.clientSecret);
      return this.refreshPromise;
    }

    return undefined;
  }

  /**
   * Starts a new OAuth2 client credentials flow.
   *
   * ```typescript
   * await medplum.startClientLogin(process.env.MEDPLUM_CLIENT_ID, process.env.MEDPLUM_CLIENT_SECRET)
   * // Example Search
   * await medplum.searchResources('Patient')
   * ```
   *
   *
   * See: https://datatracker.ietf.org/doc/html/rfc6749#section-4.4
   * @category Authentication
   * @param clientId The client ID.
   * @param clientSecret The client secret.
   * @returns Promise that resolves to the client profile.
   */
  async startClientLogin(clientId: string, clientSecret: string): Promise<ProfileResource> {
    this.clientId = clientId;
    this.clientSecret = clientSecret;

    const formBody = new URLSearchParams();
    formBody.set('grant_type', OAuthGrantType.ClientCredentials);
    formBody.set('client_id', clientId);
    formBody.set('client_secret', clientSecret);
    return this.fetchTokens(formBody);
  }

  /**
   * Sets the client ID and secret for basic auth.
   *
   *  ```typescript
   * medplum.setBasicAuth(process.env.MEDPLUM_CLIENT_ID, process.env.MEDPLUM_CLIENT_SECRET)
   * // Example Search
   * await medplum.searchResources('Patient')
   * ```
   *
   * @category Authentication
   * @param clientId The client ID.
   * @param clientSecret The client secret.
   */
  setBasicAuth(clientId: string, clientSecret: string): void {
    this.clientId = clientId;
    this.clientSecret = clientSecret;
    this.basicAuth = encodeBase64(clientId + ':' + clientSecret);
  }

  /**
   * Invite a user to a project.
   * @param projectId The project ID.
   * @param body The InviteBody.
   * @returns Promise that returns an invite result or an operation outcome.
   */
  async invite(projectId: string, body: InviteBody): Promise<InviteResult | OperationOutcome> {
    return this.post('admin/projects/' + projectId + '/invite', body);
  }

  /**
   * Makes a POST request to the tokens endpoint.
   * See: https://openid.net/specs/openid-connect-core-1_0.html#TokenEndpoint
   * @param formBody Token parameters in URL encoded format.
   */
  private async fetchTokens(formBody: URLSearchParams): Promise<ProfileResource> {
    const response = await this.fetch(this.tokenUrl, {
      method: 'POST',
      headers: { 'Content-Type': 'application/x-www-form-urlencoded' },
      body: formBody,
      credentials: 'include',
    });
    if (!response.ok) {
      this.clearActiveLogin();
      throw new Error('Failed to fetch tokens');
    }
    const tokens = await response.json();
    await this.verifyTokens(tokens);
    return this.getProfile() as ProfileResource;
  }

  /**
   * Verifies the tokens received from the auth server.
   * Validates the JWT against the JWKS.
   * See: https://openid.net/specs/openid-connect-core-1_0.html#TokenEndpoint
   * @param tokens
   */
  private async verifyTokens(tokens: TokenResponse): Promise<void> {
    const token = tokens.access_token;

    // Verify token has not expired
    const tokenPayload = parseJWTPayload(token);
    if (Date.now() >= (tokenPayload.exp as number) * 1000) {
      this.clearActiveLogin();
      throw new Error('Token expired');
    }

    // Verify app_client_id
    if (this.clientId && tokenPayload.client_id !== this.clientId) {
      this.clearActiveLogin();
      throw new Error('Token was not issued for this audience');
    }

    return this.setActiveLogin({
      accessToken: token,
      refreshToken: tokens.refresh_token,
      project: tokens.project,
      profile: tokens.profile,
    });
  }

  /**
   * Sets up a listener for window storage events.
   * This synchronizes state across browser windows and browser tabs.
   */
  private setupStorageListener(): void {
    try {
      window.addEventListener('storage', (e: StorageEvent) => {
        if (e.key === null || e.key === 'activeLogin') {
          // Storage events fire when different tabs make changes.
          // On storage clear (key === null) or activeLogin change (key === 'activeLogin')
          // Refresh the page to ensure the active login is up to date.
          window.location.reload();
        }
      });
    } catch (err) {
      // Silently ignore if this environment does not support storage events
    }
  }

  private retryCatch(retryNumber: number, maxRetries: number, err: Error): void {
    // This is for the 1st retry to avoid multiple notifications
    if (retryNumber === 1) {
      this.dispatchEvent({ type: 'offline' });
    }
    if (retryNumber >= maxRetries - 1) {
      throw err;
    }
  }
}

/**
 * Returns the default fetch method.
 * The default fetch is currently only available in browser environments.
 * If you want to use SSR such as Next.js, you should pass a custom fetch function.
 * @returns The default fetch function for the current environment.
 */
function getDefaultFetch(): FetchLike {
  if (!globalThis.fetch) {
    throw new Error('Fetch not available in this environment');
  }
  return globalThis.fetch.bind(globalThis);
}

/**
 * Returns the base URL for the current page.
 * @category HTTP
 */
function getWindowOrigin(): string {
  if (typeof window === 'undefined') {
    return '';
  }
  return window.location.protocol + '//' + window.location.host + '/';
}

function ensureTrailingSlash(url: string | undefined): string | undefined {
  if (!url) {
    return url;
  }
  return url.endsWith('/') ? url : url + '/';
}<|MERGE_RESOLUTION|>--- conflicted
+++ resolved
@@ -2267,9 +2267,7 @@
     this.addFetchOptionsDefaults(options);
 
     const response = await this.fetchWithRetry(url, options);
-<<<<<<< HEAD
-
-=======
+
     return await this.parseResponse(response, method, url, options);
   }
 
@@ -2279,7 +2277,6 @@
     url: string,
     options: RequestInit = {}
   ): Promise<T> {
->>>>>>> 0792d745
     if (response.status === 401) {
       // Refresh and try again
       return this.handleUnauthenticated(method, url, options);
