--- conflicted
+++ resolved
@@ -2172,23 +2172,18 @@
   ): Promise<Partial<BulkDataExport>> {
     const fhirPath = exportLevel ? `${exportLevel}/` : exportLevel;
     const url = this.fhirUrl(`${fhirPath}$export`);
-<<<<<<< HEAD
     let headers = options.headers as Record<string, string> | undefined;
     if (!headers) {
       headers = {};
       options.headers = headers;
     }
 
-    if (resourceTypes) url.searchParams.set('_type', resourceTypes);
-    if (since) url.searchParams.set('_since', since);
-=======
     if (resourceTypes) {
       url.searchParams.set('_type', resourceTypes);
     }
     if (since) {
       url.searchParams.set('_since', since);
     }
->>>>>>> 0f4fbc05
 
     options.method = exportLevel ? 'GET' : 'POST';
     headers['Prefer'] = 'respond-async';
