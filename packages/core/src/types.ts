import {
  Bundle,
  CodeableConcept,
  Coding,
  ElementDefinition,
  Reference,
  Resource,
  ResourceType,
  SearchParameter,
  StructureDefinition,
} from '@medplum/fhirtypes';
import { formatHumanName } from './format';
import { SearchParameterDetails } from './search/details';
import { InternalSchemaElement, InternalTypeSchema, getAllDataTypes, tryGetDataType } from './typeschema/types';
<<<<<<< HEAD
import { capitalize, flatMapFilter, getReferenceString, isResourceWithId } from './utils';
=======
import { capitalize, createReference } from './utils';
>>>>>>> 7fe3a24a

export type TypeName<T> = T extends string
  ? 'string'
  : T extends number
    ? 'number'
    : T extends boolean
      ? 'boolean'
      : T extends undefined
        ? 'undefined'
        : 'object';

export interface TypedValue {
  readonly type: string;
  readonly value: any;
}

/**
 * List of property types.
 * http://www.hl7.org/fhir/valueset-defined-types.html
 * The list here includes additions found from StructureDefinition resources.
 */
export const PropertyType = {
  Address: 'Address',
  Age: 'Age',
  Annotation: 'Annotation',
  Attachment: 'Attachment',
  BackboneElement: 'BackboneElement',
  CodeableConcept: 'CodeableConcept',
  Coding: 'Coding',
  ContactDetail: 'ContactDetail',
  ContactPoint: 'ContactPoint',
  Contributor: 'Contributor',
  Count: 'Count',
  DataRequirement: 'DataRequirement',
  Distance: 'Distance',
  Dosage: 'Dosage',
  Duration: 'Duration',
  Expression: 'Expression',
  Extension: 'Extension',
  HumanName: 'HumanName',
  Identifier: 'Identifier',
  MarketingStatus: 'MarketingStatus',
  Meta: 'Meta',
  Money: 'Money',
  Narrative: 'Narrative',
  ParameterDefinition: 'ParameterDefinition',
  Period: 'Period',
  Population: 'Population',
  ProdCharacteristic: 'ProdCharacteristic',
  ProductShelfLife: 'ProductShelfLife',
  Quantity: 'Quantity',
  Range: 'Range',
  Ratio: 'Ratio',
  Reference: 'Reference',
  RelatedArtifact: 'RelatedArtifact',
  SampledData: 'SampledData',
  Signature: 'Signature',
  SubstanceAmount: 'SubstanceAmount',
  SystemString: 'http://hl7.org/fhirpath/System.String',
  Timing: 'Timing',
  TriggerDefinition: 'TriggerDefinition',
  UsageContext: 'UsageContext',
  base64Binary: 'base64Binary',
  boolean: 'boolean',
  canonical: 'canonical',
  code: 'code',
  date: 'date',
  dateTime: 'dateTime',
  decimal: 'decimal',
  id: 'id',
  instant: 'instant',
  integer: 'integer',
  markdown: 'markdown',
  oid: 'oid',
  positiveInt: 'positiveInt',
  string: 'string',
  time: 'time',
  unsignedInt: 'unsignedInt',
  uri: 'uri',
  url: 'url',
  uuid: 'uuid',
} as const;

/**
 * An IndexedStructureDefinition is a lookup-optimized version of a StructureDefinition.
 *
 * StructureDefinition resources contain schema information for other resource types.
 * These schemas can be used to automatically generate user interface elements for
 * resources.
 *
 * However, a StructureDefinition resource is not optimized for realtime lookups.  All
 * resource types, sub types, and property definitions are stored in a flat array of
 * ElementDefinition objects.  Therefore, to lookup the schema for a property (i.e., "Patient.name")
 * requires a linear scan of all ElementDefinition objects
 *
 * A StructureDefinition resource contains information about one or more types.
 * For example, the "Patient" StructureDefinition includes "Patient", "Patient_Contact",
 * "Patient_Communication", and "Patient_Link".  This is inefficient.
 *
 * Instead, we create an indexed version of the StructureDefinition, called IndexedStructureDefinition.
 * In an IndexedStructureDefinition, retrieving a property definition is a hashtable lookup.
 *
 * The hierarchy is:
 *   IndexedStructureDefinition - top level for one resource type
 *   TypeSchema - one per resource type and all contained BackboneElements
 *   PropertySchema - one per property/field
 */
export interface IndexedStructureDefinition {
  types: Record<string, TypeInfo>;
}

/**
 * An indexed TypeSchema.
 *
 * Example:  The IndexedStructureDefinition for "Patient" would include the following TypeSchemas:
 *   1) Patient
 *   2) Patient_Contact
 *   3) Patient_Communication
 *   4) Patient_Link
 */
export interface TypeInfo {
  searchParams?: Record<string, SearchParameter>;
  searchParamsDetails?: Record<string, SearchParameterDetails>;
}

/**
 * Indexes a bundle of SearchParameter resources for faster lookup.
 * @param bundle - A FHIR bundle SearchParameter resources.
 * @see {@link IndexedStructureDefinition} for more details on indexed StructureDefinitions.
 */
export function indexSearchParameterBundle(bundle: Bundle<SearchParameter>): void {
  for (const entry of bundle.entry ?? []) {
    const resource = entry.resource as SearchParameter;
    if (resource.resourceType === 'SearchParameter') {
      indexSearchParameter(resource);
    }
  }
}

export function indexDefaultSearchParameters(bundle: StructureDefinition[] | Bundle): void {
  const maybeSDs = Array.isArray(bundle) ? bundle : (bundle.entry?.map((e) => e.resource) ?? []);
  for (const sd of maybeSDs) {
    if (sd?.resourceType === 'StructureDefinition' && sd.kind === 'resource') {
      getOrInitTypeSchema(sd.type);
    }
  }
}

function getOrInitTypeSchema(resourceType: string): TypeInfo {
  let typeSchema = globalSchema.types[resourceType];
  if (!typeSchema) {
    typeSchema = {
      searchParamsDetails: {},
    } as TypeInfo;
    globalSchema.types[resourceType] = typeSchema;
  }

  if (!typeSchema.searchParams) {
    typeSchema.searchParams = {
      _id: {
        base: [resourceType],
        code: '_id',
        type: 'token',
        expression: resourceType + '.id',
      } as SearchParameter,
      _lastUpdated: {
        base: [resourceType],
        code: '_lastUpdated',
        type: 'date',
        expression: resourceType + '.meta.lastUpdated',
      } as SearchParameter,
      _compartment: {
        base: [resourceType],
        code: '_compartment',
        type: 'reference',
        expression: resourceType + '.meta.compartment',
      } as SearchParameter,
      _profile: {
        base: [resourceType],
        code: '_profile',
        type: 'uri',
        expression: resourceType + '.meta.profile',
      } as SearchParameter,
      _security: {
        base: [resourceType],
        code: '_security',
        type: 'token',
        expression: resourceType + '.meta.security',
      } as SearchParameter,
      _source: {
        base: [resourceType],
        code: '_source',
        type: 'uri',
        expression: resourceType + '.meta.source',
      } as SearchParameter,
      _tag: {
        base: [resourceType],
        code: '_tag',
        type: 'token',
        expression: resourceType + '.meta.tag',
      } as SearchParameter,
    };
  }

  return typeSchema;
}

/**
 * Indexes a SearchParameter resource for fast lookup.
 * Indexes by SearchParameter.code, which is the query string parameter name.
 * @param searchParam - The SearchParameter resource.
 * @see {@link IndexedStructureDefinition} for more details on indexed StructureDefinitions.
 */
export function indexSearchParameter(searchParam: SearchParameter): void {
  for (const resourceType of searchParam.base ?? []) {
    const typeSchema = getOrInitTypeSchema(resourceType);

    if (!typeSchema.searchParams) {
      typeSchema.searchParams = {};
    }

    typeSchema.searchParams[searchParam.code as string] = searchParam;
  }
}

/**
 * Returns the type name for an ElementDefinition.
 * @param elementDefinition - The element definition.
 * @returns The Medplum type name.
 */
export function getElementDefinitionTypeName(elementDefinition: ElementDefinition): string {
  const code = elementDefinition.type?.[0]?.code as string;
  return code === 'BackboneElement' || code === 'Element'
    ? buildTypeName((elementDefinition.base?.path ?? elementDefinition.path)?.split('.') as string[])
    : code;
}

export function buildTypeName(components: string[]): string {
  if (components.length === 1) {
    return components[0];
  }
  return components.map(capitalize).join('');
}

/**
 * Returns true if the type schema is a non-abstract FHIR resource.
 * @param typeSchema - The type schema to check.
 * @returns True if the type schema is a non-abstract FHIR resource.
 */
export function isResourceTypeSchema(typeSchema: InternalTypeSchema): boolean {
  return typeSchema.kind === 'resource' && typeSchema.name !== 'Resource' && typeSchema.name !== 'DomainResource';
}

/**
 * Returns an array of all resource types.
 * Note that this is based on globalSchema, and will only return resource types that are currently in memory.
 * @returns An array of all resource types.
 */
export function getResourceTypes(): ResourceType[] {
  return Object.values(getAllDataTypes())
    .filter(isResourceTypeSchema)
    .map((schema) => schema.name as ResourceType);
}

/**
 * Returns the search parameters for the resource type indexed by search code.
 * @param resourceType - The resource type.
 * @returns The search parameters for the resource type indexed by search code.
 */
export function getSearchParameters(resourceType: string): Record<string, SearchParameter> | undefined {
  return globalSchema.types[resourceType]?.searchParams;
}

/**
 * Returns a search parameter for a resource type by search code.
 * @param resourceType - The FHIR resource type.
 * @param code - The search parameter code.
 * @returns The search parameter if found, otherwise undefined.
 */
export function getSearchParameter(resourceType: string, code: string): SearchParameter | undefined {
  return globalSchema.types[resourceType]?.searchParams?.[code];
}

/**
 * Returns a human friendly display name for a FHIR element definition path.
 * @param path - The FHIR element definition path.
 * @returns The best guess of the display name.
 */
export function getPathDisplayName(path: string): string {
  // Get the property name, which is the remainder after the last period
  // For example, for path "Patient.birthDate"
  // the property name is "birthDate"
  const propertyName = path.replaceAll('[x]', '').split('.').pop() as string;

  return getPropertyDisplayName(propertyName);
}

/**
 * Returns a human friendly display name for a FHIR element property or slice name
 * @param propertyName - The FHIR element property or slice name
 * @returns The best guess of the display name.
 */
export function getPropertyDisplayName(propertyName: string): string {
  let words: string[];
  // CodeQL flags the regex below for potential ReDoS (Regex Denial of Service), so limit input size
  // https://owasp.org/www-community/attacks/Regular_expression_Denial_of_Service_-_ReDoS
  if (propertyName.length < 100) {
    /*
    Split into words looking for acronyms and camelCase

    [A-Z]+(?![a-z])
    This part of the regular expression matches a sequence of one or more uppercase letters ([A-Z]+)
    but only if they are not followed by a lowercase letter. The (?![a-z]) is a negative lookahead assertion,
    meaning it checks for the absence of a lowercase letter ([a-z]) following the uppercase letters but does
    not include it in the match. This effectively captures acronyms or any series of consecutive uppercase letters.

    [A-Z]?[a-z]+
    This part matches a single, optional, uppercase letter followed by one or more lowercase letters ([a-z]+).
    This pattern is suitable for matching words in camelCase format, where a word begins with a lowercase letter
    but can optionally start with an uppercase letter (like in the middle of camelCase).

    \d+
    Matches a sequence of one or more digits into their own word
    */
    words = propertyName.match(/[A-Z]+(?![a-z])|[A-Z]?[a-z]+|\d+/g) ?? [];
  } else {
    // fallback to splitting on capital letters
    words = propertyName.split(/(?=[A-Z])/);
  }

  // Capitalize the first letter of each word
  // Join together with spaces in between
  // Then normalize whitespace to single space character
  // For example, for property name "birthDate",
  // the display name is "Birth Date".
  return words.map(capitalizeDisplayWord).join(' ').replace('_', ' ').replace(/\s+/g, ' ');
}

const capitalizedWords = new Set(['ID', 'IP', 'PKCE', 'JWKS', 'URI', 'URL', 'OMB', 'UDI']);

function capitalizeDisplayWord(word: string): string {
  const upper = word.toUpperCase();
  if (word === upper) {
    return word;
  }
  if (capitalizedWords.has(upper)) {
    return upper;
  }
  return upper.charAt(0) + word.slice(1);
}

/**
 * Returns an element definition by type and property name.
 * @param typeName - The type name.
 * @param propertyName - The property name.
 * @param profileUrl - (optional) The URL of the current resource profile
 * @returns The element definition if found.
 */
export function getElementDefinition(
  typeName: string,
  propertyName: string,
  profileUrl?: string
): InternalSchemaElement | undefined {
  const typeSchema = tryGetDataType(typeName, profileUrl);
  if (!typeSchema) {
    return undefined;
  }
  return getElementDefinitionFromElements(typeSchema.elements, propertyName);
}

/**
 * Returns an element definition from mapping of elements by property name.
 * @param elements  - A mapping of property names to element definitions
 * @param propertyName - The property name of interest
 * @returns The element definition if found.
 */
export function getElementDefinitionFromElements(
  elements: InternalTypeSchema['elements'],
  propertyName: string
): InternalSchemaElement | undefined {
  // Always try to match the exact property name first
  const simpleMatch = elements[propertyName] ?? elements[propertyName + '[x]'];
  if (simpleMatch) {
    return simpleMatch;
  }

  // The propertyName can be a "choice of type" property, such as "value[x]", but in resolved form "valueString".
  // So we need to iterate through all the elements and find the one that matches.
  // Try to split on each capital letter, and see if that matches an element.
  for (let i = 0; i < propertyName.length; i++) {
    const c = propertyName[i];
    if (c >= 'A' && c <= 'Z') {
      const testProperty = propertyName.slice(0, i) + '[x]';
      const element = elements[testProperty];
      if (element) {
        return element;
      }
    }
  }

  // Otherwise, no matches.
  return undefined;
}

/**
 * Type guard to validate that an object is a FHIR resource
 * @param value - The object to check
 * @param resourceType - Checks that the resource is of the given type
 * @returns True if the input is of type 'object' and contains property 'resourceType'
 */
export function isResource<T extends Resource>(value: unknown, resourceType?: T['resourceType']): value is T {
  if (!value || typeof value !== 'object') {
    return false;
  }
  if (!('resourceType' in value)) {
    return false;
  }
  if (resourceType && value.resourceType !== resourceType) {
    return false;
  }
  return true;
}

/**
 * Type guard to validate that an object is a FHIR reference
 * @param value - The object to check
 * @returns True if the input is of type 'object' and contains property 'reference'
 */
export function isReference(value: unknown): value is Reference & { reference: string } {
  return !!(value && typeof value === 'object' && 'reference' in value && typeof value.reference === 'string');
}

/**
 * Global schema singleton.
 */
export const globalSchema: IndexedStructureDefinition = { types: {} };

/**
 * Output the string representation of a value, suitable for use as part of a search query.
 * @param v - The value to format as a string
 * @returns The stringified value
 */
export function stringifyTypedValue(v: TypedValue): string {
  switch (v.type) {
    case PropertyType.uuid:
    case PropertyType.uri:
    case PropertyType.url:
    case PropertyType.string:
    case PropertyType.oid:
    case PropertyType.markdown:
    case PropertyType.id:
    case PropertyType.code:
    case PropertyType.canonical:
    case PropertyType.base64Binary:
    case PropertyType.SystemString:
    case PropertyType.date:
    case PropertyType.dateTime:
    case PropertyType.instant:
      // many types are represented as string primitives
      return v.value as string;
    case PropertyType.Identifier:
      return `${v.value.system ?? ''}|${v.value.value}`;
    case PropertyType.Coding:
      return stringifyCoding(v.value);
    case PropertyType.CodeableConcept:
      return (v.value as CodeableConcept).coding?.map(stringifyCoding).join(',') ?? v.value.text;
    case PropertyType.HumanName:
      if (v.value.text) {
        return v.value.text;
      }
      return formatHumanName(v.value);
    case PropertyType.unsignedInt:
    case PropertyType.positiveInt:
    case PropertyType.integer:
    case PropertyType.decimal:
      return (v.value as number).toString();
    case PropertyType.boolean:
      return v.value ? 'true' : 'false';
    case PropertyType.Extension:
      return v.value.url;
    case PropertyType.ContactPoint:
      return v.value.value;
    case PropertyType.Quantity:
    case PropertyType.Age:
    case PropertyType.Count:
    case PropertyType.Duration:
      return `${v.value.value}|${v.value.system ?? ''}|${v.value.code ?? v.value.unit ?? ''}`;
    case PropertyType.Reference:
      return v.value.reference;
    default:
      if (isResourceWithId(v.value)) {
        return getReferenceString(v.value);
      }
      return JSON.stringify(v);
  }
}

function stringifyCoding(coding: Coding | undefined): string {
  if (!coding) {
    return '';
  }
  return `${coding.system ?? ''}|${coding.code}`;
}<|MERGE_RESOLUTION|>--- conflicted
+++ resolved
@@ -12,11 +12,7 @@
 import { formatHumanName } from './format';
 import { SearchParameterDetails } from './search/details';
 import { InternalSchemaElement, InternalTypeSchema, getAllDataTypes, tryGetDataType } from './typeschema/types';
-<<<<<<< HEAD
-import { capitalize, flatMapFilter, getReferenceString, isResourceWithId } from './utils';
-=======
-import { capitalize, createReference } from './utils';
->>>>>>> 7fe3a24a
+import { capitalize, getReferenceString, isResourceWithId } from './utils';
 
 export type TypeName<T> = T extends string
   ? 'string'
