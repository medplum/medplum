--- conflicted
+++ resolved
@@ -336,11 +336,7 @@
     expect(msg.segments[0].name).toBe('MSH');
     expect(msg.segments[1].name).toBe('PID');
     expect(msg.segments[2].name).toBe('SPM');
-<<<<<<< HEAD
-    expect(msg.getSegment(0)).toEqual(msg.getSegment('MSH'));
-=======
-    expect(msg.get(0)).toStrictEqual(msg.get('MSH'));
->>>>>>> 7fe3a24a
+    expect(msg.getSegment(0)).toStrictEqual(msg.getSegment('MSH'));
 
     const pid = msg.getSegment('PID') as Hl7Segment;
     expect(pid).toBeDefined();
@@ -412,35 +408,19 @@
     expect(msg.toString()).toBe(text);
 
     // Test sub-components with the "&" separator
-<<<<<<< HEAD
     const spm = msg.getSegment('SPM')?.getField(2) as Hl7Field;
-    expect(spm.toString()).toEqual('140799&BARCODE');
-    expect(spm.getComponent(1, 0)).toEqual('140799');
-    expect(spm.getComponent(1, 1)).toEqual('BARCODE');
+    expect(spm.toString()).toStrictEqual('140799&BARCODE');
+    expect(spm.getComponent(1, 0)).toStrictEqual('140799');
+    expect(spm.getComponent(1, 1)).toStrictEqual('BARCODE');
 
     // Test repetition with the "~" separator
     const obx = msg.getSegment('OBX')?.getField(18) as Hl7Field;
     expect(obx.toString()).toEqual('e801^ROCHE~2037-06^ROCHE~1^ROCHE');
-    expect(obx.getComponent(1)).toEqual('e801');
-    expect(obx.getComponent(1, 0, 0)).toEqual('e801');
-    expect(obx.getComponent(2, 0, 0)).toEqual('ROCHE');
-    expect(obx.getComponent(1, 0, 1)).toEqual('2037-06');
-    expect(obx.getComponent(2, 0, 1)).toEqual('ROCHE');
-=======
-    const spm = msg.get('SPM') as Hl7Segment;
-    expect(spm.get(2).get(0)).toStrictEqual('140799&BARCODE');
-    expect(spm.get(2).get(0, 0)).toStrictEqual('140799');
-    expect(spm.get(2).get(0, 1)).toStrictEqual('BARCODE');
-
-    // Test repetition with the "~" separator
-    const obx = msg.get('OBX') as Hl7Segment;
-    expect(obx.get(18).toString()).toStrictEqual('e801^ROCHE~2037-06^ROCHE~1^ROCHE');
-    expect(obx.get(18).get(0)).toStrictEqual('e801');
-    expect(obx.get(18).get(0, 0, 0)).toStrictEqual('e801');
-    expect(obx.get(18).get(1, 0, 0)).toStrictEqual('ROCHE');
-    expect(obx.get(18).get(0, 0, 1)).toStrictEqual('2037-06');
-    expect(obx.get(18).get(1, 0, 1)).toStrictEqual('ROCHE');
->>>>>>> 7fe3a24a
+    expect(obx.getComponent(1)).toStrictEqual('e801');
+    expect(obx.getComponent(1, 0, 0)).toStrictEqual('e801');
+    expect(obx.getComponent(2, 0, 0)).toStrictEqual('ROCHE');
+    expect(obx.getComponent(1, 0, 1)).toStrictEqual('2037-06');
+    expect(obx.getComponent(2, 0, 1)).toStrictEqual('ROCHE');
   });
 });
 
