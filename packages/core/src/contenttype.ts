// SPDX-FileCopyrightText: Copyright Orangebot, Inc. and Medplum contributors
// SPDX-License-Identifier: Apache-2.0

/**
 * Content type constants.
 */
export const ContentType = {
  CSS: 'text/css',
  DICOM: 'application/dicom',
  FAVICON: 'image/vnd.microsoft.icon',
  FHIR_JSON: 'application/fhir+json',
  FORM_URL_ENCODED: 'application/x-www-form-urlencoded',
  HL7_V2: 'x-application/hl7-v2+er7',
  HTML: 'text/html',
  JAVASCRIPT: 'text/javascript',
  JSON: 'application/json',
  JSON_PATCH: 'application/json-patch+json',
  JWT: 'application/jwt',
  MULTIPART_FORM_DATA: 'multipart/form-data',
  PNG: 'image/png',
  SCIM_JSON: 'application/scim+json',
  SVG: 'image/svg+xml',
  TEXT: 'text/plain',
  TYPESCRIPT: 'text/typescript',
  PING: 'x-application/ping',
  XML: 'text/xml',
  // See: https://www.iana.org/assignments/media-types/application/cda+xml
  CDA_XML: 'application/cda+xml',
<<<<<<< HEAD
  // Specifically for `transmit` backdoor in Medplum Agent
  FETCH_LOGS_REQUEST: 'x-application/fetch-logs-request',
=======
  OCTET_STREAM: 'application/octet-stream',
>>>>>>> fe192229
} as const;<|MERGE_RESOLUTION|>--- conflicted
+++ resolved
@@ -26,10 +26,7 @@
   XML: 'text/xml',
   // See: https://www.iana.org/assignments/media-types/application/cda+xml
   CDA_XML: 'application/cda+xml',
-<<<<<<< HEAD
-  // Specifically for `transmit` backdoor in Medplum Agent
+  OCTET_STREAM: 'application/octet-stream',
+  // Specifically for `push` message workaround entry point in Medplum Agent
   FETCH_LOGS_REQUEST: 'x-application/fetch-logs-request',
-=======
-  OCTET_STREAM: 'application/octet-stream',
->>>>>>> fe192229
 } as const;