--- conflicted
+++ resolved
@@ -1,10 +1,6 @@
 {
   "name": "@medplum/core",
-<<<<<<< HEAD
-  "version": "2.1.10",
-=======
   "version": "2.1.17",
->>>>>>> 4cee2235
   "description": "Medplum TS/JS Library",
   "keywords": [
     "medplum",
@@ -33,24 +29,13 @@
   "license": "Apache-2.0",
   "author": "Medplum <hello@medplum.com>",
   "sideEffects": false,
-<<<<<<< HEAD
-  "exports": {
-    "types": "./dist/types.d.ts",
-=======
   "type": "module",
   "exports": {
->>>>>>> 4cee2235
     "require": "./dist/cjs/index.cjs",
     "import": "./dist/esm/index.mjs"
   },
   "main": "dist/cjs/index.cjs",
   "module": "dist/esm/index.mjs",
-<<<<<<< HEAD
-  "types": "dist/types.d.ts",
-  "scripts": {
-    "api-extractor": "api-extractor run --local",
-    "api-documenter": "api-documenter markdown --input-folder ./dist/api/ --output-folder ./dist/docs/",
-=======
   "files": [
     "dist/cjs",
     "dist/esm"
@@ -58,7 +43,6 @@
   "scripts": {
     "api-documenter": "api-documenter markdown --input-folder ./dist/api/ --output-folder ./dist/docs/",
     "api-extractor": "api-extractor run --local && cp dist/types.d.ts dist/cjs/index.d.cts && cp dist/types.d.ts dist/esm/index.d.mts",
->>>>>>> 4cee2235
     "build": "npm run clean && tsc --project tsconfig.build.json && node esbuild.mjs && npm run api-extractor && npm run api-documenter",
     "clean": "rimraf dist",
     "test": "jest"
