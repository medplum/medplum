{
  "name": "@medplum/react",
<<<<<<< HEAD
<<<<<<< HEAD
<<<<<<< HEAD
<<<<<<< HEAD
  "version": "4.4.1",
=======
  "version": "4.3.15",
>>>>>>> eb4780adc (Release Version 4.3.15 (#7447))
=======
  "version": "4.4.0",
>>>>>>> 1ce85f8ea (Release Version 4.4.0 (#7455))
=======
  "version": "4.4.1",
>>>>>>> 0900190f6 (Release Version 4.4.1 (#7471))
=======
  "version": "4.4.1",
>>>>>>> dc53878e
  "description": "Medplum React Component Library",
  "keywords": [
    "medplum",
    "fhir",
    "healthcare",
    "interoperability",
    "json",
    "serialization",
    "hl7",
    "standards",
    "clinical",
    "dstu2",
    "stu3",
    "r4",
    "normative",
    "ui",
    "input",
    "react",
    "react-component"
  ],
  "homepage": "https://www.medplum.com/",
  "bugs": {
    "url": "https://github.com/medplum/medplum/issues"
  },
  "repository": {
    "type": "git",
    "url": "git+https://github.com/medplum/medplum.git",
    "directory": "packages/react"
  },
  "license": "Apache-2.0",
  "author": "Medplum <hello@medplum.com>",
  "sideEffects": [
    "*.css"
  ],
  "type": "module",
  "exports": {
    ".": {
      "import": {
        "types": "./dist/esm/index.d.ts",
        "default": "./dist/esm/index.mjs"
      },
      "require": {
        "types": "./dist/cjs/index.d.ts",
        "default": "./dist/cjs/index.cjs"
      }
    },
    "./styles.css": "./dist/esm/index.css"
  },
  "main": "dist/cjs/index.cjs",
  "module": "dist/esm/index.mjs",
  "types": "dist/esm/index.d.ts",
  "files": [
    ".env.defaults",
    "dist/cjs",
    "dist/esm"
  ],
  "scripts": {
    "api-extractor": "api-extractor run --local && cp dist/types.d.ts dist/cjs/index.d.ts && cp dist/types.d.ts dist/esm/index.d.ts",
    "build": "npm run clean && tsc && node esbuild.mjs && npm run api-extractor",
    "chromatic": "chromatic --exit-zero-on-changes --build-script-name=storybook --exit-once-uploaded",
    "clean": "rimraf dist storybook-static",
    "dev": "storybook dev -p 6006",
    "lint": "eslint .",
    "lint:fix": "eslint . --fix",
    "storybook": "storybook build",
    "test": "jest"
  },
  "devDependencies": {
    "@mantine/core": "7.17.8",
    "@mantine/hooks": "7.17.8",
    "@mantine/notifications": "7.17.8",
<<<<<<< HEAD
<<<<<<< HEAD
<<<<<<< HEAD
<<<<<<< HEAD
=======
>>>>>>> 0900190f6 (Release Version 4.4.1 (#7471))
=======
>>>>>>> dc53878e
    "@medplum/core": "4.4.1",
    "@medplum/definitions": "4.4.1",
    "@medplum/fhirtypes": "4.4.1",
    "@medplum/mock": "4.4.1",
    "@medplum/react-hooks": "4.4.1",
<<<<<<< HEAD
<<<<<<< HEAD
=======
    "@medplum/core": "4.3.15",
    "@medplum/definitions": "4.3.15",
    "@medplum/fhirtypes": "4.3.15",
    "@medplum/mock": "4.3.15",
    "@medplum/react-hooks": "4.3.15",
>>>>>>> eb4780adc (Release Version 4.3.15 (#7447))
=======
    "@medplum/core": "4.4.0",
    "@medplum/definitions": "4.4.0",
    "@medplum/fhirtypes": "4.4.0",
    "@medplum/mock": "4.4.0",
    "@medplum/react-hooks": "4.4.0",
>>>>>>> 1ce85f8ea (Release Version 4.4.0 (#7455))
=======
>>>>>>> 0900190f6 (Release Version 4.4.1 (#7471))
=======
>>>>>>> dc53878e
    "@storybook/addon-actions": "8.6.14",
    "@storybook/addon-essentials": "8.6.14",
    "@storybook/addon-links": "8.6.14",
    "@storybook/addon-storysource": "8.6.14",
    "@storybook/blocks": "8.6.14",
    "@storybook/builder-vite": "8.6.14",
    "@storybook/react": "8.6.14",
    "@storybook/react-vite": "8.6.14",
    "@tabler/icons-react": "3.35.0",
    "@testing-library/dom": "10.4.1",
    "@testing-library/jest-dom": "6.8.0",
    "@testing-library/react": "16.3.0",
    "@testing-library/user-event": "14.6.1",
    "@types/jest": "29.5.14",
    "@types/node": "20.19.17",
    "@types/react": "19.1.13",
    "@types/react-dom": "19.1.9",
    "@vitejs/plugin-react": "5.0.3",
    "chromatic": "13.2.0",
    "dotenv": "17.2.2",
    "jest": "29.7.0",
    "jest-each": "29.7.0",
    "postcss": "8.5.6",
    "postcss-preset-mantine": "1.18.0",
    "react": "19.1.1",
    "react-dom": "19.1.1",
    "react-router": "7.9.1",
    "rfc6902": "5.1.2",
    "signature_pad": "5.1.1",
    "sinon": "21.0.0",
    "storybook": "8.6.14",
    "storybook-addon-mantine": "5.0.0",
    "typescript": "5.9.2",
    "vite-plugin-turbosnap": "1.0.3"
  },
  "peerDependencies": {
    "@mantine/core": "^7.0.0",
    "@mantine/hooks": "^7.0.0",
    "@mantine/notifications": "^7.0.0",
<<<<<<< HEAD
<<<<<<< HEAD
<<<<<<< HEAD
<<<<<<< HEAD
    "@medplum/core": "4.4.1",
    "@medplum/react-hooks": "4.4.1",
=======
    "@medplum/core": "4.3.15",
    "@medplum/react-hooks": "4.3.15",
>>>>>>> eb4780adc (Release Version 4.3.15 (#7447))
=======
    "@medplum/core": "4.4.0",
    "@medplum/react-hooks": "4.4.0",
>>>>>>> 1ce85f8ea (Release Version 4.4.0 (#7455))
=======
    "@medplum/core": "4.4.1",
    "@medplum/react-hooks": "4.4.1",
>>>>>>> 0900190f6 (Release Version 4.4.1 (#7471))
=======
    "@medplum/core": "4.4.1",
    "@medplum/react-hooks": "4.4.1",
>>>>>>> dc53878e
    "react": "^17.0.2 || ^18.0.0 || ^19.0.0",
    "react-dom": "^17.0.2 || ^18.0.0 || ^19.0.0",
    "rfc6902": "^5.0.1",
    "signature_pad": "^5.0.10"
  },
  "peerDependenciesMeta": {
    "@mantine/core": {
      "optional": true
    },
    "@mantine/hooks": {
      "optional": true
    },
    "@mantine/notifications": {
      "optional": true
    },
    "rfc6902": {
      "optional": true
    },
    "signature_pad": {
      "optional": true
    }
  },
  "engines": {
    "node": "^20.19.0 || >=22.12.0"
  }
}<|MERGE_RESOLUTION|>--- conflicted
+++ resolved
@@ -1,22 +1,6 @@
 {
   "name": "@medplum/react",
-<<<<<<< HEAD
-<<<<<<< HEAD
-<<<<<<< HEAD
-<<<<<<< HEAD
   "version": "4.4.1",
-=======
-  "version": "4.3.15",
->>>>>>> eb4780adc (Release Version 4.3.15 (#7447))
-=======
-  "version": "4.4.0",
->>>>>>> 1ce85f8ea (Release Version 4.4.0 (#7455))
-=======
-  "version": "4.4.1",
->>>>>>> 0900190f6 (Release Version 4.4.1 (#7471))
-=======
-  "version": "4.4.1",
->>>>>>> dc53878e
   "description": "Medplum React Component Library",
   "keywords": [
     "medplum",
@@ -88,39 +72,11 @@
     "@mantine/core": "7.17.8",
     "@mantine/hooks": "7.17.8",
     "@mantine/notifications": "7.17.8",
-<<<<<<< HEAD
-<<<<<<< HEAD
-<<<<<<< HEAD
-<<<<<<< HEAD
-=======
->>>>>>> 0900190f6 (Release Version 4.4.1 (#7471))
-=======
->>>>>>> dc53878e
     "@medplum/core": "4.4.1",
     "@medplum/definitions": "4.4.1",
     "@medplum/fhirtypes": "4.4.1",
     "@medplum/mock": "4.4.1",
     "@medplum/react-hooks": "4.4.1",
-<<<<<<< HEAD
-<<<<<<< HEAD
-=======
-    "@medplum/core": "4.3.15",
-    "@medplum/definitions": "4.3.15",
-    "@medplum/fhirtypes": "4.3.15",
-    "@medplum/mock": "4.3.15",
-    "@medplum/react-hooks": "4.3.15",
->>>>>>> eb4780adc (Release Version 4.3.15 (#7447))
-=======
-    "@medplum/core": "4.4.0",
-    "@medplum/definitions": "4.4.0",
-    "@medplum/fhirtypes": "4.4.0",
-    "@medplum/mock": "4.4.0",
-    "@medplum/react-hooks": "4.4.0",
->>>>>>> 1ce85f8ea (Release Version 4.4.0 (#7455))
-=======
->>>>>>> 0900190f6 (Release Version 4.4.1 (#7471))
-=======
->>>>>>> dc53878e
     "@storybook/addon-actions": "8.6.14",
     "@storybook/addon-essentials": "8.6.14",
     "@storybook/addon-links": "8.6.14",
@@ -160,28 +116,8 @@
     "@mantine/core": "^7.0.0",
     "@mantine/hooks": "^7.0.0",
     "@mantine/notifications": "^7.0.0",
-<<<<<<< HEAD
-<<<<<<< HEAD
-<<<<<<< HEAD
-<<<<<<< HEAD
     "@medplum/core": "4.4.1",
     "@medplum/react-hooks": "4.4.1",
-=======
-    "@medplum/core": "4.3.15",
-    "@medplum/react-hooks": "4.3.15",
->>>>>>> eb4780adc (Release Version 4.3.15 (#7447))
-=======
-    "@medplum/core": "4.4.0",
-    "@medplum/react-hooks": "4.4.0",
->>>>>>> 1ce85f8ea (Release Version 4.4.0 (#7455))
-=======
-    "@medplum/core": "4.4.1",
-    "@medplum/react-hooks": "4.4.1",
->>>>>>> 0900190f6 (Release Version 4.4.1 (#7471))
-=======
-    "@medplum/core": "4.4.1",
-    "@medplum/react-hooks": "4.4.1",
->>>>>>> dc53878e
     "react": "^17.0.2 || ^18.0.0 || ^19.0.0",
     "react-dom": "^17.0.2 || ^18.0.0 || ^19.0.0",
     "rfc6902": "^5.0.1",
