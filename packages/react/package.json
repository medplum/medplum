--- conflicted
+++ resolved
@@ -87,18 +87,11 @@
     "@testing-library/jest-dom": "6.9.1",
     "@testing-library/react": "16.3.0",
     "@testing-library/user-event": "14.6.1",
-<<<<<<< HEAD
     "@types/node": "22.19.1",
     "@types/react": "19.2.4",
     "@types/react-dom": "19.2.3",
     "@vitejs/plugin-react": "5.1.1",
-=======
-    "@types/node": "22.18.13",
-    "@types/react": "19.2.2",
-    "@types/react-dom": "19.2.2",
-    "@vitejs/plugin-react": "5.1.0",
     "@vueless/storybook-dark-mode": "9.0.10",
->>>>>>> 92f34186
     "chromatic": "13.3.3",
     "dotenv": "17.2.3",
     "postcss": "8.5.6",
