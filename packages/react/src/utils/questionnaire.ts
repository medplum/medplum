import {
  HTTP_HL7_ORG,
  PropertyType,
  TypedValue,
  deepClone,
  evalFhirPathTyped,
  formatCoding,
  getExtension,
  getReferenceString,
  getTypedPropertyValueWithoutSchema,
  splitN,
  stringify,
  toJsBoolean,
  toTypedValue,
} from '@medplum/core';
import {
  Encounter,
  Questionnaire,
  QuestionnaireItem,
  QuestionnaireItemAnswerOption,
  QuestionnaireItemEnableWhen,
  QuestionnaireItemInitial,
  QuestionnaireResponse,
  QuestionnaireResponseItem,
  QuestionnaireResponseItemAnswer,
  Reference,
  ResourceType,
} from '@medplum/fhirtypes';

export enum QuestionnaireItemType {
  group = 'group',
  display = 'display',
  question = 'question',
  boolean = 'boolean',
  decimal = 'decimal',
  integer = 'integer',
  date = 'date',
  dateTime = 'dateTime',
  time = 'time',
  string = 'string',
  text = 'text',
  url = 'url',
  choice = 'choice',
  openChoice = 'open-choice',
  attachment = 'attachment',
  reference = 'reference',
  quantity = 'quantity',
}

export function isChoiceQuestion(item: QuestionnaireItem): boolean {
  return item.type === 'choice' || item.type === 'open-choice';
}

export function isQuestionEnabled(
  item: QuestionnaireItem,
  questionnaireResponse: QuestionnaireResponse | undefined
): boolean {
  const extension = getExtension(
    item,
    HTTP_HL7_ORG + '/fhir/uv/sdc/StructureDefinition/sdc-questionnaire-enableWhenExpression'
  );
  if (questionnaireResponse && extension) {
    const expression = extension.valueExpression?.expression;
    if (expression) {
      const value = toTypedValue(questionnaireResponse);
      const result = evalFhirPathTyped(expression, [value], { '%resource': value });
      return toJsBoolean(result);
    }
  }

  if (!item.enableWhen) {
    return true;
  }

  const enableBehavior = item.enableBehavior ?? 'any';
  for (const enableWhen of item.enableWhen) {
    const actualAnswers = getByLinkId(questionnaireResponse?.item, enableWhen.question as string);

    if (enableWhen.operator === 'exists' && !enableWhen.answerBoolean && !actualAnswers?.length) {
      if (enableBehavior === 'any') {
        return true;
      } else {
        continue;
      }
    }
    const { anyMatch, allMatch } = checkAnswers(enableWhen, actualAnswers, enableBehavior);

    if (enableBehavior === 'any' && anyMatch) {
      return true;
    }
    if (enableBehavior === 'all' && !allMatch) {
      return false;
    }
  }

  return enableBehavior !== 'any';
}

export function evaluateCalculatedExpressionsInQuestionnaire(
  items: QuestionnaireItem[],
  response: QuestionnaireResponse | undefined
): QuestionnaireResponseItem[] {
  return items
    .map((item): QuestionnaireResponseItem | null => {
      if (item.item) {
        console.log("is group")
        return {
          ...item,
          item: evaluateCalculatedExpressionsInQuestionnaire(item.item, response),
        };
      } else {
        // console.log(response)
        // console.log(item)
        const calculatedValue = evaluateCalculatedExpression(item, response);
        // console.log(calculatedValue)
        if (!calculatedValue) {
          return null;
        }

        const answer = typedValueToResponseItem(item, calculatedValue);
        
        if (!answer) {
          return null;
        }

        console.log( {
          id: item?.id,
          linkId: item?.linkId,
          text: item.text,
          answer: [answer],
        })
        return {
          id: item?.id,
          linkId: item?.linkId,
          text: item.text,
          answer: [answer],
        };
      }
    })
    .filter((item): item is QuestionnaireResponseItem => item !== null);
}

function typedValueToResponseItem(
  item: QuestionnaireItem,
  value: TypedValue
): QuestionnaireResponseItemAnswer | undefined {
  if (!item.type) {
    return undefined;
  }

  switch (item.type) {
    case QuestionnaireItemType.boolean:
      return value.type === PropertyType.boolean ? { valueBoolean: value.value } : undefined;
    case QuestionnaireItemType.date:
      return value.type === PropertyType.date ? { valueDate: value.value } : undefined;
    case QuestionnaireItemType.dateTime:
      return value.type === PropertyType.dateTime ? { valueDateTime: value.value } : undefined;
    case QuestionnaireItemType.time:
      return value.type === PropertyType.time ? { valueTime: value.value } : undefined;
    case QuestionnaireItemType.url:
      return value.type === PropertyType.url ? { valueString: value.value } : undefined;
    case QuestionnaireItemType.text:
      return value.type === PropertyType.string ? { valueString: value.value } : undefined;
    case QuestionnaireItemType.attachment:
      return value.type === PropertyType.Attachment ? { valueAttachment: value.value } : undefined;
    case QuestionnaireItemType.reference:
      return value.type === PropertyType.Reference ? { valueReference: value.value } : undefined;
    case QuestionnaireItemType.quantity:
    case QuestionnaireItemType.decimal:
    case QuestionnaireItemType.integer:
    case QuestionnaireItemType.string:
      return { valueQuantity: value.value };
    default:
      return undefined;
  }
}

function evaluateCalculatedExpression(
  item: QuestionnaireItem,
  response: QuestionnaireResponse | undefined
): TypedValue | undefined {
  if (!response) {
    return undefined;
  }

  const extension = getExtension(
    item,
    HTTP_HL7_ORG + '/fhir/uv/sdc/StructureDefinition/sdc-questionnaire-calculatedExpression'
  );

  if (extension) {
    const expression = extension.valueExpression?.expression;
    console.log(expression)
    if (expression) {
      const value = toTypedValue(response);
      const result = evalFhirPathTyped(expression, [value], { '%resource': value });
      return result.length !== 0 ? result[0] : undefined;
    }
  }
  return undefined;
}

export function mergeUpdatedItems(
  mergedItems: QuestionnaireResponseItem[],
  updatedItems: QuestionnaireResponseItem[]
): QuestionnaireResponseItem[] {
  console.log('Merged Items (Input):', JSON.stringify(mergedItems, null, 2));
  console.log('Updated Items (Input):', JSON.stringify(updatedItems, null, 2));

  return mergedItems.map((mergedItem) => {
    const updatedItem = updatedItems.find((updated) => updated.linkId === mergedItem.linkId);
    if (updatedItem) {
      return {
        ...mergedItem,
<<<<<<< HEAD
        item: updatedItem.item 
          ? mergeUpdatedItems(mergedItem.item || [], updatedItem.item)
          : mergedItem.item,
=======
        item: mergeUpdatedItems(mergedItem.item, updatedItem.item),
>>>>>>> 241f7af7
        answer: updatedItem.answer || mergedItem.answer,
      };
    }
    return mergedItem;
  });
}



export function getNewMultiSelectValues(
  selected: string[],
  propertyName: string,
  item: QuestionnaireItem
): QuestionnaireResponseItemAnswer[] {
  return selected.map((o) => {
    const option = item.answerOption?.find(
      (option) =>
        formatCoding(option.valueCoding) === o || option[propertyName as keyof QuestionnaireItemAnswerOption] === o
    );
    const optionValue = getItemAnswerOptionValue(option ?? {});
    return { [propertyName]: optionValue?.value };
  });
}

function getByLinkId(
  responseItems: QuestionnaireResponseItem[] | undefined,
  linkId: string
): QuestionnaireResponseItemAnswer[] | undefined {
  if (!responseItems) {
    return undefined;
  }

  for (const response of responseItems) {
    if (response.linkId === linkId) {
      return response.answer;
    }
    if (response.item) {
      const nestedAnswer = getByLinkId(response.item, linkId);
      if (nestedAnswer) {
        return nestedAnswer;
      }
    }
  }

  return undefined;
}

function evaluateMatch(actualAnswer: TypedValue | undefined, expectedAnswer: TypedValue, operator?: string): boolean {
  // We handle exists separately since its so different in terms of comparisons than the other mathematical operators
  if (operator === 'exists') {
    // if actualAnswer is not undefined, then exists: true passes
    // if actualAnswer is undefined, then exists: false passes
    return !!actualAnswer === expectedAnswer.value;
  } else if (!actualAnswer) {
    return false;
  } else {
    // `=` and `!=` should be treated as the FHIRPath `~` and `!~`
    // All other operators should be unmodified
    const fhirPathOperator = operator === '=' || operator === '!=' ? operator?.replace('=', '~') : operator;
    const [{ value }] = evalFhirPathTyped(`%actualAnswer ${fhirPathOperator} %expectedAnswer`, [actualAnswer], {
      '%actualAnswer': actualAnswer,
      '%expectedAnswer': expectedAnswer,
    });
    return value;
  }
}

function checkAnswers(
  enableWhen: QuestionnaireItemEnableWhen,
  answers: QuestionnaireResponseItemAnswer[] | undefined,
  enableBehavior: 'any' | 'all'
): { anyMatch: boolean; allMatch: boolean } {
  const actualAnswers = answers || [];
  const expectedAnswer = getItemEnableWhenValueAnswer(enableWhen);

  let anyMatch = false;
  let allMatch = true;

  for (const actualAnswerValue of actualAnswers) {
    const actualAnswer = getResponseItemAnswerValue(actualAnswerValue);
    const { operator } = enableWhen;
    const match = evaluateMatch(actualAnswer, expectedAnswer, operator);
    if (match) {
      anyMatch = true;
    } else {
      allMatch = false;
    }

    if (enableBehavior === 'any' && anyMatch) {
      break;
    }
  }

  return { anyMatch, allMatch };
}

export function getQuestionnaireItemReferenceTargetTypes(item: QuestionnaireItem): ResourceType[] | undefined {
  const extension = getExtension(item, 'http://hl7.org/fhir/StructureDefinition/questionnaire-referenceResource');
  if (!extension) {
    return undefined;
  }
  if (extension.valueCode !== undefined) {
    return [extension.valueCode] as ResourceType[];
  }
  if (extension.valueCodeableConcept) {
    return extension.valueCodeableConcept?.coding?.map((c) => c.code) as ResourceType[];
  }
  return undefined;
}

export function setQuestionnaireItemReferenceTargetTypes(
  item: QuestionnaireItem,
  targetTypes: ResourceType[] | undefined
): QuestionnaireItem {
  const result = deepClone(item);
  let extension = getExtension(result, 'http://hl7.org/fhir/StructureDefinition/questionnaire-referenceResource');

  if (!targetTypes || targetTypes.length === 0) {
    if (extension) {
      result.extension = result.extension?.filter((e) => e !== extension);
    }
    return result;
  }

  if (!extension) {
    if (!result.extension) {
      result.extension = [];
    }
    extension = { url: 'http://hl7.org/fhir/StructureDefinition/questionnaire-referenceResource' };
    result.extension.push(extension);
  }

  if (targetTypes.length === 1) {
    extension.valueCode = targetTypes[0];
    delete extension.valueCodeableConcept;
  } else {
    extension.valueCodeableConcept = { coding: targetTypes.map((t) => ({ code: t })) };
    delete extension.valueCode;
  }

  return result;
}

/**
 * Returns the reference filter for the given questionnaire item.
 * @see https://build.fhir.org/ig/HL7/fhir-extensions//StructureDefinition-questionnaire-referenceFilter-definitions.html
 * @param item - The questionnaire item to get the reference filter for.
 * @param subject - Optional subject reference.
 * @param encounter - Optional encounter reference.
 * @returns The reference filter as a map of key/value pairs.
 */
export function getQuestionnaireItemReferenceFilter(
  item: QuestionnaireItem,
  subject: Reference | undefined,
  encounter: Reference<Encounter> | undefined
): Record<string, string> | undefined {
  const extension = getExtension(item, 'http://hl7.org/fhir/StructureDefinition/questionnaire-referenceFilter');
  if (!extension?.valueString) {
    return undefined;
  }

  // Replace variables
  let filter = extension.valueString;
  if (subject?.reference) {
    filter = filter.replaceAll('$subj', subject.reference);
  }
  if (encounter?.reference) {
    filter = filter.replaceAll('$encounter', encounter.reference);
  }

  // Parse the valueString into a map
  const result: Record<string, string> = {};
  const parts = filter.split('&');
  for (const part of parts) {
    const [key, value] = splitN(part, '=', 2);
    result[key] = value;
  }
  return result;
}

export function buildInitialResponse(questionnaire: Questionnaire): QuestionnaireResponse {
  const response: QuestionnaireResponse = {
    resourceType: 'QuestionnaireResponse',
    questionnaire: getReferenceString(questionnaire),
    item: buildInitialResponseItems(questionnaire.item),
    status: 'in-progress',
  };

  return response;
}

function buildInitialResponseItems(items: QuestionnaireItem[] | undefined): QuestionnaireResponseItem[] {
  return items?.map(buildInitialResponseItem) ?? [];
}

export function buildInitialResponseItem(item: QuestionnaireItem): QuestionnaireResponseItem {
  return {
    id: generateId(),
    linkId: item.linkId,
    text: item.text,
    item: buildInitialResponseItems(item.item),
    answer: item.initial?.map(buildInitialResponseAnswer) ?? [],
  };
}

let nextId = 1;
function generateId(): string {
  return 'id-' + nextId++;
}

function buildInitialResponseAnswer(answer: QuestionnaireItemInitial): QuestionnaireResponseItemAnswer {
  // This works because QuestionnaireItemInitial and QuestionnaireResponseItemAnswer
  // have the same properties.
  return { ...answer };
}

export function formatReferenceString(typedValue: TypedValue): string {
  return typedValue.value.display || typedValue.value.reference || stringify(typedValue.value);
}

/**
 * Returns the number of pages in the questionnaire.
 *
 * By default, a questionnaire is represented as a simple single page questionnaire,
 * so the default return value is 1.
 *
 * If the questionnaire has a page extension on the first item, then the number of pages
 * is the number of top level items in the questionnaire.
 *
 * @param questionnaire - The questionnaire to get the number of pages for.
 * @returns The number of pages in the questionnaire. Default is 1.
 */
export function getNumberOfPages(questionnaire: Questionnaire): number {
  const firstItem = questionnaire?.item?.[0];
  if (firstItem) {
    const extension = getExtension(firstItem, 'http://hl7.org/fhir/StructureDefinition/questionnaire-itemControl');
    if (extension?.valueCodeableConcept?.coding?.[0]?.code === 'page') {
      return (questionnaire.item as QuestionnaireItem[]).length;
    }
  }
  return 1;
}

export function getItemInitialValue(initial: QuestionnaireItemInitial | undefined): TypedValue {
  return getTypedPropertyValueWithoutSchema(
    { type: 'QuestionnaireItemInitial', value: initial },
    'value'
  ) as TypedValue;
}

export function getItemAnswerOptionValue(option: QuestionnaireItemAnswerOption): TypedValue {
  return getTypedPropertyValueWithoutSchema(
    { type: 'QuestionnaireItemAnswerOption', value: option },
    'value'
  ) as TypedValue;
}

export function getItemEnableWhenValueAnswer(enableWhen: QuestionnaireItemEnableWhen): TypedValue {
  return getTypedPropertyValueWithoutSchema(
    { type: 'QuestionnaireItemEnableWhen', value: enableWhen },
    'answer'
  ) as TypedValue;
}

export function getResponseItemAnswerValue(answer: QuestionnaireResponseItemAnswer): TypedValue | undefined {
  return getTypedPropertyValueWithoutSchema({ type: 'QuestionnaireResponseItemAnswer', value: answer }, 'value') as
    | TypedValue
    | undefined;
}<|MERGE_RESOLUTION|>--- conflicted
+++ resolved
@@ -209,16 +209,15 @@
 
   return mergedItems.map((mergedItem) => {
     const updatedItem = updatedItems.find((updated) => updated.linkId === mergedItem.linkId);
+
+    // Usually fields with calculated expressions would be readOnly in the case where it allows foe manual updates. 
+    // It would get replaced with content from calcultaed expresion.
     if (updatedItem) {
       return {
         ...mergedItem,
-<<<<<<< HEAD
         item: updatedItem.item 
           ? mergeUpdatedItems(mergedItem.item || [], updatedItem.item)
           : mergedItem.item,
-=======
-        item: mergeUpdatedItems(mergedItem.item, updatedItem.item),
->>>>>>> 241f7af7
         answer: updatedItem.answer || mergedItem.answer,
       };
     }
