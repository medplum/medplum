<<<<<<< HEAD
import { QuestionnaireItem, QuestionnaireItemEnableWhen, QuestionnaireResponse } from '@medplum/fhirtypes';
import {
  evaluateCalculatedExpressionsInQuestionnaire,
  formatReferenceString,
  getNewMultiSelectValues,
  isChoiceQuestion,
  isQuestionEnabled,
  typedValueToResponseItem,
} from './questionnaire';
=======
import { QuestionnaireItem, QuestionnaireItemEnableWhen } from '@medplum/fhirtypes';
import { getNewMultiSelectValues, isChoiceQuestion, isQuestionEnabled } from './questionnaire';
>>>>>>> 89803db4

describe('QuestionnaireUtils', () => {
  test('isChoiceQuestion', () => {
    expect(isChoiceQuestion({ linkId: 'q3', type: 'string' })).toBe(false);
    expect(isChoiceQuestion({ linkId: 'q3', type: 'choice' })).toBe(true);
    expect(isChoiceQuestion({ linkId: 'q3', type: 'open-choice' })).toBe(true);
  });
});

test('isQuestionEnabled', () => {
  expect(
    isQuestionEnabled(
      {
        linkId: 'q3',
        type: 'string',
        enableBehavior: 'any',
        enableWhen: [
          {
            question: 'q1',
            operator: '=',
            answerString: 'Yes',
          },
          {
            question: 'q2',
            operator: '=',
            answerString: 'Yes',
          },
        ],
      },
      {
        resourceType: 'QuestionnaireResponse',
        status: 'completed',
        item: [
          {
            linkId: 'q1',
            answer: [{ valueString: 'No' }],
          },
          {
            linkId: 'q2',
            answer: [{ valueString: 'Yes' }],
          },
        ],
      }
    )
  ).toBe(true);
});

describe('isQuestionEnabled', () => {
  test('enableBehavior=any, match', () => {
    expect(
      isQuestionEnabled(
        {
          linkId: 'q3',
          type: 'string',
          enableBehavior: 'any',
          enableWhen: [
            {
              question: 'q1',
              operator: '=',
              answerString: 'Yes',
            },
            {
              question: 'q2',
              operator: '=',
              answerString: 'Yes',
            },
          ],
        },
        {
          resourceType: 'QuestionnaireResponse',
          status: 'completed',
          item: [
            {
              linkId: 'q1',
              answer: [{ valueString: 'No' }],
            },
            {
              linkId: 'q2',
              answer: [{ valueString: 'Yes' }],
            },
          ],
        }
      )
    ).toBe(true);
  });

  test('enableBehavior=any, no match', () => {
    expect(
      isQuestionEnabled(
        {
          linkId: 'q3',
          type: 'string',
          enableBehavior: 'any',
          enableWhen: [
            {
              question: 'q1',
              answerString: 'Yes',
              operator: '=',
            },
            {
              question: 'q2',
              answerString: 'Yes',
              operator: '=',
            },
          ],
        },
        {
          resourceType: 'QuestionnaireResponse',
          status: 'completed',
          item: [
            {
              linkId: 'q1',
              answer: [{ valueString: 'No' }],
            },
            {
              linkId: 'q2',
              answer: [{ valueString: 'No' }],
            },
          ],
        }
      )
    ).toBe(false);
  });

  test('enableBehavior=all, match', () => {
    expect(
      isQuestionEnabled(
        {
          linkId: 'q3',
          type: 'string',
          enableBehavior: 'all',
          enableWhen: [
            {
              question: 'q1',
              answerString: 'Yes',
              operator: '=',
            },
            {
              question: 'q2',
              answerString: 'Yes',
              operator: '=',
            },
          ],
        },
        {
          resourceType: 'QuestionnaireResponse',
          status: 'completed',
          item: [
            {
              linkId: 'q1',
              answer: [{ valueString: 'Yes' }],
            },
            {
              linkId: 'q2',
              answer: [{ valueString: 'Yes' }],
            },
          ],
        }
      )
    ).toBe(true);
  });

  test('enableBehavior=all, no match', () => {
    expect(
      isQuestionEnabled(
        {
          linkId: 'q3',
          type: 'string',
          enableBehavior: 'all',
          enableWhen: [
            {
              question: 'q1',
              answerString: 'Yes',
              operator: '=',
            },
            {
              question: 'q2',
              answerString: 'Yes',
              operator: '=',
            },
          ],
        },
        {
          resourceType: 'QuestionnaireResponse',
          status: 'completed',
          item: [
            {
              linkId: 'q1',
              answer: [{ valueString: 'No' }],
            },
            {
              linkId: 'q2',
              answer: [{ valueString: 'Yes' }],
            },
          ],
        }
      )
    ).toBe(false);
  });

  test('enableBehavior=any, no match with multiple answers', () => {
    expect(
      isQuestionEnabled(
        {
          linkId: 'q3',
          type: 'string',
          enableBehavior: 'any',
          enableWhen: [
            {
              question: 'q1',
              answerString: 'Yes',
              operator: '=',
            },
            {
              question: 'q2',
              answerString: 'Yes',
              operator: '=',
            },
          ],
        },
        {
          resourceType: 'QuestionnaireResponse',
          status: 'completed',
          item: [
            {
              linkId: 'q1',
              answer: [{ valueString: 'No' }, { valueString: 'Maybe' }],
            },
            {
              linkId: 'q2',
              answer: [{ valueString: 'No' }, { valueString: 'Maybe' }],
            },
          ],
        }
      )
    ).toBe(false);
  });

  test('enableBehavior=all, no match with multiple answers', () => {
    expect(
      isQuestionEnabled(
        {
          linkId: 'q3',
          type: 'string',
          enableBehavior: 'all',
          enableWhen: [
            {
              question: 'q1',
              answerString: 'Yes',
              operator: '=',
            },
            {
              question: 'q2',
              answerString: 'Yes',
              operator: '=',
            },
          ],
        },
        {
          resourceType: 'QuestionnaireResponse',
          status: 'completed',
          item: [
            {
              linkId: 'q1',
              answer: [{ valueString: 'No' }, { valueString: 'Maybe' }],
            },
            {
              linkId: 'q2',
              answer: [{ valueString: 'No' }, { valueString: 'Maybe' }],
            },
          ],
        }
      )
    ).toBe(false);
  });

  test('enableBehavior=any, one match with multiple answers', () => {
    expect(
      isQuestionEnabled(
        {
          linkId: 'q3',
          type: 'string',
          enableBehavior: 'any',
          enableWhen: [
            {
              question: 'q1',
              answerString: 'Yes',
              operator: '=',
            },
            {
              question: 'q2',
              answerString: 'Yes',
              operator: '=',
            },
          ],
        },
        {
          resourceType: 'QuestionnaireResponse',
          status: 'completed',
          item: [
            {
              linkId: 'q1',
              answer: [{ valueString: 'No' }, { valueString: 'Yes' }],
            },
            {
              linkId: 'q2',
              answer: [{ valueString: 'No' }, { valueString: 'Maybe' }],
            },
          ],
        }
      )
    ).toBe(true);
  });

  test('enableBehavior=all, one non-match with multiple answers', () => {
    expect(
      isQuestionEnabled(
        {
          linkId: 'q3',
          type: 'string',
          enableBehavior: 'all',
          enableWhen: [
            {
              question: 'q1',
              answerString: 'Yes',
              operator: '=',
            },
            {
              question: 'q2',
              answerString: 'Yes',
              operator: '=',
            },
          ],
        },
        {
          resourceType: 'QuestionnaireResponse',
          status: 'completed',
          item: [
            {
              linkId: 'q1',
              answer: [{ valueString: 'Yes' }, { valueString: 'Yes' }],
            },
            {
              linkId: 'q2',
              answer: [{ valueString: 'No' }, { valueString: 'Maybe' }],
            },
          ],
        }
      )
    ).toBe(false);
  });

  test('enableBehavior=all, all match with multiple answers', () => {
    expect(
      isQuestionEnabled(
        {
          linkId: 'q3',
          type: 'string',
          enableBehavior: 'all',
          enableWhen: [
            {
              question: 'q1',
              answerString: 'Yes',
              operator: '=',
            },
            {
              question: 'q2',
              answerString: 'Yes',
              operator: '=',
            },
          ],
        },
        {
          resourceType: 'QuestionnaireResponse',
          status: 'completed',
          item: [
            {
              linkId: 'q1',
              answer: [{ valueString: 'Yes' }, { valueString: 'Yes' }],
            },
            {
              linkId: 'q2',
              answer: [{ valueString: 'Yes' }, { valueString: 'Yes' }],
            },
          ],
        }
      )
    ).toBe(true);
  });

  test('enableBehavior=any, enableWhen `exists` operator, `answerBoolean` = true, answer present', () => {
    expect(
      isQuestionEnabled(
        {
          linkId: 'q3',
          type: 'string',
          enableWhen: [
            {
              question: 'q1',
              operator: 'exists',
              answerBoolean: true,
            },
          ],
        },
        {
          resourceType: 'QuestionnaireResponse',
          status: 'completed',
          item: [
            {
              linkId: 'q1',
              answer: [{ valueString: 'Yes' }],
            },
            {
              linkId: 'q2',
              answer: [{ valueString: 'No' }],
            },
          ],
        }
      )
    ).toBe(true);
  });

  test('enableBehavior=any, enableWhen `exists` operator, `answerBoolean` = false, answer present', () => {
    expect(
      isQuestionEnabled(
        {
          linkId: 'q3',
          type: 'string',
          enableWhen: [
            {
              question: 'q1',
              operator: 'exists',
              answerBoolean: false,
            },
          ],
        },
        {
          resourceType: 'QuestionnaireResponse',
          status: 'completed',
          item: [
            {
              linkId: 'q1',
              answer: [{ valueString: 'Yes' }],
            },
            {
              linkId: 'q2',
              answer: [{ valueString: 'No' }],
            },
          ],
        }
      )
    ).toBe(false);
  });

  test('enableBehavior=any, enableWhen `exists` operator, `answerBoolean` = true, answer missing', () => {
    expect(
      isQuestionEnabled(
        {
          linkId: 'q3',
          type: 'string',
          enableWhen: [
            {
              question: 'q1',
              operator: 'exists',
              answerBoolean: true,
            },
          ],
        },
        {
          resourceType: 'QuestionnaireResponse',
          status: 'completed',
          item: [
            {
              linkId: 'q2',
              answer: [{ valueString: 'No' }],
            },
          ],
        }
      )
    ).toBe(false);
  });

  test('enableBehavior=any, enableWhen `exists` operator, `answerBoolean` = false, answer missing', () => {
    expect(
      isQuestionEnabled(
        {
          linkId: 'q3',
          type: 'string',
          enableWhen: [
            {
              question: 'q1',
              operator: 'exists',
              answerBoolean: false,
            },
          ],
        },
        {
          resourceType: 'QuestionnaireResponse',
          status: 'completed',
          item: [
            {
              linkId: 'q2',
              answer: [{ valueString: 'No' }],
            },
          ],
        }
      )
    ).toBe(true);
  });

  test('enableBehavior=any, enableWhen `exists` operator, `answerBoolean` = false, answer missing', () => {
    expect(
      isQuestionEnabled(
        {
          linkId: 'q3',
          type: 'string',
          enableWhen: [
            {
              question: 'q1',
              operator: 'exists',
              answerBoolean: false,
            },
          ],
        },
        {
          resourceType: 'QuestionnaireResponse',
          status: 'completed',
          item: [
            {
              linkId: 'q2',
              answer: [{ valueString: 'No' }],
            },
          ],
        }
      )
    ).toBe(true);
  });

  test('enableBehavior=any, enableWhen `exists` operator, `answerBoolean` = false, answer missing', () => {
    expect(
      isQuestionEnabled(
        {
          linkId: 'q3',
          type: 'string',
          enableWhen: [
            {
              question: 'q1',
              operator: 'exists',
              answerBoolean: false,
            },
          ],
        },
        {
          resourceType: 'QuestionnaireResponse',
          status: 'completed',
          item: [
            {
              linkId: 'q2',
              answer: [{ valueString: 'No' }],
            },
          ],
        }
      )
    ).toBe(true);
  });

  test('enableBehavior=any, enableWhen `exists` operator, `answerBoolean` = true, multiple answers present', () => {
    expect(
      isQuestionEnabled(
        {
          linkId: 'q3',
          type: 'string',
          enableWhen: [
            {
              question: 'q1',
              operator: 'exists',
              answerBoolean: true,
            },
          ],
        },
        {
          resourceType: 'QuestionnaireResponse',
          status: 'completed',
          item: [
            {
              linkId: 'q1',
              answer: [{ valueString: 'Yes' }, { valueString: 'No' }],
            },
            {
              linkId: 'q2',
              answer: [{ valueString: 'No' }],
            },
          ],
        }
      )
    ).toBe(true);
  });

  test('enableBehavior=any, enableWhen `exists` operator, `answerBoolean` = false, multiple answers present', () => {
    expect(
      isQuestionEnabled(
        {
          linkId: 'q3',
          type: 'string',
          enableWhen: [
            {
              question: 'q1',
              operator: 'exists',
              answerBoolean: false,
            },
          ],
        },
        {
          resourceType: 'QuestionnaireResponse',
          status: 'completed',
          item: [
            {
              linkId: 'q1',
              answer: [{ valueString: 'Yes' }, { valueString: 'No' }],
            },
            {
              linkId: 'q2',
              answer: [{ valueString: 'No' }],
            },
          ],
        }
      )
    ).toBe(false);
  });

  test('enableBehavior=any, enableWhen `exists` operator, `answerBoolean` = true, one of the answers missing', () => {
    expect(
      isQuestionEnabled(
        {
          linkId: 'q3',
          type: 'string',
          enableWhen: [
            {
              question: 'q3',
              operator: 'exists',
              answerBoolean: true,
            },
          ],
        },
        {
          resourceType: 'QuestionnaireResponse',
          status: 'completed',
          item: [
            {
              linkId: 'q1',
              answer: [{ valueString: 'Yes' }, { valueString: 'No' }],
            },
            {
              linkId: 'q2',
              answer: [{ valueString: 'No' }],
            },
          ],
        }
      )
    ).toBe(false);
  });

  test('enableBehavior=any, enableWhen `exists` operator, `answerBoolean` = false, one of the answers missing', () => {
    expect(
      isQuestionEnabled(
        {
          linkId: 'q3',
          type: 'string',
          enableWhen: [
            {
              question: 'q3',
              operator: 'exists',
              answerBoolean: false,
            },
          ],
        },
        {
          resourceType: 'QuestionnaireResponse',
          status: 'completed',
          item: [
            {
              linkId: 'q1',
              answer: [{ valueString: 'Yes' }, { valueString: 'No' }],
            },
            {
              linkId: 'q2',
              answer: [{ valueString: 'No' }],
            },
          ],
        }
      )
    ).toBe(true);
  });

  test('enableBehavior=any, enableWhen `!=` operator', () => {
    const enableWhen = [
      {
        question: 'q1',
        operator: '!=',
        answerString: 'Yes',
      },
    ] satisfies QuestionnaireItemEnableWhen[];

    expect(
      isQuestionEnabled(
        {
          linkId: 'q3',
          type: 'string',
          enableWhen,
        },
        {
          resourceType: 'QuestionnaireResponse',
          status: 'completed',
          item: [
            {
              linkId: 'q1',
              answer: [{ valueString: 'No' }],
            },
          ],
        }
      )
    ).toBe(true);

    expect(
      isQuestionEnabled(
        {
          linkId: 'q3',
          type: 'string',
          enableWhen,
        },
        {
          resourceType: 'QuestionnaireResponse',
          status: 'completed',
          item: [
            {
              linkId: 'q1',
              answer: [{ valueString: 'Yes' }],
            },
          ],
        }
      )
    ).toBe(false);
  });

  test('enableBehavior=any, enableWhen `>` operator', () => {
    const enableWhen = [
      {
        question: 'q1',
        operator: '>',
        answerInteger: 3,
      },
    ] satisfies QuestionnaireItemEnableWhen[];

    expect(
      isQuestionEnabled(
        {
          linkId: 'q3',
          type: 'string',
          enableWhen,
        },
        {
          resourceType: 'QuestionnaireResponse',
          status: 'completed',
          item: [
            {
              linkId: 'q1',
              answer: [{ valueInteger: 4 }],
            },
          ],
        }
      )
    ).toBe(true);

    expect(
      isQuestionEnabled(
        {
          linkId: 'q3',
          type: 'string',
          enableWhen,
        },
        {
          resourceType: 'QuestionnaireResponse',
          status: 'completed',
          item: [
            {
              linkId: 'q1',
              answer: [{ valueInteger: 2 }],
            },
          ],
        }
      )
    ).toBe(false);
  });

  test('enableBehavior=any, enableWhen `>=` operator', () => {
    const enableWhen = [
      {
        question: 'q1',
        operator: '>=',
        answerInteger: 3,
      },
    ] satisfies QuestionnaireItemEnableWhen[];

    expect(
      isQuestionEnabled(
        {
          linkId: 'q3',
          type: 'string',
          enableWhen,
        },
        {
          resourceType: 'QuestionnaireResponse',
          status: 'completed',
          item: [
            {
              linkId: 'q1',
              answer: [{ valueInteger: 4 }],
            },
          ],
        }
      )
    ).toBe(true);

    expect(
      isQuestionEnabled(
        {
          linkId: 'q3',
          type: 'string',
          enableWhen,
        },
        {
          resourceType: 'QuestionnaireResponse',
          status: 'completed',
          item: [
            {
              linkId: 'q1',
              answer: [{ valueInteger: 3 }],
            },
          ],
        }
      )
    ).toBe(true);
  });

  test('enableBehavior=any, enableWhen `<` operator', () => {
    const enableWhen = [
      {
        question: 'q1',
        operator: '<',
        answerInteger: 3,
      },
    ] satisfies QuestionnaireItemEnableWhen[];

    expect(
      isQuestionEnabled(
        {
          linkId: 'q3',
          type: 'string',
          enableWhen,
        },
        {
          resourceType: 'QuestionnaireResponse',
          status: 'completed',
          item: [
            {
              linkId: 'q1',
              answer: [{ valueInteger: 2 }],
            },
          ],
        }
      )
    ).toBe(true);

    expect(
      isQuestionEnabled(
        {
          linkId: 'q3',
          type: 'string',
          enableWhen,
        },
        {
          resourceType: 'QuestionnaireResponse',
          status: 'completed',
          item: [
            {
              linkId: 'q1',
              answer: [{ valueInteger: 3 }],
            },
          ],
        }
      )
    ).toBe(false);
  });

  test('enableBehavior=any, enableWhen `<=` operator', () => {
    const enableWhen = [
      {
        question: 'q1',
        operator: '<=',
        answerInteger: 3,
      },
    ] satisfies QuestionnaireItemEnableWhen[];

    expect(
      isQuestionEnabled(
        {
          linkId: 'q3',
          type: 'string',
          enableWhen,
        },
        {
          resourceType: 'QuestionnaireResponse',
          status: 'completed',
          item: [
            {
              linkId: 'q1',
              answer: [{ valueInteger: 2 }],
            },
          ],
        }
      )
    ).toBe(true);

    expect(
      isQuestionEnabled(
        {
          linkId: 'q3',
          type: 'string',
          enableWhen,
        },
        {
          resourceType: 'QuestionnaireResponse',
          status: 'completed',
          item: [
            {
              linkId: 'q1',
              answer: [{ valueInteger: 3 }],
            },
          ],
        }
      )
    ).toBe(true);

    expect(
      isQuestionEnabled(
        {
          linkId: 'q3',
          type: 'string',
          enableWhen,
        },
        {
          resourceType: 'QuestionnaireResponse',
          status: 'completed',
          item: [
            {
              linkId: 'q1',
              answer: [{ valueInteger: 4 }],
            },
          ],
        }
      )
    ).toBe(false);
  });

  test('enableBehavior=any, enableWhen `=` operator for `valueCoding`', () => {
    const enableWhen = [
      { question: 'q1', operator: '=', answerCoding: { code: 'MEDPLUM123' } },
    ] satisfies QuestionnaireItemEnableWhen[];

    expect(
      isQuestionEnabled(
        {
          linkId: 'q3',
          type: 'string',
          enableWhen,
        },
        {
          resourceType: 'QuestionnaireResponse',
          status: 'completed',
          item: [
            {
              linkId: 'q1',
              answer: [{ valueCoding: { code: 'MEDPLUM123' } }],
            },
          ],
        }
      )
    ).toBe(true);

    expect(
      isQuestionEnabled(
        {
          linkId: 'q3',
          type: 'string',
          enableWhen,
        },
        {
          resourceType: 'QuestionnaireResponse',
          status: 'completed',
          item: [
            {
              linkId: 'q1',
              answer: [{ valueCoding: { code: 'MEDPLUM123', display: 'Medplum123' } }],
            },
          ],
        }
      )
    ).toBe(true);

    expect(
      isQuestionEnabled(
        {
          linkId: 'q3',
          type: 'string',
          enableWhen,
        },
        {
          resourceType: 'QuestionnaireResponse',
          status: 'completed',
          item: [
            {
              linkId: 'q1',
              answer: [{ valueCoding: { code: 'NOT_MEDPLUM123', display: 'Medplum123' } }],
            },
          ],
        }
      )
    ).toBe(false);
  });

  test('enableBehavior=any, enableWhen `!=` operator for `valueCoding`', () => {
    const enableWhen = [
      { question: 'q1', operator: '!=', answerCoding: { code: 'MEDPLUM123' } },
    ] satisfies QuestionnaireItemEnableWhen[];

    expect(
      isQuestionEnabled(
        {
          linkId: 'q3',
          type: 'string',
          enableWhen,
        },
        {
          resourceType: 'QuestionnaireResponse',
          status: 'completed',
          item: [
            {
              linkId: 'q1',
              answer: [{ valueCoding: { code: 'NOT_MEDPLUM123' } }],
            },
          ],
        }
      )
    ).toBe(true);

    expect(
      isQuestionEnabled(
        {
          linkId: 'q3',
          type: 'string',
          enableWhen,
        },
        {
          resourceType: 'QuestionnaireResponse',
          status: 'completed',
          item: [
            {
              linkId: 'q1',
              answer: [{ valueCoding: { code: 'NOT_MEDPLUM123', display: 'Medplum123' } }],
            },
          ],
        }
      )
    ).toBe(true);

    expect(
      isQuestionEnabled(
        {
          linkId: 'q3',
          type: 'string',
          enableWhen,
        },
        {
          resourceType: 'QuestionnaireResponse',
          status: 'completed',
          item: [
            {
              linkId: 'q1',
              answer: [{ valueCoding: { code: 'MEDPLUM123', display: 'Medplum123' } }],
            },
          ],
        }
      )
    ).toBe(false);

    expect(
      isQuestionEnabled(
        {
          linkId: 'q3',
          type: 'string',
          enableWhen,
        },
        {
          resourceType: 'QuestionnaireResponse',
          status: 'completed',
          item: [
            {
              linkId: 'q1',
              answer: [{ valueCoding: { code: 'MEDPLUM123' } }],
            },
          ],
        }
      )
    ).toBe(false);
  });

  test('expression evaluation', () => {
    expect(
      isQuestionEnabled(
        {
          linkId: 'q3',
          type: 'string',
          extension: [
            {
              url: 'http://hl7.org/fhir/uv/sdc/StructureDefinition/sdc-questionnaire-enableWhenExpression',
              valueExpression: {
                language: 'text/fhirpath',
                expression:
                  "%resource.item.where(linkId = 'q1').answer.valueCoding.code = 'MEDPLUM123' and %resource.item.where(linkId = 'q2').answer.valueString = 'Female'",
              },
            },
          ],
        },
        {
          resourceType: 'QuestionnaireResponse',
          status: 'completed',
          item: [
            {
              linkId: 'q1',
              answer: [{ valueCoding: { code: 'MEDPLUM123' } }],
            },
            {
              linkId: 'q2',
              answer: [{ valueString: 'Female' }],
            },
          ],
        }
      )
    ).toBe(true);

    expect(
      isQuestionEnabled(
        {
          linkId: 'q3',
          type: 'string',
          extension: [
            {
              url: 'http://hl7.org/fhir/uv/sdc/StructureDefinition/sdc-questionnaire-enableWhenExpression',
              valueExpression: {
                language: 'text/fhirpath',
                expression:
                  "%resource.item.where(linkId = 'q1').answer.valueCoding.code = 'MEDPLUM123' and %resource.item.where(linkId = 'q2').answer.valueString = 'Female'",
              },
            },
          ],
        },
        {
          resourceType: 'QuestionnaireResponse',
          status: 'completed',
          item: [
            {
              linkId: 'q1',
              answer: [{ valueCoding: { code: 'DIFFERENT_CODE' } }],
            },
            {
              linkId: 'q2',
              answer: [{ valueString: 'Female' }],
            },
          ],
        }
      )
    ).toBe(false);
  });

  test('multi-select map selected values', () => {
    const selected = ['value1', 'value2'];
    const propertyName = 'valueString';
    const item: QuestionnaireItem = {
      linkId: 'q3',
      type: 'string',
      answerOption: [
        {
          valueString: 'value1',
        },
        {
          valueString: 'value2',
        },
      ],
    };

    const result = getNewMultiSelectValues(selected, propertyName, item);

    expect(result).toStrictEqual([{ valueString: 'value1' }, { valueString: 'value2' }]);
  });

  test('multi-select non selected values', () => {
    const selected = ['nonMatchingValue'];
    const propertyName = 'valueString';
    const item: QuestionnaireItem = {
      linkId: 'q3',
      type: 'string',
      answerOption: [
        {
          valueString: 'value1',
        },
        {
          valueString: 'value2',
        },
      ],
    };

    const result = getNewMultiSelectValues(selected, propertyName, item);

    expect(result).toStrictEqual([]);
  });

  test('multi-select empty array', () => {
    const selected: string[] = [];
    const propertyName = 'valueString';
    const item: QuestionnaireItem = {
      linkId: 'q3',
      type: 'string',
      answerOption: [{ valueString: 'value1' }, { valueString: 'value2' }],
    };

    const result = getNewMultiSelectValues(selected, propertyName, item);

    expect(result).toStrictEqual([]);
  });

  test('multi-select with value coding', () => {
    const selected = ['code1'];
    const propertyName = 'valueCoding';
    const item: QuestionnaireItem = {
      linkId: 'q3',
      type: 'string',
      answerOption: [
        {
          valueCoding: { code: 'code1' },
        },
        {
          valueCoding: { code: 'code2' },
        },
      ],
    };

    const result = getNewMultiSelectValues(selected, propertyName, item);
    expect(result).toStrictEqual([{ valueCoding: { code: 'code1' } }]);
  });
<<<<<<< HEAD

  test('multi-select with non existing values', () => {
    const selected = ['value1'];
    const propertyName = 'nonExistingProperty';
    const item: QuestionnaireItem = {
      linkId: 'q3',
      type: 'string',
      answerOption: [{ valueString: 'value1' }],
    };

    const result = getNewMultiSelectValues(selected, propertyName, item);

    expect(result).toStrictEqual([{ nonExistingProperty: undefined }]);
  });

  test('Reference with display', () => {
    const reference = { type: 'valueReference', value: { reference: 'Patient/123', display: 'Patient 123' } };
    expect(formatReferenceString(reference)).toBe('Patient 123');
  });

  test('Reference with no display', () => {
    const reference = { type: 'valueReference', value: { reference: 'Patient/123', display: undefined } };
    expect(formatReferenceString(reference)).toBe('Patient/123');
  });

  test('Reference String with no display or reference', () => {
    const reference = { type: 'valueReference', value: { reference: undefined, display: undefined, id: '123' } };
    expect(formatReferenceString(reference)).toBe('{"id":"123"}');
  });

  describe('typedValueToResponseItem', () => {
    it('returns correct value for type boolean', () => {
      const item: QuestionnaireItem = { linkId: '1', type: 'boolean' };
      const value = { type: 'boolean', value: true };
      const result = typedValueToResponseItem(item, value);
      expect(result).toEqual({ valueBoolean: true });
    });

    it('returns undefined for mismatched boolean type', () => {
      const item: QuestionnaireItem = { linkId: '1', type: 'boolean' };
      const value = { type: 'string', value: 'text' };
      const result = typedValueToResponseItem(item, value);
      expect(result).toBeUndefined();
    });

    it('returns correct value for type date', () => {
      const item: QuestionnaireItem = { linkId: '1', type: 'date' };
      const value = { type: 'date', value: '2024-01-01' };
      const result = typedValueToResponseItem(item, value);
      expect(result).toEqual({ valueDate: '2024-01-01' });
    });

    it('returns correct value for type dateTime', () => {
      const item: QuestionnaireItem = { linkId: '1', type: 'dateTime' };
      const value = { type: 'dateTime', value: '2024-01-01T12:00:00Z' };
      const result = typedValueToResponseItem(item, value);
      expect(result).toEqual({ valueDateTime: '2024-01-01T12:00:00Z' });
    });

    it('returns correct value for type time', () => {
      const item: QuestionnaireItem = { linkId: '1', type: 'time' };
      const value = { type: 'time', value: '12:00:00' };
      const result = typedValueToResponseItem(item, value);
      expect(result).toEqual({ valueTime: '12:00:00' });
    });

    it('returns correct value for type url', () => {
      const item: QuestionnaireItem = { linkId: '1', type: 'url' };
      const value = { type: 'url', value: 'http://example.com' };
      const result = typedValueToResponseItem(item, value);
      expect(result).toEqual({ valueString: 'http://example.com' });
    });

    it('returns correct value for type text', () => {
      const item: QuestionnaireItem = { linkId: '1', type: 'text' };
      const value = { type: 'string', value: 'Sample text' };
      const result = typedValueToResponseItem(item, value);
      expect(result).toEqual({ valueString: 'Sample text' });
    });

    it('returns correct value for type attachment', () => {
      const item: QuestionnaireItem = { linkId: '1', type: 'attachment' };
      const value = { type: 'Attachment', value: { file: 'file.pdf' } };
      const result = typedValueToResponseItem(item, value);
      expect(result).toEqual({ valueAttachment: { file: 'file.pdf' } });
    });

    it('returns correct value for type reference', () => {
      const item: QuestionnaireItem = { linkId: '1', type: 'reference' };
      const value = { type: 'Reference', value: { ref: '123' } };
      const result = typedValueToResponseItem(item, value);
      expect(result).toEqual({ valueReference: { ref: '123' } });
    });

    it('returns correct value for type quantity', () => {
      const item: QuestionnaireItem = { linkId: '1', type: 'quantity' };
      const value = { type: 'quantity', value: 10 };
      const result = typedValueToResponseItem(item, value);
      expect(result).toEqual({ valueQuantity: 10 });
    });

    it('returns undefined for unsupported type', () => {
      const item: QuestionnaireItem = { linkId: '1', type: 'unsupported' as any };
      const value = { type: 'string', value: 'text' };
      const result = typedValueToResponseItem(item, value);
      expect(result).toBeUndefined();
    });
  });

  describe('evaluateCalculatedExpressionsInQuestionnaire', () => {
    test('Boolean type with condition', () => {
      const items: QuestionnaireItem[] = [
        {
          id: 'q1',
          linkId: 'q1',
          type: 'boolean',
          text: 'Is Age Over 18?',
          extension: [
            {
              url: 'http://hl7.org/fhir/uv/sdc/StructureDefinition/sdc-questionnaire-calculatedExpression',
              valueExpression: {
                expression: '20 > 18',
                language: 'text/fhirpath',
              },
            },
          ],
        },
      ];

      const response: QuestionnaireResponse = { resourceType: 'QuestionnaireResponse', status: 'in-progress' };
      const result = evaluateCalculatedExpressionsInQuestionnaire(items, response);
      expect(result).toEqual([
        {
          id: 'q1',
          linkId: 'q1',
          text: 'Is Age Over 18?',
          answer: [{ valueBoolean: true }],
        },
      ]);
    });

    test('Date type with today() function', () => {
      const items: QuestionnaireItem[] = [
        {
          id: 'q2',
          linkId: 'q2',
          type: 'date',
          text: "Today's Date",
          extension: [
            {
              url: 'http://hl7.org/fhir/uv/sdc/StructureDefinition/sdc-questionnaire-calculatedExpression',
              valueExpression: {
                expression: 'today()',
                language: 'text/fhirpath',
              },
            },
          ],
        },
      ];

      const response: QuestionnaireResponse = { resourceType: 'QuestionnaireResponse', status: 'in-progress' };
      const result = evaluateCalculatedExpressionsInQuestionnaire(items, response);
      const today = new Date().toISOString().split('T')[0]; // Get today's date in YYYY-MM-DD format
      expect(result).toEqual([
        {
          id: 'q2',
          linkId: 'q2',
          text: "Today's Date",
          answer: [{ valueDate: today }],
        },
      ]);
    });

    test('Integer type with addition', () => {
      const items: QuestionnaireItem[] = [
        {
          id: 'q3',
          linkId: 'q3',
          type: 'integer',
          text: 'Age Next Year',
          extension: [
            {
              url: 'http://hl7.org/fhir/uv/sdc/StructureDefinition/sdc-questionnaire-calculatedExpression',
              valueExpression: {
                expression: '30 + 1',
                language: 'text/fhirpath',
              },
            },
          ],
        },
      ];

      const response: QuestionnaireResponse = { resourceType: 'QuestionnaireResponse', status: 'in-progress' };
      const result = evaluateCalculatedExpressionsInQuestionnaire(items, response);
      expect(result).toEqual([
        {
          id: 'q3',
          linkId: 'q3',
          text: 'Age Next Year',
          answer: [{ valueInteger: 31 }],
        },
      ]);
    });

    test('Decimal type with division', () => {
      const items: QuestionnaireItem[] = [
        {
          id: 'q4',
          linkId: 'q4',
          type: 'decimal',
          text: 'Half of 98',
          extension: [
            {
              url: 'http://hl7.org/fhir/uv/sdc/StructureDefinition/sdc-questionnaire-calculatedExpression',
              valueExpression: {
                expression: '98 / 2',
                language: 'text/fhirpath',
              },
            },
          ],
        },
      ];

      const response: QuestionnaireResponse = { resourceType: 'QuestionnaireResponse', status: 'in-progress' };
      const result = evaluateCalculatedExpressionsInQuestionnaire(items, response);
      expect(result).toEqual([
        {
          id: 'q4',
          linkId: 'q4',
          text: 'Half of 98',
          answer: [{ valueDecimal: 49.0 }],
        },
      ]);
    });

    test('String type with concatenation', () => {
      const items: QuestionnaireItem[] = [
        {
          id: 'q5',
          linkId: 'q5',
          type: 'string',
          text: 'Full Name',
          extension: [
            {
              url: 'http://hl7.org/fhir/uv/sdc/StructureDefinition/sdc-questionnaire-calculatedExpression',
              valueExpression: {
                expression: "'John' + ' ' + 'Doe'",
                language: 'text/fhirpath',
              },
            },
          ],
        },
      ];

      const response: QuestionnaireResponse = { resourceType: 'QuestionnaireResponse', status: 'in-progress' };
      const result = evaluateCalculatedExpressionsInQuestionnaire(items, response);
      expect(result).toEqual([
        {
          id: 'q5',
          linkId: 'q5',
          text: 'Full Name',
          answer: [{ valueString: 'John Doe' }],
        },
      ]);
    });
  });
=======
>>>>>>> 89803db4
});<|MERGE_RESOLUTION|>--- conflicted
+++ resolved
@@ -1,4 +1,3 @@
-<<<<<<< HEAD
 import { QuestionnaireItem, QuestionnaireItemEnableWhen, QuestionnaireResponse } from '@medplum/fhirtypes';
 import {
   evaluateCalculatedExpressionsInQuestionnaire,
@@ -8,10 +7,6 @@
   isQuestionEnabled,
   typedValueToResponseItem,
 } from './questionnaire';
-=======
-import { QuestionnaireItem, QuestionnaireItemEnableWhen } from '@medplum/fhirtypes';
-import { getNewMultiSelectValues, isChoiceQuestion, isQuestionEnabled } from './questionnaire';
->>>>>>> 89803db4
 
 describe('QuestionnaireUtils', () => {
   test('isChoiceQuestion', () => {
@@ -1271,7 +1266,6 @@
     const result = getNewMultiSelectValues(selected, propertyName, item);
     expect(result).toStrictEqual([{ valueCoding: { code: 'code1' } }]);
   });
-<<<<<<< HEAD
 
   test('multi-select with non existing values', () => {
     const selected = ['value1'];
@@ -1538,6 +1532,4 @@
       ]);
     });
   });
-=======
->>>>>>> 89803db4
 });