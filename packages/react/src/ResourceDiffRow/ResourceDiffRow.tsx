--- conflicted
+++ resolved
@@ -19,11 +19,6 @@
   const [isCollapsed, setIsCollapsed] = useState(true);
   const toggleCollapse = (): void => setIsCollapsed((prev) => !prev);
 
-<<<<<<< HEAD
-=======
-  console.log(props);
-
->>>>>>> 7ce8172b
   return (
     <>
       <Table.Tr>
