--- conflicted
+++ resolved
@@ -168,7 +168,6 @@
         value={manyStrings}
       />
     );
-<<<<<<< HEAD
     
     expect(screen.getByText('item-1')).toBeInTheDocument();
     expect(screen.getByText('item-50')).toBeInTheDocument();
@@ -176,18 +175,6 @@
     expect(screen.queryByText('item-51')).not.toBeInTheDocument();
     expect(screen.queryByText('item-75')).not.toBeInTheDocument();
     
-=======
-
-    // Check that only the first 50 items are rendered
-    expect(screen.getByText('item-1')).toBeInTheDocument();
-    expect(screen.getByText('item-50')).toBeInTheDocument();
-
-    // Check that items beyond 50 are not rendered
-    expect(screen.queryByText('item-51')).not.toBeInTheDocument();
-    expect(screen.queryByText('item-75')).not.toBeInTheDocument();
-
-    // Check for the total count message
->>>>>>> 663d4450
     expect(screen.getByText('... 75 total values')).toBeInTheDocument();
   });
 
