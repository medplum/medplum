--- conflicted
+++ resolved
@@ -1,17 +1,12 @@
-import { Box, Group, Text, Collapse, ActionIcon, UnstyledButton, Flex, Badge, Modal, SimpleGrid, TextInput, Textarea } from '@mantine/core';
+import { Box, Group, Text, Collapse, ActionIcon, UnstyledButton, Flex, Modal, SimpleGrid, TextInput, Textarea } from '@mantine/core';
 import { useDisclosure } from '@mantine/hooks';
-import { formatQuantity } from '@medplum/core';
+import { formatDate, formatQuantity } from '@medplum/core';
 import { Encounter, Observation, Patient } from '@medplum/fhirtypes';
 import { useMedplum } from '@medplum/react-hooks';
-<<<<<<< HEAD
 import { useCallback, useState } from 'react';
 import { killEvent } from '../utils/dom';
-import { IconChevronDown, IconPlus, IconPencil, IconChevronRight } from '@tabler/icons-react';
+import { IconChevronDown, IconPlus, IconChevronRight } from '@tabler/icons-react';
 import { MedplumLink } from '../MedplumLink/MedplumLink';
-import { formatDate } from '@medplum/core';
-=======
-import { Fragment, JSX, useCallback, useState } from 'react';
->>>>>>> 4cb9bdde
 import { Form } from '../Form/Form';
 import { SubmitButton } from '../Form/SubmitButton';
 import {
@@ -105,27 +100,6 @@
   readonly onClickResource?: (resource: Observation) => void;
 }
 
-// Helper function to get status badge color
-const getStatusColor = (status?: string): string => {
-  if (!status) return 'gray';
-  switch (status) {
-    case 'final':
-      return 'green';
-    case 'preliminary':
-      return 'yellow';
-    case 'amended':
-      return 'blue';
-    case 'corrected':
-      return 'orange';
-    case 'cancelled':
-      return 'red';
-    case 'entered-in-error':
-      return 'gray';
-    default:
-      return 'gray';
-  }
-};
-
 export function Vitals(props: VitalsProps): JSX.Element {
   const medplum = useMedplum();
   const [vitals, setVitals] = useState<Observation[]>(props.vitals);
@@ -136,7 +110,6 @@
   const handleSubmit = useCallback(
     (formData: Record<string, string>) => {
       const observations: Observation[] = [];
-      const now = new Date().toISOString();
 
       // Handle blood pressure as a compound observation
       if (formData.systolic || formData.diastolic) {
@@ -249,7 +222,9 @@
               <Flex direction="column" gap={8}>
                 {LOINC_CODES.map((meta, index) => {
                   const obs = vitals.find((o) => o.code?.coding?.[0].code === meta.code);
-                  if (!obs) return null;
+                  if (!obs) {
+                    return null;
+                  }
 
                   const loincCode = meta.code;
                   const category = meta.name === 'respiratory' ? 'respRate' : 'vital-signs';
