--- conflicted
+++ resolved
@@ -1,22 +1,6 @@
 {
   "name": "@medplum/bot-layer",
-<<<<<<< HEAD
-<<<<<<< HEAD
-<<<<<<< HEAD
-<<<<<<< HEAD
   "version": "4.4.1",
-=======
-  "version": "4.3.15",
->>>>>>> eb4780adc (Release Version 4.3.15 (#7447))
-=======
-  "version": "4.4.0",
->>>>>>> 1ce85f8ea (Release Version 4.4.0 (#7455))
-=======
-  "version": "4.4.1",
->>>>>>> 0900190f6 (Release Version 4.4.1 (#7471))
-=======
-  "version": "4.4.1",
->>>>>>> dc53878e
   "description": "Medplum Bot Lambda Layer",
   "keywords": [
     "medplum",
@@ -38,33 +22,9 @@
   "author": "Medplum <hello@medplum.com>",
   "type": "module",
   "dependencies": {
-<<<<<<< HEAD
-<<<<<<< HEAD
-<<<<<<< HEAD
-<<<<<<< HEAD
     "@medplum/ccda": "4.4.1",
     "@medplum/core": "4.4.1",
     "@medplum/definitions": "4.4.1",
-=======
-    "@medplum/ccda": "4.3.15",
-    "@medplum/core": "4.3.15",
-    "@medplum/definitions": "4.3.15",
->>>>>>> eb4780adc (Release Version 4.3.15 (#7447))
-=======
-    "@medplum/ccda": "4.4.0",
-    "@medplum/core": "4.4.0",
-    "@medplum/definitions": "4.4.0",
->>>>>>> 1ce85f8ea (Release Version 4.4.0 (#7455))
-=======
-    "@medplum/ccda": "4.4.1",
-    "@medplum/core": "4.4.1",
-    "@medplum/definitions": "4.4.1",
->>>>>>> 0900190f6 (Release Version 4.4.1 (#7471))
-=======
-    "@medplum/ccda": "4.4.1",
-    "@medplum/core": "4.4.1",
-    "@medplum/definitions": "4.4.1",
->>>>>>> dc53878e
     "fast-xml-parser": "5.2.5",
     "form-data": "4.0.4",
     "jose": "5.10.0",
@@ -79,33 +39,9 @@
     "@types/node-fetch": "2.6.13"
   },
   "peerDependencies": {
-<<<<<<< HEAD
-<<<<<<< HEAD
-<<<<<<< HEAD
-<<<<<<< HEAD
     "@medplum/ccda": "4.4.1",
     "@medplum/core": "4.4.1",
     "@medplum/definitions": "4.4.1",
-=======
-    "@medplum/ccda": "4.3.15",
-    "@medplum/core": "4.3.15",
-    "@medplum/definitions": "4.3.15",
->>>>>>> eb4780adc (Release Version 4.3.15 (#7447))
-=======
-    "@medplum/ccda": "4.4.0",
-    "@medplum/core": "4.4.0",
-    "@medplum/definitions": "4.4.0",
->>>>>>> 1ce85f8ea (Release Version 4.4.0 (#7455))
-=======
-    "@medplum/ccda": "4.4.1",
-    "@medplum/core": "4.4.1",
-    "@medplum/definitions": "4.4.1",
->>>>>>> 0900190f6 (Release Version 4.4.1 (#7471))
-=======
-    "@medplum/ccda": "4.4.1",
-    "@medplum/core": "4.4.1",
-    "@medplum/definitions": "4.4.1",
->>>>>>> dc53878e
     "fast-xml-parser": "^5.0.9",
     "form-data": "^4.0.0",
     "jose": "^5.10.0",
