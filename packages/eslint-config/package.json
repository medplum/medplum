{
  "name": "@medplum/eslint-config",
<<<<<<< HEAD
  "version": "2.1.10",
=======
  "version": "2.1.17",
>>>>>>> 4cee2235
  "description": "Shared ESLint configuration for Medplum projects",
  "keywords": [
    "eslint",
    "eslintconfig"
  ],
  "homepage": "https://github.com/medplum/medplum#readme",
  "bugs": {
    "url": "https://github.com/medplum/medplum/issues"
<<<<<<< HEAD
  },
  "repository": {
    "type": "git",
    "url": "git+https://github.com/medplum/medplum.git",
    "directory": "packages/eslint-config"
  },
  "license": "Apache-2.0",
  "author": "Medplum <hello@medplum.com>",
  "main": "index.cjs",
  "devDependencies": {
    "@typescript-eslint/eslint-plugin": "6.7.5",
    "@typescript-eslint/parser": "6.7.5",
    "eslint": "8.51.0",
    "eslint-plugin-jsdoc": "46.8.2",
    "eslint-plugin-json-files": "3.0.0",
    "eslint-plugin-react-hooks": "4.6.0",
    "eslint-plugin-react-refresh": "0.4.3"
  },
  "peerDependencies": {
    "@typescript-eslint/eslint-plugin": "^6",
    "@typescript-eslint/parser": "^6",
    "eslint": "^8",
    "eslint-plugin-jsdoc": "^46",
    "eslint-plugin-json-files": "^3",
    "eslint-plugin-react-hooks": "^4"
  },
=======
  },
  "repository": {
    "type": "git",
    "url": "git+https://github.com/medplum/medplum.git",
    "directory": "packages/eslint-config"
  },
  "license": "Apache-2.0",
  "author": "Medplum <hello@medplum.com>",
  "main": "index.cjs",
  "devDependencies": {
    "@typescript-eslint/eslint-plugin": "6.10.0",
    "@typescript-eslint/parser": "6.10.0",
    "eslint": "8.53.0",
    "eslint-plugin-jsdoc": "46.8.2",
    "eslint-plugin-json-files": "4.1.0",
    "eslint-plugin-react-hooks": "4.6.0",
    "eslint-plugin-react-refresh": "0.4.4"
  },
  "peerDependencies": {
    "@typescript-eslint/eslint-plugin": "^6",
    "@typescript-eslint/parser": "^6",
    "eslint": "^8",
    "eslint-plugin-jsdoc": "^46",
    "eslint-plugin-json-files": "^3",
    "eslint-plugin-react-hooks": "^4"
  },
>>>>>>> 4cee2235
  "engines": {
    "node": ">=18.0.0"
  }
}<|MERGE_RESOLUTION|>--- conflicted
+++ resolved
@@ -1,10 +1,6 @@
 {
   "name": "@medplum/eslint-config",
-<<<<<<< HEAD
-  "version": "2.1.10",
-=======
   "version": "2.1.17",
->>>>>>> 4cee2235
   "description": "Shared ESLint configuration for Medplum projects",
   "keywords": [
     "eslint",
@@ -13,34 +9,6 @@
   "homepage": "https://github.com/medplum/medplum#readme",
   "bugs": {
     "url": "https://github.com/medplum/medplum/issues"
-<<<<<<< HEAD
-  },
-  "repository": {
-    "type": "git",
-    "url": "git+https://github.com/medplum/medplum.git",
-    "directory": "packages/eslint-config"
-  },
-  "license": "Apache-2.0",
-  "author": "Medplum <hello@medplum.com>",
-  "main": "index.cjs",
-  "devDependencies": {
-    "@typescript-eslint/eslint-plugin": "6.7.5",
-    "@typescript-eslint/parser": "6.7.5",
-    "eslint": "8.51.0",
-    "eslint-plugin-jsdoc": "46.8.2",
-    "eslint-plugin-json-files": "3.0.0",
-    "eslint-plugin-react-hooks": "4.6.0",
-    "eslint-plugin-react-refresh": "0.4.3"
-  },
-  "peerDependencies": {
-    "@typescript-eslint/eslint-plugin": "^6",
-    "@typescript-eslint/parser": "^6",
-    "eslint": "^8",
-    "eslint-plugin-jsdoc": "^46",
-    "eslint-plugin-json-files": "^3",
-    "eslint-plugin-react-hooks": "^4"
-  },
-=======
   },
   "repository": {
     "type": "git",
@@ -67,7 +35,6 @@
     "eslint-plugin-json-files": "^3",
     "eslint-plugin-react-hooks": "^4"
   },
->>>>>>> 4cee2235
   "engines": {
     "node": ">=18.0.0"
   }
