--- conflicted
+++ resolved
@@ -5,12 +5,9 @@
 import { aws } from './aws';
 import { bot, createBotDeprecate, deployBotDeprecate, saveBotDeprecate } from './bots';
 import { project } from './projects';
-<<<<<<< HEAD
 import { MEDPLUM_VERSION } from '@medplum/core';
-=======
 import { deleteObject, get, patch, post, put } from './rest';
 import { FileSystemStorage } from './storage';
->>>>>>> 5c5ebbda
 
 export let medplum: MedplumClient;
 
