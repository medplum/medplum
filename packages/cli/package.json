{
  "name": "@medplum/cli",
<<<<<<< HEAD
  "version": "2.1.10",
=======
  "version": "2.1.17",
>>>>>>> 4cee2235
  "description": "Medplum Command Line Interface",
  "keywords": [
    "medplum",
    "fhir",
    "healthcare",
    "interoperability",
    "json",
    "serialization",
    "hl7",
    "standards",
    "clinical",
    "dstu2",
    "stu3",
    "r4",
    "normative"
  ],
  "homepage": "https://www.medplum.com/",
  "bugs": {
    "url": "https://github.com/medplum/medplum/issues"
  },
  "repository": {
    "type": "git",
    "url": "git+https://github.com/medplum/medplum.git",
    "directory": "packages/cli"
  },
  "license": "Apache-2.0",
  "author": "Medplum <hello@medplum.com>",
  "bin": {
    "medplum": "./dist/cjs/index.cjs"
  },
  "files": [
    "dist"
  ],
  "scripts": {
    "build": "npm run clean && tsc --project tsconfig.build.json && node esbuild.mjs",
    "clean": "rimraf dist",
    "medplum": "ts-node src/index.ts",
    "test": "jest"
  },
  "dependencies": {
    "@aws-sdk/client-acm": "3.445.0",
    "@aws-sdk/client-cloudformation": "3.445.0",
    "@aws-sdk/client-cloudfront": "3.445.0",
    "@aws-sdk/client-ecs": "3.445.0",
    "@aws-sdk/client-s3": "3.445.0",
    "@aws-sdk/client-ssm": "3.445.0",
    "@aws-sdk/client-sts": "3.445.0",
    "@aws-sdk/types": "3.433.0",
    "@medplum/core": "*",
    "@medplum/hl7": "*",
    "aws-sdk-client-mock": "3.0.0",
    "commander": "11.1.0",
    "dotenv": "16.3.1",
    "fast-glob": "3.3.2",
    "node-fetch": "2.7.0",
    "tar": "6.2.0"
  },
  "devDependencies": {
    "@medplum/fhirtypes": "*",
    "@medplum/mock": "*",
<<<<<<< HEAD
    "@types/node-fetch": "2.6.6",
    "@types/tar": "6.1.6"
=======
    "@types/node-fetch": "2.6.9",
    "@types/tar": "6.1.8"
>>>>>>> 4cee2235
  },
  "engines": {
    "node": ">=18.0.0"
  }
}<|MERGE_RESOLUTION|>--- conflicted
+++ resolved
@@ -1,10 +1,6 @@
 {
   "name": "@medplum/cli",
-<<<<<<< HEAD
-  "version": "2.1.10",
-=======
   "version": "2.1.17",
->>>>>>> 4cee2235
   "description": "Medplum Command Line Interface",
   "keywords": [
     "medplum",
@@ -65,13 +61,8 @@
   "devDependencies": {
     "@medplum/fhirtypes": "*",
     "@medplum/mock": "*",
-<<<<<<< HEAD
-    "@types/node-fetch": "2.6.6",
-    "@types/tar": "6.1.6"
-=======
     "@types/node-fetch": "2.6.9",
     "@types/tar": "6.1.8"
->>>>>>> 4cee2235
   },
   "engines": {
     "node": ">=18.0.0"
