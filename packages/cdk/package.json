{
  "name": "@medplum/cdk",
<<<<<<< HEAD
<<<<<<< HEAD
<<<<<<< HEAD
<<<<<<< HEAD
  "version": "4.4.1",
=======
  "version": "4.3.15",
>>>>>>> eb4780adc (Release Version 4.3.15 (#7447))
=======
  "version": "4.4.0",
>>>>>>> 1ce85f8ea (Release Version 4.4.0 (#7455))
=======
  "version": "4.4.1",
>>>>>>> 0900190f6 (Release Version 4.4.1 (#7471))
=======
  "version": "4.4.1",
>>>>>>> dc53878e
  "description": "Medplum CDK Infra as Code",
  "homepage": "https://www.medplum.com/",
  "bugs": {
    "url": "https://github.com/medplum/medplum/issues"
  },
  "repository": {
    "type": "git",
    "url": "git+https://github.com/medplum/medplum.git",
    "directory": "packages/cdk"
  },
  "license": "Apache-2.0",
  "author": "Medplum <hello@medplum.com>",
  "files": [
    "dist"
  ],
  "scripts": {
    "build": "npm run clean && tsc --project tsconfig.build.json && node esbuild.mjs",
    "cdk": "cdk",
    "clean": "rimraf dist cdk.out",
    "lint": "eslint .",
    "lint:fix": "eslint . --fix",
    "test": "jest --runInBand"
  },
  "dependencies": {
    "@aws-sdk/types": "3.893.0",
<<<<<<< HEAD
<<<<<<< HEAD
<<<<<<< HEAD
<<<<<<< HEAD
<<<<<<< HEAD
    "@medplum/core": "4.4.1",
<<<<<<< HEAD
<<<<<<< HEAD
=======
    "@medplum/core": "4.3.14",
>>>>>>> 3e8eb1e89 (Dependency upgrades 2025-09-22 (#7440))
=======
    "@medplum/core": "4.3.15",
>>>>>>> eb4780adc (Release Version 4.3.15 (#7447))
=======
    "@medplum/core": "4.4.0",
>>>>>>> 1ce85f8ea (Release Version 4.4.0 (#7455))
=======
    "@medplum/core": "4.4.1",
>>>>>>> 0900190f6 (Release Version 4.4.1 (#7471))
=======
>>>>>>> 943c322f2 (Revert "Dependency upgrades 2025-09-29 (#7495)" (#7503))
=======
    "@medplum/core": "4.4.1",
>>>>>>> dc53878e
    "aws-cdk-lib": "2.215.0",
    "cdk": "2.1029.2",
    "cdk-nag": "2.37.33",
    "cdk-serverless-clamscan": "2.13.25",
<<<<<<< HEAD
<<<<<<< HEAD
=======
    "aws-cdk-lib": "2.217.0",
    "cdk": "2.1029.3",
    "cdk-nag": "2.37.38",
    "cdk-serverless-clamscan": "2.13.30",
>>>>>>> 29c17e9ad (Dependency upgrades 2025-09-29 (#7495))
=======
>>>>>>> 943c322f2 (Revert "Dependency upgrades 2025-09-29 (#7495)" (#7503))
=======
>>>>>>> dc53878e
    "constructs": "10.4.2",
    "object-hash": "3.0.0"
  },
  "devDependencies": {
    "@types/object-hash": "3.0.6"
  },
  "engines": {
    "node": "^20.19.0 || >=22.12.0"
  }
}<|MERGE_RESOLUTION|>--- conflicted
+++ resolved
@@ -1,22 +1,6 @@
 {
   "name": "@medplum/cdk",
-<<<<<<< HEAD
-<<<<<<< HEAD
-<<<<<<< HEAD
-<<<<<<< HEAD
   "version": "4.4.1",
-=======
-  "version": "4.3.15",
->>>>>>> eb4780adc (Release Version 4.3.15 (#7447))
-=======
-  "version": "4.4.0",
->>>>>>> 1ce85f8ea (Release Version 4.4.0 (#7455))
-=======
-  "version": "4.4.1",
->>>>>>> 0900190f6 (Release Version 4.4.1 (#7471))
-=======
-  "version": "4.4.1",
->>>>>>> dc53878e
   "description": "Medplum CDK Infra as Code",
   "homepage": "https://www.medplum.com/",
   "bugs": {
@@ -42,47 +26,11 @@
   },
   "dependencies": {
     "@aws-sdk/types": "3.893.0",
-<<<<<<< HEAD
-<<<<<<< HEAD
-<<<<<<< HEAD
-<<<<<<< HEAD
-<<<<<<< HEAD
     "@medplum/core": "4.4.1",
-<<<<<<< HEAD
-<<<<<<< HEAD
-=======
-    "@medplum/core": "4.3.14",
->>>>>>> 3e8eb1e89 (Dependency upgrades 2025-09-22 (#7440))
-=======
-    "@medplum/core": "4.3.15",
->>>>>>> eb4780adc (Release Version 4.3.15 (#7447))
-=======
-    "@medplum/core": "4.4.0",
->>>>>>> 1ce85f8ea (Release Version 4.4.0 (#7455))
-=======
-    "@medplum/core": "4.4.1",
->>>>>>> 0900190f6 (Release Version 4.4.1 (#7471))
-=======
->>>>>>> 943c322f2 (Revert "Dependency upgrades 2025-09-29 (#7495)" (#7503))
-=======
-    "@medplum/core": "4.4.1",
->>>>>>> dc53878e
     "aws-cdk-lib": "2.215.0",
     "cdk": "2.1029.2",
     "cdk-nag": "2.37.33",
     "cdk-serverless-clamscan": "2.13.25",
-<<<<<<< HEAD
-<<<<<<< HEAD
-=======
-    "aws-cdk-lib": "2.217.0",
-    "cdk": "2.1029.3",
-    "cdk-nag": "2.37.38",
-    "cdk-serverless-clamscan": "2.13.30",
->>>>>>> 29c17e9ad (Dependency upgrades 2025-09-29 (#7495))
-=======
->>>>>>> 943c322f2 (Revert "Dependency upgrades 2025-09-29 (#7495)" (#7503))
-=======
->>>>>>> dc53878e
     "constructs": "10.4.2",
     "object-hash": "3.0.0"
   },
