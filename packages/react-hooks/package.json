{
  "name": "@medplum/react-hooks",
<<<<<<< HEAD
  "version": "5.0.1",
=======
  "version": "5.0.2",
>>>>>>> cfd13f28
  "description": "Medplum React Hooks Library",
  "keywords": [
    "medplum",
    "fhir",
    "healthcare",
    "interoperability",
    "json",
    "serialization",
    "hl7",
    "standards",
    "clinical",
    "dstu2",
    "stu3",
    "r4",
    "normative",
    "ui",
    "input",
    "react",
    "react-component"
  ],
  "homepage": "https://www.medplum.com/",
  "bugs": {
    "url": "https://github.com/medplum/medplum/issues"
  },
  "repository": {
    "type": "git",
    "url": "git+https://github.com/medplum/medplum.git",
    "directory": "packages/react-hooks"
  },
  "license": "Apache-2.0",
  "author": "Medplum <hello@medplum.com>",
  "sideEffects": false,
  "type": "module",
  "exports": {
    "import": {
      "types": "./dist/esm/index.d.ts",
      "default": "./dist/esm/index.mjs"
    },
    "require": {
      "types": "./dist/cjs/index.d.ts",
      "default": "./dist/cjs/index.cjs"
    }
  },
  "main": "dist/cjs/index.cjs",
  "module": "dist/esm/index.mjs",
  "types": "dist/cjs/index.d.ts",
  "files": [
    "dist/cjs",
    "dist/esm"
  ],
  "scripts": {
    "api-extractor": "api-extractor run --local && cp dist/types.d.ts dist/cjs/index.d.ts && cp dist/types.d.ts dist/esm/index.d.ts",
    "build": "npm run clean && tsc && node esbuild.mjs && npm run api-extractor",
    "clean": "rimraf dist",
    "lint": "eslint .",
    "lint:fix": "eslint . --fix",
    "test": "jest"
  },
  "devDependencies": {
<<<<<<< HEAD
    "@medplum/core": "5.0.1",
    "@medplum/definitions": "5.0.1",
    "@medplum/fhirtypes": "5.0.1",
    "@medplum/mock": "5.0.1",
=======
    "@medplum/core": "5.0.2",
    "@medplum/definitions": "5.0.2",
    "@medplum/fhirtypes": "5.0.2",
    "@medplum/mock": "5.0.2",
>>>>>>> cfd13f28
    "@testing-library/dom": "10.4.1",
    "@testing-library/jest-dom": "6.9.1",
    "@testing-library/react": "16.3.0",
    "@types/node": "22.18.13",
    "@types/react": "19.2.2",
    "@types/react-dom": "19.2.2",
    "dotenv": "17.2.3",
    "jest-websocket-mock": "2.5.0",
    "react": "19.2.0",
    "react-dom": "19.2.0",
    "typescript": "5.9.3"
  },
  "peerDependencies": {
<<<<<<< HEAD
    "@medplum/core": "5.0.1",
=======
    "@medplum/core": "5.0.2",
>>>>>>> cfd13f28
    "react": "^18.0.0 || ^19.0.0"
  },
  "engines": {
    "node": "^22.18.0 || >=24.2.0"
  }
}<|MERGE_RESOLUTION|>--- conflicted
+++ resolved
@@ -1,10 +1,6 @@
 {
   "name": "@medplum/react-hooks",
-<<<<<<< HEAD
-  "version": "5.0.1",
-=======
   "version": "5.0.2",
->>>>>>> cfd13f28
   "description": "Medplum React Hooks Library",
   "keywords": [
     "medplum",
@@ -64,17 +60,10 @@
     "test": "jest"
   },
   "devDependencies": {
-<<<<<<< HEAD
-    "@medplum/core": "5.0.1",
-    "@medplum/definitions": "5.0.1",
-    "@medplum/fhirtypes": "5.0.1",
-    "@medplum/mock": "5.0.1",
-=======
     "@medplum/core": "5.0.2",
     "@medplum/definitions": "5.0.2",
     "@medplum/fhirtypes": "5.0.2",
     "@medplum/mock": "5.0.2",
->>>>>>> cfd13f28
     "@testing-library/dom": "10.4.1",
     "@testing-library/jest-dom": "6.9.1",
     "@testing-library/react": "16.3.0",
@@ -88,11 +77,7 @@
     "typescript": "5.9.3"
   },
   "peerDependencies": {
-<<<<<<< HEAD
-    "@medplum/core": "5.0.1",
-=======
     "@medplum/core": "5.0.2",
->>>>>>> cfd13f28
     "react": "^18.0.0 || ^19.0.0"
   },
   "engines": {
