--- conflicted
+++ resolved
@@ -1,10 +1,6 @@
 {
   "name": "@medplum/mock",
-<<<<<<< HEAD
-  "version": "5.0.1",
-=======
   "version": "5.0.2",
->>>>>>> cfd13f28
   "description": "Medplum Mock Client",
   "keywords": [
     "medplum",
@@ -60,17 +56,10 @@
     "test": "jest"
   },
   "dependencies": {
-<<<<<<< HEAD
-    "@medplum/core": "5.0.1",
-    "@medplum/definitions": "5.0.1",
-    "@medplum/fhir-router": "5.0.1",
-    "@medplum/fhirtypes": "5.0.1",
-=======
     "@medplum/core": "5.0.2",
     "@medplum/definitions": "5.0.2",
     "@medplum/fhir-router": "5.0.2",
     "@medplum/fhirtypes": "5.0.2",
->>>>>>> cfd13f28
     "dataloader": "2.2.3",
     "jest-websocket-mock": "2.5.0",
     "rfc6902": "5.1.2"
