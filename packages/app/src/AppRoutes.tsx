--- conflicted
+++ resolved
@@ -49,16 +49,8 @@
 import { ReportPage } from './resource/ReportPage';
 import { ResourcePage } from './resource/ResourcePage';
 import { ResourceVersionPage } from './resource/ResourceVersionPage';
+import { SubscriptionsPage } from './resource/SubscriptionsPage';
 import { TimelinePage } from './resource/TimelinePage';
-<<<<<<< HEAD
-=======
-import { SecurityPage } from './SecurityPage';
-import { SetPasswordPage } from './SetPasswordPage';
-import { SignInPage } from './SignInPage';
-import { SmartSearchPage } from './SmartSearchPage';
-import { QuestionnaireResponsePage } from './resource/QuestionnaireResponsePage';
-import { SubscriptionsPage } from './resource/SubscriptionsPage';
->>>>>>> d369f148
 
 export function AppRoutes(): JSX.Element {
   return (
