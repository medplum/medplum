<<<<<<< HEAD
import { AckCode, Hl7Message, isOperationOutcome, OperationOutcomeError, sleep } from '@medplum/core';
import { createServer, Socket } from 'node:net';
=======
// SPDX-FileCopyrightText: Copyright Orangebot, Inc. and Medplum contributors
// SPDX-License-Identifier: Apache-2.0
import { Hl7Message, sleep } from '@medplum/core';
import net, { createServer, Socket } from 'node:net';
>>>>>>> 4bf94b80
import { Hl7Client } from './client';
import { Hl7Connection, ReturnAckCategory } from './connection';
import { Hl7ErrorEvent } from './events';
import { Hl7Server } from './server';
import { MockServer, MockSocket } from './test-utils';

describe('Hl7Client', () => {
  // Helper function to get a random port number
  // This helps avoid conflicts when running tests in parallel
  function getRandomPort(): number {
    return Math.floor(Math.random() * 10000) + 30000;
  }

  describe('sendAndWait', () => {
    const port = getRandomPort();
    const defaultResponseCb = (message: Hl7Message): Hl7Message => {
      return message.buildAck();
    };

    let hl7Server: Hl7Server;
    let hl7Client: Hl7Client;
    let nextResponseCb: ((message: Hl7Message) => Hl7Message) | undefined = undefined;

    beforeAll(async () => {
      hl7Server = new Hl7Server((connection) => {
        connection.addEventListener('message', ({ message }) => {
          // Check if a response cb has been set, otherwise use the default
          if (nextResponseCb) {
            connection.send(nextResponseCb(message));
          } else {
            connection.send(defaultResponseCb(message));
          }
        });
      });
      hl7Server.start(port);
    });

    beforeEach(async () => {
      nextResponseCb = undefined;

      hl7Client = new Hl7Client({
        host: 'localhost',
        port,
      });
      await hl7Client.connect();
    });

    afterEach(async () => {
      hl7Client.close();
      // Sleep to let client cleanup
      await sleep(0);
    });

    afterAll(async () => {
      hl7Client.close();
      await hl7Server.stop();
    });

    test('Resolves on when receiving ACK containing the message control ID', async () => {
      const ack = await hl7Client.sendAndWait(
        Hl7Message.parse(
          'MSH|^~\\&|ADT1|MCM|LABADT|MCM|198808181126|SECURITY|ADT^A01|MSG00001|P|2.2\r' +
            'PID|||PATID1234^5^M11||JONES^WILLIAM^A^III||19610615|M-'
        )
      );
      expect(ack).toBeDefined();
    });

    test('Does not resolve on the incorrect message control ID', async () => {
      // Set up a custom response callback that sends an ACK with a different message control ID
      nextResponseCb = (message: Hl7Message) => {
        // Create an ACK with a different message control ID than the original message
        const ack = message.buildAck();
        // Change the message control ID in the ACK to something different
        ack.getSegment('MSA')?.setField(2, 'DIFFERENT_MSG_ID');
        return ack;
      };

      let timedOut = false;
      try {
        await hl7Client.sendAndWait(
          Hl7Message.parse(
            'MSH|^~\\&|ADT1|MCM|LABADT|MCM|198808181126|SECURITY|ADT^A01|MSG00001|P|2.2\r' +
              'PID|||PATID1234^5^M11||JONES^WILLIAM^A^III||19610615|M-'
          ),
          { timeoutMs: 100 }
        );
      } catch (err) {
        if (
          isOperationOutcome((err as OperationOutcomeError).outcome) &&
          (err as OperationOutcomeError).outcome.issue?.[0].details?.text === 'Client timeout'
        ) {
          timedOut = true;
        } else {
          throw err;
        }
      }

      expect(timedOut).toStrictEqual(true);
    });

    test('Emits warning when receiving an ACK for a message control ID not found in pending messages', async () => {
      // Set up a custom response callback that sends an ACK with a different message control ID
      nextResponseCb = (message: Hl7Message) => {
        // Create an ACK with a different message control ID than the original message
        const ack = message.buildAck();
        // Change the message control ID in the ACK to something different
        ack.getSegment('MSA')?.setField(2, 'UNKNOWN_MSG_ID');
        return ack;
      };

      // Listen for warning events
      let warningEvent: any = null;
      hl7Client.addEventListener('error', (event) => {
        if (
          event.error instanceof OperationOutcomeError &&
          isOperationOutcome(event.error.outcome) &&
          event.error.outcome.issue?.[0].severity === 'warning' &&
          event.error.outcome.issue?.[0].details?.text === 'Response received for unknown message control ID'
        ) {
          warningEvent = event;
        }
      });

      // Send a message and wait for the ACK with wrong message control ID
      await hl7Client
        .sendAndWait(
          Hl7Message.parse(
            'MSH|^~\\&|ADT1|MCM|LABADT|MCM|198808181126|SECURITY|ADT^A01|MSG00001|P|2.2\r' +
              'PID|||PATID1234^5^M11||JONES^WILLIAM^A^III||19610615|M-'
          ),
          { timeoutMs: 100 }
        )
        .catch(() => {
          // Expected to timeout since ACK has wrong message control ID
        });

      // Wait until next tick for event to process
      await sleep(0);

      expect(warningEvent).toBeDefined();
      expect(warningEvent.error.outcome.issue[0].diagnostics).toContain('UNKNOWN_MSG_ID');
    });

    test('Rejects when message response times out', async () => {
      // Set up a custom response callback that doesn't respond (to trigger timeout)
      nextResponseCb = (_message: Hl7Message) => {
        // Don't send any response, which will cause the client to timeout
        return null as any;
      };

      let timeoutError: any = null;
      try {
        await hl7Client.sendAndWait(
          Hl7Message.parse(
            'MSH|^~\\&|ADT1|MCM|LABADT|MCM|198808181126|SECURITY|ADT^A01|MSG00001|P|2.2\r' +
              'PID|||PATID1234^5^M11||JONES^WILLIAM^A^III||19610615|M-'
          ),
          { timeoutMs: 100 }
        );
      } catch (err) {
        timeoutError = err;
      }

      expect(timeoutError).toBeDefined();
      expect(timeoutError).toBeInstanceOf(OperationOutcomeError);
      expect(isOperationOutcome(timeoutError.outcome)).toBe(true);
      expect(timeoutError.outcome.issue?.[0].code).toBe('timeout');
      expect(timeoutError.outcome.issue?.[0].details?.text).toBe('Client timeout');
      expect(timeoutError.outcome.issue?.[0].diagnostics).toContain('Request timed out after waiting 100 milliseconds');
    });

    test('Rejects outstanding promises and emits error when close is called', async () => {
      // Set up a custom response callback that doesn't respond immediately
      nextResponseCb = (_message: Hl7Message) => {
        // Don't send any response, keeping the promise pending
        return null as any;
      };

      // Start a sendAndWait that will remain pending
      const pendingPromise = hl7Client.sendAndWait(
        Hl7Message.parse(
          'MSH|^~\\&|ADT1|MCM|LABADT|MCM|198808181126|SECURITY|ADT^A01|MSG00001|P|2.2\r' +
            'PID|||PATID1234^5^M11||JONES^WILLIAM^A^III||19610615|M-'
        ),
        { timeoutMs: 1000 } // Long timeout to ensure it stays pending
      );

      // Wait a bit to ensure the message is sent and pending
      await sleep(0);

      // Listen for error events
      let closeErrorEvent: Hl7ErrorEvent | undefined = undefined;
      hl7Client.addEventListener('error', (event) => {
        if (
          event.error instanceof OperationOutcomeError &&
          isOperationOutcome(event.error.outcome) &&
          event.error.outcome.issue?.[0].details?.text === 'Messages were still pending when connection closed'
        ) {
          closeErrorEvent = event as Hl7ErrorEvent;
        }
      });

      // Close the client while message is pending
      hl7Client.close();

      // Verify the pending promise was rejected
      let promiseRejected = false;
      let rejectionError: OperationOutcomeError | undefined = undefined;
      try {
        await pendingPromise;
      } catch (err) {
        promiseRejected = true;
        rejectionError = err as OperationOutcomeError;
      }

      expect(promiseRejected).toBe(true);
      expect(rejectionError).toBeInstanceOf(OperationOutcomeError);
      expect(isOperationOutcome(rejectionError?.outcome)).toBe(true);
      expect(rejectionError?.outcome.issue?.[0].code).toBe('incomplete');
      expect(rejectionError?.outcome.issue?.[0].details?.text).toBe('Message was still pending when connection closed');

      // Verify the error event was emitted
      expect(closeErrorEvent).toBeDefined();
      expect(
        ((closeErrorEvent as unknown as Hl7ErrorEvent)?.error as OperationOutcomeError)?.outcome?.issue?.[0].details
          ?.text
      ).toBe('Messages were still pending when connection closed');
      expect(
        ((closeErrorEvent as unknown as Hl7ErrorEvent)?.error as OperationOutcomeError)?.outcome?.issue?.[0].diagnostics
      ).toContain('Hl7Connection closed while 1 messages were pending');
    });

    test('Sending a message without a message control ID rejects', async () => {
      const message = Hl7Message.parse(
        'MSH|^~\\&|ADT1|MCM|LABADT|MCM|198808181126|SECURITY|ADT^A01|MSG00001|P|2.2\r' +
          'PID|||PATID1234^5^M11||JONES^WILLIAM^A^III||19610615|M-'
      );
      message.getSegment('MSH')?.setField(10, '');

      let threw = false;
      try {
        await hl7Client.sendAndWait(message);
      } catch (err) {
        threw = true;
        expect(err).toBeInstanceOf(OperationOutcomeError);
        expect(isOperationOutcome((err as OperationOutcomeError).outcome)).toBe(true);
        expect((err as OperationOutcomeError).outcome.issue?.[0].details?.text).toBe('Required field missing: MSH.10');
      }

      expect(threw).toStrictEqual(true);
    });

    test.each(['AA', 'AE', 'AR', 'CA', 'CE', 'CR'] as const satisfies AckCode[])(
      'Returns on %s when returnAck is specified as ReturnAckCategory.FIRST',
      async (ackCode) => {
        nextResponseCb = (message: Hl7Message) => {
          return message.buildAck({ ackCode });
        };

        const response = await hl7Client.sendAndWait(
          Hl7Message.parse(
            'MSH|^~\\&|ADT1|MCM|LABADT|MCM|198808181126|SECURITY|ADT^A01|MSG00001|P|2.2\r' +
              'PID|||PATID1234^5^M11||JONES^WILLIAM^A^III||19610615|M-'
          )
        );

        expect(response).toBeDefined();
        // Should return on the first ACK
        expect(response.getSegment('MSA')?.getField(1)?.toString()).toStrictEqual(ackCode);
      }
    );

    test.each(['AA', 'AE', 'AR', 'CE', 'CR'] as const)(
      'Returns on %s when returnAck is specified as ReturnAckCategory.APPLICATION',
      async (ackCode) => {
        // Set up a custom response callback that sends the specific ACK code
        nextResponseCb = (message: Hl7Message) => {
          return message.buildAck({ ackCode });
        };

        const response = await hl7Client.sendAndWait(
          Hl7Message.parse(
            'MSH|^~\\&|ADT1|MCM|LABADT|MCM|198808181126|SECURITY|ADT^A01|MSG00001|P|2.2\r' +
              'PID|||PATID1234^5^M11||JONES^WILLIAM^A^III||19610615|M-'
          ),
          { returnAck: ReturnAckCategory.APPLICATION }
        );

        expect(response).toBeDefined();
        expect(response.getSegment('MSA')?.getField(1)?.toString()).toStrictEqual(ackCode);
      }
    );

    test('Does not return on CA when returnAck is specified as ReturnAckCategory.APPLICATION', async () => {
      // Set up a custom response callback that sends a CA ACK
      nextResponseCb = (message: Hl7Message) => {
        return message.buildAck({ ackCode: 'CA' });
      };

      let timedOut = false;
      try {
        await hl7Client.sendAndWait(
          Hl7Message.parse(
            'MSH|^~\\&|ADT1|MCM|LABADT|MCM|198808181126|SECURITY|ADT^A01|MSG00001|P|2.2\r' +
              'PID|||PATID1234^5^M11||JONES^WILLIAM^A^III||19610615|M-'
          ),
          { returnAck: 'application', timeoutMs: 100 }
        );
      } catch (err) {
        if (
          isOperationOutcome((err as OperationOutcomeError).outcome) &&
          (err as OperationOutcomeError).outcome.issue?.[0].details?.text === 'Client timeout'
        ) {
          timedOut = true;
        } else {
          throw err;
        }
      }

      expect(timedOut).toStrictEqual(true);
    });
  });

  // Test the basic connection and timeout functionality
  test('Connection timeout when server is unreachable', async () => {
    // Use a port where no server is running
    const unreachablePort = getRandomPort();

    // Create client with a short timeout (500ms)
    const client = new Hl7Client({
      host: 'localhost',
      port: unreachablePort,
      connectTimeout: 500,
    });

    // Attempt to connect should fail with timeout error
    await expect(client.connect()).rejects.toThrow();

    // Cleanup
    await client.close();
  });

  // Test sending to a non-responsive server
  test('Connection timeout when server does not respond', async () => {
    const port = getRandomPort();

    // Create client with a short timeout
    const client = new Hl7Client({
      host: '10.255.255.1', // Use an unreachable IP address
      port,
      connectTimeout: 500,
    });

    // Attempt to connect should fail with timeout error
    await expect(client.connect()).rejects.toThrow('Connection timeout after 500ms');

    // Close the connection
    await client.close();
  }, 1000);

  // Test cancelling a connection attempt
  test('Cancel connection attempt', async () => {
    const port = getRandomPort();

    // Create a server that delays accepting connections
    const state = {
      pendingSocket: undefined as Socket | undefined,
    };
    const slowServer = createServer((socket) => {
      state.pendingSocket = socket;
      // We'll handle the socket manually later
    });

    // Start the server
    await new Promise<void>((resolve) => {
      slowServer.listen(port, () => resolve());
    });

    // Create client with a long timeout
    const client = new Hl7Client({
      host: 'localhost',
      port,
      connectTimeout: 1000, // Long enough that we can cancel before it times out
    });

    let err: Error | undefined;
    // Start connection but don't await it
    const pendingConnectPromise = client.connect().catch((_err) => {
      err = _err;
    });
    expect(pendingConnectPromise).toBeDefined();

    // Close the client immediately to cancel the connection
    await client.close();

    expect(err).toStrictEqual(new Error('Client closed while connecting'));

    // Stop the server
    await new Promise<void>((resolve) => {
      slowServer.close(() => resolve());
    });

    // Clean up any pending socket
    if (state.pendingSocket && !state.pendingSocket.destroyed) {
      state.pendingSocket.destroy();
    }
  }, 2000);

  // Test making multiple connection attempts in succession
  test('Multiple connection attempts do not create parallel connections', async () => {
    const port = getRandomPort();

    // Track connection count
    const state = {
      maxParallelConnections: 0,
      currentConnections: 0,
    };

    // Create a server that tracks connection counts
    const server = createServer((socket) => {
      state.currentConnections++;
      state.maxParallelConnections = Math.max(state.maxParallelConnections, state.currentConnections);

      socket.on('close', () => {
        state.currentConnections--;
      });
    });

    // Start the server
    await new Promise<void>((resolve) => {
      server.listen(port, resolve);
    });

    // Create client with a moderate timeout
    const client = new Hl7Client({
      host: 'localhost',
      port,
      connectTimeout: 1000,
    });

    const connectionPromise = client.connect();

    // Make multiple connection attempts in rapid succession
    // Wait for all connection attempts to complete or fail
    const results = await Promise.allSettled([client.connect(), client.connect(), client.connect()]);

    // Get resolved connection from first promise for comparison with all the other results
    const connection = await connectionPromise;

    // All attempts to connect should resolve to the same connection
    expect(results).toMatchObject([
      expect.objectContaining({ status: 'fulfilled', value: connection }),
      expect.objectContaining({ status: 'fulfilled', value: connection }),
      expect.objectContaining({ status: 'fulfilled', value: connection }),
    ]);

    // Give some time for the server side listener to be invoked
    await sleep(500);

    // Sleep so that events can fire
    await sleep(0);

    // Cleanup
    await client.close();

    // Stop the server
    await new Promise<void>((resolve) => {
      server.close(() => resolve());
    });

    // The fix should ensure only one connection is active at a time
    expect(state.maxParallelConnections).toBe(1);
  });

  // Test successful connection after timeout
  test('Can connect again after a timeout', async () => {
    const port = getRandomPort();

    // Create a client with a very short timeout
    const client = new Hl7Client({
      host: 'localhost',
      port,
      connectTimeout: 100,
    });

    // First connection should fail (no server)
    await expect(client.connect()).rejects.toThrow();

    // Now start a server
    const server = new Hl7Server((connection) => {
      connection.addEventListener('message', ({ message }) => {
        connection.send(message.buildAck());
      });
    });

    server.start(port);

    // Second connection attempt should succeed
    await client.connect();

    // Test that the connection works by sending a message
    const response = await client.sendAndWait(
      Hl7Message.parse(
        'MSH|^~\\&|ADT1|MCM|LABADT|MCM|198808181126|SECURITY|ADT^A01|MSG00001|P|2.2\r' +
          'PID|||PATID1234^5^M11||JONES^WILLIAM^A^III||19610615|M-'
      )
    );

    expect(response).toBeDefined();

    // Cleanup
    await client.close();
    await server.stop();
  });

  // Test case for reusing connection
  test('Reuses connection if already connected', async () => {
    const port = getRandomPort();

    // Track connection count
    let connectionCount = 0;

    // Create a server that tracks connection counts
    const server = new Hl7Server((connection) => {
      connectionCount++;
      connection.addEventListener('message', ({ message }) => {
        connection.send(message.buildAck());
      });
    });

    server.start(port);

    // Create client
    const client = new Hl7Client({
      host: 'localhost',
      port,
    });

    // Connect multiple times in sequence
    const conn1 = await client.connect();
    const conn2 = await client.connect();

    // Should reuse the same connection
    expect(conn1).toBe(conn2);

    // Send a message to verify the connection is working
    const response = await client.sendAndWait(
      Hl7Message.parse(
        'MSH|^~\\&|ADT1|MCM|LABADT|MCM|198808181126|SECURITY|ADT^A01|MSG00001|P|2.2\r' +
          'PID|||PATID1234^5^M11||JONES^WILLIAM^A^III||19610615|M-'
      )
    );

    expect(response).toBeDefined();

    // Cleanup
    await client.close();
    await server.stop();

    // Should only have seen one connection
    expect(connectionCount).toBe(1);
  });

  test('Creates new connection whenever connection is closed from other side and a new message is sent', async () => {
    const port = getRandomPort();

    let serverSideConnection!: Hl7Connection;

    // Create a server that tracks connection counts
    const server = new Hl7Server((connection) => {
      serverSideConnection = connection;
      connection.addEventListener('message', ({ message }) => {
        connection.send(message.buildAck());
      });
    });

    server.start(port);

    // Create client with keepAlive = true
    const client = new Hl7Client({
      host: 'localhost',
      port,
      keepAlive: true,
    });

    let ack = await client.sendAndWait(
      Hl7Message.parse(
        'MSH|^~\\&|ADT1|MCM|LABADT|MCM|198808181126|SECURITY|ADT^A01|MSG00001|P|2.2\r' +
          'PID|||PATID1234^5^M11||JONES^WILLIAM^A^III||19610615|M-'
      )
    );

    expect(ack).toBeDefined();

    await serverSideConnection.close();

    // We need to wait until next tick for client-side to close their connection in response to server-side closing
    // Otherwise when we go to send, the first tick the connection won't show as closed
    await sleep(0);

    // Should succeed
    ack = await client.sendAndWait(
      Hl7Message.parse(
        'MSH|^~\\&|ADT1|MCM|LABADT|MCM|198808181126|SECURITY|ADT^A01|MSG00001|P|2.2\r' +
          'PID|||PATID1234^5^M11||JONES^WILLIAM^A^III||19610615|M-'
      )
    );

    expect(ack).toBeDefined();

    await client.close();
    await server.stop();
  });

  describe('Using MockSocket', () => {
    test('Does not fail many calls to sendAndWait in a row when connection is broken', async () => {
      // Scenario: Disconnected client gets a lot of calls to sendAndWait at once
      // Previously we would keep aborting connection attempts every time another call to `sendAndWait` is made since we always call connect
      // This test makes sure that if we call `sendAndWait` a lot that the one pending connection attempt is reused and all the calls resolve instead of all rejecting
      // Except for the last call which finally connects

      const clientMockSocket = new MockSocket();
      const serverMockSocket = new MockSocket();
      const mockServer = new MockServer();

      // Mock connect and createServer so we can wait to connect with a delay
      jest.spyOn(net, 'connect').mockImplementation(() => clientMockSocket as unknown as net.Socket);
      jest.spyOn(net, 'createServer').mockImplementation(((
        connectionListener?: (socket: net.Socket) => void
      ): net.Server => {
        mockServer.connectionListener = connectionListener as any;
        return mockServer as unknown as net.Server;
      }) as any);

      const hl7Server = new Hl7Server((connection) => {
        connection.addEventListener('message', (event) => {
          connection.send(event.message.buildAck());
        });
      });

      hl7Server.start(9001);

      // Create client with keepAlive = true
      const client = new Hl7Client({
        host: 'localhost',
        port: 9001, // Port doesn't matter since we are mocking socket
        keepAlive: true,
      });

      const promises = [];
      for (let i = 0; i < 6; i++) {
        promises.push(
          client.sendAndWait(
            Hl7Message.parse(
              `MSH|^~\\&|ADT1|MCM|LABADT|MCM|198808181126|SECURITY|ADT^A01|MSG0000${i + 1}|P|2.2\r` +
                'PID|||PATID1234^5^M11||JONES^WILLIAM^A^III||19610615|M-'
            )
          )
        );
        await sleep(50);
      }

      // Delayed connect for client after all calls to sendAndWait
      mockServer.mockConnect(clientMockSocket, serverMockSocket);

      await Promise.all(promises);
      await client.close();
      await hl7Server.stop();
    });
  });
});<|MERGE_RESOLUTION|>--- conflicted
+++ resolved
@@ -1,12 +1,7 @@
-<<<<<<< HEAD
-import { AckCode, Hl7Message, isOperationOutcome, OperationOutcomeError, sleep } from '@medplum/core';
-import { createServer, Socket } from 'node:net';
-=======
 // SPDX-FileCopyrightText: Copyright Orangebot, Inc. and Medplum contributors
 // SPDX-License-Identifier: Apache-2.0
-import { Hl7Message, sleep } from '@medplum/core';
+import { AckCode, Hl7Message, isOperationOutcome, OperationOutcomeError, sleep } from '@medplum/core';
 import net, { createServer, Socket } from 'node:net';
->>>>>>> 4bf94b80
 import { Hl7Client } from './client';
 import { Hl7Connection, ReturnAckCategory } from './connection';
 import { Hl7ErrorEvent } from './events';
@@ -55,13 +50,10 @@
     });
 
     afterEach(async () => {
-      hl7Client.close();
-      // Sleep to let client cleanup
-      await sleep(0);
+      await hl7Client.close();
     });
 
     afterAll(async () => {
-      hl7Client.close();
       await hl7Server.stop();
     });
 
@@ -210,8 +202,11 @@
         }
       });
 
+      let errorFromClose: Error | undefined;
       // Close the client while message is pending
-      hl7Client.close();
+      const closePromise = hl7Client.close().catch((err) => {
+        errorFromClose = err;
+      });
 
       // Verify the pending promise was rejected
       let promiseRejected = false;
@@ -228,6 +223,10 @@
       expect(isOperationOutcome(rejectionError?.outcome)).toBe(true);
       expect(rejectionError?.outcome.issue?.[0].code).toBe('incomplete');
       expect(rejectionError?.outcome.issue?.[0].details?.text).toBe('Message was still pending when connection closed');
+
+      // Close itself should not emit any errors
+      await closePromise;
+      expect(errorFromClose).toBeUndefined();
 
       // Verify the error event was emitted
       expect(closeErrorEvent).toBeDefined();
