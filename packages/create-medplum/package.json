{
  "name": "create-medplum",
<<<<<<< HEAD
  "version": "5.0.1",
=======
  "version": "5.0.2",
>>>>>>> cfd13f28
  "description": "Medplum NPM Initializer",
  "keywords": [
    "medplum",
    "fhir",
    "healthcare",
    "interoperability",
    "json",
    "serialization",
    "hl7",
    "standards",
    "clinical",
    "dstu2",
    "stu3",
    "r4",
    "normative"
  ],
  "homepage": "https://www.medplum.com/",
  "bugs": {
    "url": "https://github.com/medplum/medplum/issues"
  },
  "repository": {
    "type": "git",
    "url": "git+https://github.com/medplum/medplum.git",
    "directory": "packages/create-medplum"
  },
  "license": "Apache-2.0",
  "author": "Medplum <hello@medplum.com>",
  "type": "module",
  "bin": {
    "medplum": "./dist/esm/index.mjs"
  },
  "files": [
    "dist"
  ],
  "scripts": {
    "build": "npm run clean && tsc && node esbuild.mjs",
    "clean": "rimraf dist",
    "lint": "eslint .",
    "lint:fix": "eslint . --fix",
    "medplum": "tsx src/index.ts",
    "test": "jest"
  },
  "devDependencies": {
    "@types/node": "22.18.13"
  },
  "engines": {
    "node": "^22.18.0 || >=24.2.0"
  }
}<|MERGE_RESOLUTION|>--- conflicted
+++ resolved
@@ -1,10 +1,6 @@
 {
   "name": "create-medplum",
-<<<<<<< HEAD
-  "version": "5.0.1",
-=======
   "version": "5.0.2",
->>>>>>> cfd13f28
   "description": "Medplum NPM Initializer",
   "keywords": [
     "medplum",
