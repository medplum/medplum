import {
  AgentError,
  AgentLogsRequest,
  AgentMessage,
  AgentReloadConfigResponse,
  AgentTransmitRequest,
  AgentTransmitResponse,
  AgentUpgradeRequest,
  AgentUpgradeResponse,
  ContentType,
  Hl7Message,
  LogLevel,
  Logger,
  MEDPLUM_VERSION,
  MedplumClient,
  ReconnectingWebSocket,
  checkIfValidMedplumVersion,
  fetchLatestVersionString,
  isValidHostname,
  normalizeErrorString,
} from '@medplum/core';
import { Agent, AgentChannel, Endpoint, Reference } from '@medplum/fhirtypes';
import { Hl7Client } from '@medplum/hl7';
import { ChildProcess, ExecException, ExecOptions, exec, spawn } from 'node:child_process';
import { existsSync, openSync, readFileSync, rmSync, writeFileSync } from 'node:fs';
import { isIPv4, isIPv6 } from 'node:net';
import { platform } from 'node:os';
import path from 'node:path';
import process from 'node:process';
import WebSocket from 'ws';
import { Channel, ChannelType, getChannelType, getChannelTypeShortName } from './channel';
import { DEFAULT_PING_TIMEOUT, MAX_MISSED_HEARTBEATS, RETRY_WAIT_DURATION_MS } from './constants';
import { AgentDicomChannel } from './dicom';
import { AgentHl7Channel } from './hl7';
import { FileLogger, setGlobalLogger } from './logger';
import { UPGRADER_LOG_PATH, UPGRADE_MANIFEST_PATH } from './upgrader-utils';
import { readLastNLines } from './utils';

// TODO: Remove
const LOG_FILE_PATH = path.resolve(__dirname, '../agent-logs__CURRENT');

async function execAsync(command: string, options: ExecOptions): Promise<{ stdout: string; stderr: string }> {
  return new Promise<{ stdout: string; stderr: string }>((resolve, reject) => {
    exec(command, options, (ex: ExecException | null, stdout: string, stderr: string) => {
      if (ex) {
        const err = ex as Error;
        reject(err);
        return;
      }
      resolve({ stdout, stderr });
    });
  });
}

<<<<<<< HEAD
export const DEFAULT_PING_TIMEOUT = 3600;
export const MAX_MISSED_HEARTBEATS = 1;
export const DEFAULT_LOG_COUNT = 10;

=======
>>>>>>> 633b4802
export class App {
  static instance: App;
  readonly medplum: MedplumClient;
  readonly agentId: string;
  readonly logLevel: LogLevel;
  readonly log: Logger;
  readonly webSocketQueue: AgentMessage[] = [];
  readonly channels = new Map<string, Channel>();
  readonly hl7Queue: AgentMessage[] = [];
  readonly hl7Clients = new Map<string, Hl7Client>();
  heartbeatPeriod = 10 * 1000;
  private heartbeatTimer?: NodeJS.Timeout;
  private outstandingHeartbeats = 0;
  private webSocket?: ReconnectingWebSocket<WebSocket>;
  private webSocketWorker?: Promise<void>;
  private live = false;
  private shutdown = false;
  private keepAlive = false;
  private config: Agent | undefined;

  constructor(medplum: MedplumClient, agentId: string, logLevel: LogLevel) {
    App.instance = this;
    this.medplum = medplum;
    this.agentId = agentId;
    this.logLevel = logLevel;

    this.log = new FileLogger(LOG_FILE_PATH, undefined, logLevel);
    setGlobalLogger(this.log);
  }

  async start(): Promise<void> {
    this.log.info('Medplum service starting...');

    await this.startWebSocket();

    // We do this after starting WebSockets so that we can send a message if we finished upgrading
    await this.maybeFinalizeUpgrade();

    await this.reloadConfig();

    this.medplum.addEventListener('change', () => {
      if (!this.webSocket) {
        this.connectWebSocket().catch((err) =>
          this.log.error('Error while connecting to WebSocket', { err: normalizeErrorString(err) })
        );
      } else {
        this.startWebSocketWorker();
      }
    });

    this.log.info('Medplum service started successfully');
  }

  private async maybeFinalizeUpgrade(): Promise<void> {
    if (existsSync(UPGRADE_MANIFEST_PATH)) {
      const upgradeFile = readFileSync(UPGRADE_MANIFEST_PATH, { encoding: 'utf-8' });
      const upgradeDetails = JSON.parse(upgradeFile) as {
        previousVersion: string;
        targetVersion: string;
        callback: string | null;
      };

      // If we are on the right version, send success response to Medplum
      if (upgradeDetails.targetVersion === MEDPLUM_VERSION.split('-')[0]) {
        // Send message
        await this.sendToWebSocket({
          type: 'agent:upgrade:response',
          statusCode: 200,
          callback: upgradeDetails.callback ?? undefined,
        } satisfies AgentUpgradeResponse);
        this.log.info(`Successfully upgraded to version ${upgradeDetails.targetVersion}`);
      } else {
        // Otherwise if we are on the wrong version, send error
        const errMsg = `Failed to upgrade to version ${upgradeDetails.targetVersion}. Agent still running with version ${MEDPLUM_VERSION}`;
        await this.sendToWebSocket({
          type: 'agent:error',
          body: errMsg,
          callback: upgradeDetails.callback ?? undefined,
        } satisfies AgentError);
        this.log.error(errMsg);
      }

      // Delete manifest
      rmSync(UPGRADE_MANIFEST_PATH);
    }
  }

  private async startWebSocket(): Promise<void> {
    await this.connectWebSocket();
    this.heartbeatTimer = setInterval(() => this.heartbeat(), this.heartbeatPeriod);
  }

  private async heartbeat(): Promise<void> {
    if (!this.webSocket) {
      this.log.warn('WebSocket not connected');
      this.connectWebSocket().catch((err) =>
        this.log.error('Error while connecting to WebSocket', { err: normalizeErrorString(err) })
      );
      return;
    }

    if (this.live) {
      if (this.outstandingHeartbeats > MAX_MISSED_HEARTBEATS) {
        this.outstandingHeartbeats = 0;
        this.webSocket.reconnect();
        this.log.info('Disconnected from Medplum server. Attempting to reconnect...');
        return;
      }
      this.outstandingHeartbeats += 1;
      await this.sendToWebSocket({ type: 'agent:heartbeat:request' });
    }
  }

  private async connectWebSocket(): Promise<void> {
    const webSocketUrl = new URL(this.medplum.getBaseUrl());
    webSocketUrl.protocol = webSocketUrl.protocol === 'https:' ? 'wss:' : 'ws:';
    webSocketUrl.pathname = '/ws/agent';
    this.log.info(`Connecting to WebSocket: ${webSocketUrl.href}`);

    this.webSocket = new ReconnectingWebSocket<WebSocket>(webSocketUrl.toString(), undefined, {
      WebSocket,
      binaryType: 'nodebuffer',
    });

    this.webSocket.addEventListener('error', () => {
      if (!this.shutdown) {
        // This event is only fired when WebSocket closes due to some kind of error
        // https://developer.mozilla.org/en-US/docs/Web/API/WebSocket/error_event
        // The error event seems to never contain an actual error though
        this.log.error('WebSocket closed due to an error');
      }
    });

    this.webSocket.addEventListener('open', async () => {
      await this.sendToWebSocket({
        type: 'agent:connect:request',
        accessToken: this.medplum.getAccessToken() as string,
        agentId: this.agentId,
      });
    });

    this.webSocket.addEventListener('close', () => {
      if (!this.shutdown && this.live) {
        this.live = false;
        this.log.info('WebSocket closed');
      }
    });

    this.webSocket.addEventListener('message', async (e) => {
      try {
        const data = e.data as Buffer;
        const str = data.toString('utf8');
        this.log.debug(`Received from WebSocket: ${str.replaceAll('\r', '\n')}`);
        const command = JSON.parse(str) as AgentMessage;
        switch (command.type) {
          // @ts-expect-error - Deprecated message type
          case 'connected':
          case 'agent:connect:response':
            this.live = true;
            this.startWebSocketWorker();
            this.log.info('Successfully connected to Medplum server');
            break;
          case 'agent:heartbeat:request':
            this.outstandingHeartbeats = 0;
            await this.sendToWebSocket({ type: 'agent:heartbeat:response', version: MEDPLUM_VERSION });
            break;
          case 'agent:heartbeat:response':
            this.outstandingHeartbeats = 0;
            break;
          // @ts-expect-error - Deprecated message type
          case 'transmit':
          case 'agent:transmit:response': {
            if (!command.callback) {
              throw new Error('Transmit response missing callback');
            }
            if (this.config?.status !== 'active') {
              this.sendAgentDisabledError(command);
              // We check the existence of a statusCode for backwards compat
            } else if (!(command.statusCode && command.statusCode >= 400)) {
              this.addToHl7Queue(command);
            } else {
              // Log error
              this.log.error(`Error during handling transmit request: ${command.body}`);
            }
            break;
          }
          // @ts-expect-error - Deprecated message type
          case 'push':
          case 'agent:transmit:request':
            if (this.config?.status !== 'active') {
              this.sendAgentDisabledError(command);
            } else if (command.contentType === ContentType.PING) {
              await this.tryPingHost(command);
            } else {
              this.pushMessage(command);
            }
            break;
          case 'agent:reloadconfig:request':
            try {
              this.log.info('Reloading config...');
              await this.reloadConfig();
              await this.sendToWebSocket({
                type: 'agent:reloadconfig:response',
                statusCode: 200,
                callback: command.callback,
              } satisfies AgentReloadConfigResponse);
            } catch (err: unknown) {
              await this.sendToWebSocket({
                type: 'agent:error',
                body: normalizeErrorString(err),
                callback: command.callback,
              });
            }
            break;
          case 'agent:upgrade:request':
            await this.tryUpgradeAgent(command);
            break;
          case 'agent:logs:request':
            await this.handleLogRequest(command);
            break;
          case 'agent:error':
            this.log.error(command.body);
            break;
          default:
            this.log.error(`Unknown message type: ${command.type}`);
        }
      } catch (err) {
        this.log.error(`WebSocket error on incoming message: ${normalizeErrorString(err)}`);
      }
    });

    return new Promise<void>((resolve) => {
      const connectInterval = setInterval(() => this.webSocket?.reconnect(), RETRY_WAIT_DURATION_MS);
      this.webSocket?.addEventListener('open', () => {
        clearInterval(connectInterval);
        resolve();
      });
    });
  }

  private async reloadConfig(): Promise<void> {
    const agent = await this.medplum.readResource('Agent', this.agentId);
    const keepAlive = agent?.setting?.find((setting) => setting.name === 'keepAlive')?.valueBoolean;

    if (!keepAlive && this.hl7Clients.size !== 0) {
      for (const client of this.hl7Clients.values()) {
        client.close();
      }
    }

    this.config = agent;
    this.keepAlive = keepAlive ?? false;

    await this.hydrateListeners();
  }

  /**
   * This method should only be called by {@link App.reloadConfig}
   */
  private async hydrateListeners(): Promise<void> {
    const config = this.config as Agent;

    const pendingRemoval = new Set(this.channels.keys());
    let channels = config.channel ?? [];

    if (config.status === 'off') {
      channels = [];
      this.log.warn(
        "Agent status is currently 'off'. All channels are disconnected until status is set back to 'active'"
      );
    }

    const endpointPromises = [] as Promise<Endpoint>[];
    for (const definition of channels) {
      endpointPromises.push(this.medplum.readReference(definition.endpoint as Reference<Endpoint>));
    }

    const endpoints = await Promise.all(endpointPromises);
    this.validateAgentEndpoints(channels, endpoints);

    const filteredChannels = [] as AgentChannel[];
    const filteredEndpoints = [] as Endpoint[];

    for (let i = 0; i < channels.length; i++) {
      const definition = channels[i];
      const endpoint = endpoints[i];

      // If the endpoint for this channel is turned off, we're going to skip over this channel
      // Which means it will be marked for removal in this step
      if (endpoint.status === 'off') {
        this.log.warn(
          `[${getChannelTypeShortName(endpoint)}:${definition.name}] Channel currently has status of 'off'. Channel will not reconnect until status is set to 'active'`
        );
      } else {
        // Push the definition and endpoint into our filtered arrays
        filteredChannels.push(definition);
        filteredEndpoints.push(endpoint);
        // Remove all channels from pendingRemoval list that are present in the new definition (unless the endpoint is 'off')
        // We will remove the channels that are left over -- channels that are not part of the new config
        pendingRemoval.delete(definition.name);
      }
    }

    // Now iterate leftover channels and stop any that were not present in config when reloaded
    for (const leftover of pendingRemoval.keys()) {
      const channel = this.channels.get(leftover) as Channel;
      await channel.stop();

      pendingRemoval.delete(leftover);
      this.channels.delete(leftover);
    }

    // Iterate the channels specified in the config
    // Either start them or reload their config if already present
    for (let i = 0; i < filteredChannels.length; i++) {
      const definition = filteredChannels[i];
      const endpoint = filteredEndpoints[i];

      if (!endpoint.address) {
        this.log.warn(`Ignoring empty endpoint address: ${definition.name}`);
      }

      try {
        await this.startOrReloadChannel(definition, endpoint);
      } catch (err) {
        this.log.error(normalizeErrorString(err));
      }
    }
  }

  /**
   * Validates whether all endpoints are valid. Also ensures that there are no conflicting ports between any endpoints in the group.
   *
   * Will throw if not valid.
   *
   * @param channels - All the channels defined for the agent.
   * @param endpoints - All the endpoints corresponding to the agent channels that should be validated.
   */
  private validateAgentEndpoints(channels: AgentChannel[], endpoints: Endpoint[]): void {
    const seenPorts = new Set<string>();
    const portToChannelMap = new Map<string, [string, string]>();
    for (let i = 0; i < channels.length; i++) {
      const channel = channels[i];
      const endpoint = endpoints[i];

      if (!endpoint.address) {
        throw new Error(`Invalid empty endpoint address for channel '${channel.name}'`);
      }

      let parsedEndpoint: URL;
      try {
        parsedEndpoint = new URL(endpoint.address);
      } catch (err: unknown) {
        throw new Error(
          `Error while validating endpoint address for channel '${channel.name}': ${normalizeErrorString(err)}`
        );
      }
      if (seenPorts.has(parsedEndpoint.port)) {
        const [conflictingChannel, conflictingAddress] = portToChannelMap.get(parsedEndpoint.port) as [string, string];
        throw new Error(
          `Invalid agent config. Both '${conflictingChannel}' (${conflictingAddress}) and '${channel.name}' (${endpoint.address}) declare use of port ${parsedEndpoint.port}`
        );
      }
      seenPorts.add(parsedEndpoint.port);
      portToChannelMap.set(parsedEndpoint.port, [channel.name, endpoint.address]);
    }
  }

  private async startOrReloadChannel(definition: AgentChannel, endpoint: Endpoint): Promise<void> {
    let channel: Channel | undefined = this.channels.get(definition.name);

    if (channel) {
      await channel.reloadConfig(definition, endpoint);
      return;
    }

    switch (getChannelType(endpoint)) {
      case ChannelType.DICOM:
        channel = new AgentDicomChannel(this, definition, endpoint);
        break;
      case ChannelType.HL7_V2:
        channel = new AgentHl7Channel(this, definition, endpoint);
        break;
      default:
        throw new Error(`Unsupported endpoint type: ${endpoint.address}`);
    }

    channel.start();
    this.channels.set(definition.name, channel);
  }

  private async handleLogRequest(command: AgentLogsRequest): Promise<void> {
    const count = command.count ?? DEFAULT_LOG_COUNT;
    try {
      const logs = await readLastNLines(LOG_FILE_PATH, count);
      await this.sendToWebSocket({
        type: 'agent:logs:response',
        statusCode: 200,
        logs: logs.join('\n'),
        callback: command.callback,
      });
    } catch (err) {
      await this.sendToWebSocket({
        type: 'agent:error',
        body: normalizeErrorString(err),
        callback: command.callback,
      });
    }
  }

  async stop(): Promise<void> {
    this.log.info('Medplum service stopping...');
    this.shutdown = true;

    if (this.heartbeatTimer) {
      clearInterval(this.heartbeatTimer);
      this.heartbeatTimer = undefined;
    }

    if (this.webSocket) {
      this.webSocket.close();
      this.webSocket = undefined;
    }

    if (this.hl7Clients.size !== 0) {
      for (const client of this.hl7Clients.values()) {
        client.close();
      }
    }

    const channelStopPromises = [];
    for (const channel of this.channels.values()) {
      channelStopPromises.push(channel.stop());
    }
    await Promise.all(channelStopPromises);

    this.log.info('Medplum service stopped successfully');
  }

  addToWebSocketQueue(message: AgentMessage): void {
    this.webSocketQueue.push(message);
    this.startWebSocketWorker();
  }

  addToHl7Queue(message: AgentMessage): void {
    this.hl7Queue.push(message);
    this.trySendToHl7Connection();
  }

  private startWebSocketWorker(): void {
    if (this.webSocketWorker) {
      // Websocket worker is already running
      return;
    }

    // Start the worker
    this.webSocketWorker = this.trySendToWebSocket()
      .then(() => {
        this.webSocketWorker = undefined;
      })
      .catch((err) => this.log.error('WebSocket worker error', { err: normalizeErrorString(err) }));
  }

  private async trySendToWebSocket(): Promise<void> {
    if (this.live) {
      while (this.webSocketQueue.length > 0) {
        const msg = this.webSocketQueue.shift();
        if (msg) {
          try {
            await this.sendToWebSocket(msg);
          } catch (err) {
            this.log.error(`WebSocket error while attempting to send message: ${normalizeErrorString(err)}`);
            this.webSocketQueue.unshift(msg);
            throw err;
          }
        }
      }
    }
    this.webSocketWorker = undefined;
  }

  private trySendToHl7Connection(): void {
    while (this.hl7Queue.length > 0) {
      const msg = this.hl7Queue.shift();
      if (msg && msg.type === 'agent:transmit:response' && msg.channel) {
        const channel = this.channels.get(msg.channel);
        if (channel) {
          channel.sendToRemote(msg);
        }
      }
    }
  }

  // This covers Windows, Linux, and Mac
  private getPingCommand(host: string, count = 1): string {
    return platform() === 'win32' ? `ping /n ${count} ${host}` : `ping -c ${count} ${host}`;
  }

  private async tryPingHost(message: AgentTransmitRequest): Promise<void> {
    try {
      if (message.body && !message.body.startsWith('PING')) {
        const warnMsg =
          'Message body present but unused. Body for a ping request should be empty or a message formatted as `PING[ count]`.';
        this.log.warn(warnMsg);
      }

      if (isIPv6(message.remote)) {
        const errMsg = `Attempted to ping an IPv6 address: ${message.remote}\n\nIPv6 is currently unsupported.`;
        this.log.error(errMsg);
        throw new Error(errMsg);
      }

      if (!(isIPv4(message.remote) || isValidHostname(message.remote))) {
        const errMsg = `Attempted to ping an invalid host.\n\n"${message.remote}" is not a valid IPv4 address or a resolvable hostname.`;
        this.log.error(errMsg);
        throw new Error(errMsg);
      }

      const pingCountAsStr = message.body.startsWith('PING') ? (message.body.split(' ')?.[1] ?? '') : '';
      let pingCount: number | undefined = undefined;

      if (pingCountAsStr !== '') {
        pingCount = Number.parseInt(pingCountAsStr, 10);
        if (Number.isNaN(pingCount)) {
          throw new Error(
            `Unable to ping ${message.remote} "${pingCountAsStr}" times. "${pingCountAsStr}" is not a number.`
          );
        }
      }

      const { stdout, stderr } = await execAsync(this.getPingCommand(message.remote, pingCount), {
        timeout: DEFAULT_PING_TIMEOUT,
      });

      if (stderr) {
        throw new Error(`Received on stderr:\n\n${stderr.trim()}`);
      }

      const result = stdout.trim();
      this.log.info(`Ping result for ${message.remote}:\n\n${result}`);
      this.addToWebSocketQueue({
        type: 'agent:transmit:response',
        channel: message.channel,
        contentType: ContentType.PING,
        remote: message.remote,
        callback: message.callback,
        statusCode: 200,
        body: result,
      } satisfies AgentTransmitResponse);
    } catch (err) {
      this.log.error(`Error during ping attempt to ${message.remote ?? 'NO_HOST_GIVEN'}: ${normalizeErrorString(err)}`);
      this.addToWebSocketQueue({
        type: 'agent:transmit:response',
        channel: message.channel,
        contentType: ContentType.TEXT,
        remote: message.remote,
        callback: message.callback,
        statusCode: 400,
        body: normalizeErrorString(err),
      } satisfies AgentTransmitResponse);
    }
  }

  private async tryUpgradeAgent(message: AgentUpgradeRequest): Promise<void> {
    if (platform() !== 'win32') {
      const errMsg = 'Auto-upgrading is currently only supported on Windows';
      this.log.error(errMsg);
      await this.sendToWebSocket({
        type: 'agent:error',
        callback: message.callback,
        body: errMsg,
      } satisfies AgentError);
      return;
    }

    let child: ChildProcess;

    // If there is an explicit version, check if it's valid
    if (message.version && !(await checkIfValidMedplumVersion('agent-upgrader', message.version))) {
      const versionTag = message.version ? `v${message.version}` : 'latest';
      const errMsg = `Error during upgrading to version '${versionTag}'. '${message.version}' is not a valid version`;
      this.log.error(errMsg);
      await this.sendToWebSocket({
        type: 'agent:error',
        callback: message.callback,
        body: errMsg,
      } satisfies AgentError);
      return;
    }

    const targetVersion = message.version ?? (await fetchLatestVersionString('agent-upgrader'));

    // MEDPLUM_VERSION contains major.minor.patch-commit_hash
    if (MEDPLUM_VERSION.startsWith(targetVersion)) {
      // If we are forcing an upgrade, we can still upgrade to a version that we're already on
      // This is mostly if you somehow installed a version that was not released but installed manually
      // This will get you on the official release version for the given semver
      if (!message?.force) {
        this.log.info(`Attempted to upgrade to version ${targetVersion}, but agent is already on that version`);
        await this.sendToWebSocket({
          type: 'agent:upgrade:response',
          statusCode: 200,
          callback: message.callback,
        } satisfies AgentUpgradeResponse);
        return;
      }

      this.log.info(`Forcing upgrade from ${MEDPLUM_VERSION} to ${targetVersion}`);
    }

    try {
      const command = __filename;
      const logFile = openSync(UPGRADER_LOG_PATH, 'w+');
      child = spawn(command, ['--upgrade'], { detached: true, stdio: ['ignore', logFile, logFile, 'ipc'] });
      // We unref the child process so that this process can close before the child has closed (since we want the child to be able to close the parent process)
      child.unref();

      await new Promise<void>((resolve, reject) => {
        const childTimeout = setTimeout(
          () => reject(new Error('Timed out while waiting for message from child')),
          5000
        );
        child.on('message', (msg: { type: string }) => {
          clearTimeout(childTimeout);
          if (msg.type === 'STARTED') {
            resolve();
          } else {
            reject(new Error(`Received unexpected message type ${msg.type} when expected type STARTED`));
          }
        });
      });

      child.on('error', (err) => {
        this.log.error(normalizeErrorString(err));
      });
    } catch (err) {
      const versionTag = message.version ? `v${message.version}` : 'latest';
      const errMsg = `Error during upgrading to version '${versionTag}': ${normalizeErrorString(err)}`;
      this.log.error(errMsg);
      await this.sendToWebSocket({
        type: 'agent:error',
        callback: message.callback,
        body: errMsg,
      } satisfies AgentError);
      return;
    }

    try {
      // Stop the agent to prepare for service being restarted
      await this.stop();
      this.log.info('Successfully stopped agent network services');

      // Write a manifest file
      this.log.info('Writing upgrade manifest...', { previousVersion: MEDPLUM_VERSION, targetVersion });
      writeFileSync(
        UPGRADE_MANIFEST_PATH,
        JSON.stringify({
          previousVersion: MEDPLUM_VERSION,
          targetVersion,
          callback: message.callback ?? null,
        }),
        { encoding: 'utf8', flag: 'w+' }
      );

      this.log.info('Closing IPC...');
      child.disconnect();
    } catch (err: unknown) {
      this.log.error(
        `Error while stopping agent or messaging child process as part of upgrade: ${normalizeErrorString(err)}`
      );
      // Attempt to exit process...
      // If we already wrote a manifest, then when service restarts
      // We SHOULD send an error back to the server on the callback
      process.exit(1);
    }
  }

  private async sendToWebSocket(message: AgentMessage): Promise<void> {
    if (!this.webSocket) {
      throw new Error('WebSocket not connected');
    }
    if ('accessToken' in message) {
      // Use the latest access token
      // This can be necessary if the message was queued before the access token was refreshed
      await this.medplum.refreshIfExpired();
      message.accessToken = this.medplum.getAccessToken() as string;
    }
    this.webSocket.send(JSON.stringify(message));
  }

  private sendAgentDisabledError(command: AgentTransmitRequest | AgentTransmitResponse): void {
    const errMsg = 'Agent.status is currently set to off';
    this.log.error(errMsg);
    this.addToWebSocketQueue({
      type: 'agent:error',
      callback: command.callback,
      body: errMsg,
    } satisfies AgentError);
  }

  private pushMessage(message: AgentTransmitRequest): void {
    if (!message.remote) {
      this.log.error('Missing remote address');
      return;
    }

    const address = new URL(message.remote);

    let client: Hl7Client;

    if (this.hl7Clients.has(message.remote)) {
      client = this.hl7Clients.get(message.remote) as Hl7Client;
    } else {
      const encoding = address.searchParams.get('encoding') ?? undefined;
      const keepAlive = this.keepAlive;
      client = new Hl7Client({
        host: address.hostname,
        port: Number.parseInt(address.port, 10),
        encoding,
        keepAlive,
      });
      this.log.info(`Client created for remote '${message.remote}'`, { keepAlive, encoding });

      if (client.keepAlive) {
        this.hl7Clients.set(message.remote, client);
        client.addEventListener('close', () => {
          this.hl7Clients.delete(message.remote);
          this.log.info(`Persistent connection to remote '${message.remote}' closed`);
        });
        client.addEventListener('error', () => {
          this.hl7Clients.delete(message.remote);
          this.log.info(
            `Persistent connection to remote '${message.remote}' encountered an error... Closing connection...`
          );
          client.close();
        });
      }
    }

    client
      .sendAndWait(Hl7Message.parse(message.body))
      .then((response) => {
        this.log.info(`Response: ${response.toString().replaceAll('\r', '\n')}`);
        this.addToWebSocketQueue({
          type: 'agent:transmit:response',
          channel: message.channel,
          remote: message.remote,
          callback: message.callback,
          contentType: ContentType.HL7_V2,
          statusCode: 200,
          body: response.toString(),
        } satisfies AgentTransmitResponse);
      })
      .catch((err) => {
        this.log.error(`HL7 error: ${normalizeErrorString(err)}`);
        this.addToWebSocketQueue({
          type: 'agent:transmit:response',
          channel: message.channel,
          remote: message.remote,
          callback: message.callback,
          contentType: ContentType.TEXT,
          statusCode: 400,
          body: normalizeErrorString(err),
        } satisfies AgentTransmitResponse);

        if (client.keepAlive) {
          this.hl7Clients.delete(message.remote);
          client.close();
        }
      })
      .finally(() => {
        if (!client.keepAlive) {
          client.close();
        }
      });
  }
}<|MERGE_RESOLUTION|>--- conflicted
+++ resolved
@@ -29,7 +29,7 @@
 import process from 'node:process';
 import WebSocket from 'ws';
 import { Channel, ChannelType, getChannelType, getChannelTypeShortName } from './channel';
-import { DEFAULT_PING_TIMEOUT, MAX_MISSED_HEARTBEATS, RETRY_WAIT_DURATION_MS } from './constants';
+import { DEFAULT_LOG_COUNT, DEFAULT_PING_TIMEOUT, MAX_MISSED_HEARTBEATS, RETRY_WAIT_DURATION_MS } from './constants';
 import { AgentDicomChannel } from './dicom';
 import { AgentHl7Channel } from './hl7';
 import { FileLogger, setGlobalLogger } from './logger';
@@ -52,13 +52,6 @@
   });
 }
 
-<<<<<<< HEAD
-export const DEFAULT_PING_TIMEOUT = 3600;
-export const MAX_MISSED_HEARTBEATS = 1;
-export const DEFAULT_LOG_COUNT = 10;
-
-=======
->>>>>>> 633b4802
 export class App {
   static instance: App;
   readonly medplum: MedplumClient;
