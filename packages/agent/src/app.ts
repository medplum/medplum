// SPDX-FileCopyrightText: Copyright Orangebot, Inc. and Medplum contributors
// SPDX-License-Identifier: Apache-2.0
import type {
  AgentError,
  AgentLogsRequest,
  AgentMessage,
  AgentReloadConfigResponse,
  AgentTransmitRequest,
  AgentTransmitResponse,
  AgentUpgradeRequest,
  AgentUpgradeResponse,
  ILogger,
  LogLevel,
  MedplumClient,
} from '@medplum/core';
import {
  ContentType,
  Hl7Message,
  Logger,
  MEDPLUM_VERSION,
  OperationOutcomeError,
  ReconnectingWebSocket,
  TypedEventTarget,
  checkIfValidMedplumVersion,
  fetchLatestVersionString,
  isValidHostname,
  normalizeErrorString,
  sleep,
} from '@medplum/core';
import type { Agent, AgentChannel, Endpoint, OperationOutcomeIssue, Reference } from '@medplum/fhirtypes';
<<<<<<< HEAD
=======
import { DEFAULT_ENCODING } from '@medplum/hl7';
import assert from 'node:assert';
>>>>>>> a3c4cf96
import type { ChildProcess, ExecException, ExecOptionsWithStringEncoding } from 'node:child_process';
import { exec, spawn } from 'node:child_process';
import { existsSync, openSync, readFileSync, unlinkSync, writeFileSync } from 'node:fs';
import { isIPv4, isIPv6 } from 'node:net';
import { platform } from 'node:os';
import process from 'node:process';
import * as semver from 'semver';
import WebSocket from 'ws';
import { AgentByteStreamChannel } from './bytestream';
import type { Channel } from './channel';
import { ChannelType, getChannelType, getChannelTypeShortName } from './channel';
import type { ChannelStats } from './channel-stats-tracker';
import { DEFAULT_PING_TIMEOUT, MAX_MISSED_HEARTBEATS, RETRY_WAIT_DURATION_MS } from './constants';
import { AgentDicomChannel } from './dicom';
import { EnhancedHl7Client } from './enhanced-hl7-client';
import { AgentHl7Channel } from './hl7';
import { Hl7ClientPool } from './hl7-client-pool';
import { isWinstonWrapperLogger } from './logger';
import { createPidFile, forceKillApp, isAppRunning, removePidFile, waitForPidFile } from './pid';
import { getCurrentStats, updateStat } from './stats';
import { UPGRADER_LOG_PATH, UPGRADE_MANIFEST_PATH } from './upgrader-utils';

async function execAsync(
  command: string,
  options: ExecOptionsWithStringEncoding
): Promise<{ stdout: string; stderr: string }> {
  return new Promise<{ stdout: string; stderr: string }>((resolve, reject) => {
    exec(command, options, (ex: ExecException | null, stdout: string, stderr: string) => {
      if (ex) {
        const err = ex as Error;
        reject(err);
        return;
      }
      resolve({ stdout, stderr });
    });
  });
}

export interface AppOptions {
  mainLogger?: ILogger;
  channelLogger?: ILogger;
}

export class App {
  static instance: App;
  readonly medplum: MedplumClient;
  readonly agentId: string;
  readonly log: ILogger;
  readonly channelLog: ILogger;
  readonly webSocketQueue: AgentMessage[] = [];
  readonly channels = new Map<string, Channel>();
  readonly hl7Queue: AgentMessage[] = [];
<<<<<<< HEAD
  readonly hl7Clients = new Map<string, Hl7ClientPool>();
=======
  readonly hl7Clients = new Map<string, EnhancedHl7Client>();
>>>>>>> a3c4cf96
  heartbeatPeriod = 10 * 1000;
  private heartbeatTimer?: NodeJS.Timeout;
  readonly heartbeatEmitter = new TypedEventTarget<{ heartbeat: { type: 'heartbeat' } }>();
  private outstandingHeartbeats = 0;
  private webSocket?: ReconnectingWebSocket<WebSocket>;
  private webSocketWorker?: Promise<void>;
  private live = false;
  private shutdown = false;
  private keepAlive = false;
  private maxClientsPerRemote = 10;
  private logStatsFreqSecs = -1;
  private logStatsTimer?: NodeJS.Timeout;
  private config: Agent | undefined;
  private lastHeartbeatSentTime: number = -1;

  constructor(medplum: MedplumClient, agentId: string, logLevel?: LogLevel, options?: AppOptions) {
    App.instance = this;
    this.medplum = medplum;
    this.agentId = agentId;
    this.log = options?.mainLogger ?? new Logger((msg) => console.log(msg), undefined, logLevel);
    this.channelLog = options?.channelLogger ?? new Logger((msg) => console.log(msg), undefined, logLevel);
  }

  async start(): Promise<void> {
    this.log.info('Medplum service starting...');

    await this.startWebSocket();

    await this.reloadConfig();

    // We do this after starting WebSockets so that we can send a message if we finished upgrading
    // We also do it after reloading the config, to make sure that we have bound to the ports before releasing the upgrading agent PID file
    await this.maybeFinalizeUpgrade();

    this.medplum.addEventListener('change', () => {
      if (!this.webSocket) {
        this.connectWebSocket().catch((err) => {
          this.log.error(normalizeErrorString(err));
        });
      } else {
        this.startWebSocketWorker();
      }
    });

    this.log.info('Medplum service started successfully');
  }

  private async maybeFinalizeUpgrade(): Promise<void> {
    if (existsSync(UPGRADE_MANIFEST_PATH)) {
      const upgradeFile = readFileSync(UPGRADE_MANIFEST_PATH, { encoding: 'utf-8' });
      const upgradeDetails = JSON.parse(upgradeFile) as {
        previousVersion: string;
        targetVersion: string;
        callback: string | null;
      };

      // If we are on the right version, send success response to Medplum
      if (MEDPLUM_VERSION.startsWith(upgradeDetails.targetVersion)) {
        // Send message
        await this.sendToWebSocket({
          type: 'agent:upgrade:response',
          statusCode: 200,
          callback: upgradeDetails.callback ?? undefined,
        } satisfies AgentUpgradeResponse);
        this.log.info(`Successfully upgraded to version ${upgradeDetails.targetVersion}`);
      } else {
        // Otherwise if we are on the wrong version, send error
        const errMsg = `Failed to upgrade to version ${upgradeDetails.targetVersion}. Agent still running with version ${MEDPLUM_VERSION}`;
        await this.sendToWebSocket({
          type: 'agent:error',
          body: errMsg,
          callback: upgradeDetails.callback ?? undefined,
        } satisfies AgentError);
        this.log.error(errMsg);
      }

      // Delete manifest
      unlinkSync(UPGRADE_MANIFEST_PATH);

      await this.tryToCreateAgentPidFile();

      // Wait for upgrading agent PID file since it could have been created just a few ms ago
      await waitForPidFile('medplum-upgrading-agent');

      // Now make sure to remove it
      removePidFile('medplum-upgrading-agent');
    }
  }

  private async tryToCreateAgentPidFile(): Promise<void> {
    // Should be ~ 500 seconds (500 ms wait x 1000 times)
    const maxAttempts = 1000;
    let attempt = 0;
    let success = false;
    while (!success) {
      try {
        createPidFile('medplum-agent');
        success = true;
      } catch (_err) {
        this.log.info('Unable to create agent PID file, trying again...');
        attempt++;
        if (attempt === maxAttempts) {
          throw new Error('Too many unsuccessful attempts to create agent PID file');
        }
        await sleep(500);
      }
    }
  }

  private async startWebSocket(): Promise<void> {
    await this.connectWebSocket();
    this.heartbeatTimer = setInterval(() => this.heartbeat(), this.heartbeatPeriod);
  }

  private async heartbeat(): Promise<void> {
    this.heartbeatEmitter.dispatchEvent({ type: 'heartbeat' });

    if (!this.webSocket) {
      this.log.warn('WebSocket not connected');
      this.connectWebSocket().catch((err) => {
        this.log.error(normalizeErrorString(err));
      });
      return;
    }

    if (this.live) {
      if (this.outstandingHeartbeats > MAX_MISSED_HEARTBEATS) {
        this.outstandingHeartbeats = 0;
        this.webSocket.reconnect();
        this.log.info('Disconnected from Medplum server. Attempting to reconnect...');
        return;
      }
      this.outstandingHeartbeats += 1;
      await this.sendToWebSocket({ type: 'agent:heartbeat:request' });
      this.lastHeartbeatSentTime = Date.now();
    }
  }

  private async connectWebSocket(): Promise<void> {
    const webSocketUrl = new URL(this.medplum.getBaseUrl());
    webSocketUrl.protocol = webSocketUrl.protocol === 'https:' ? 'wss:' : 'ws:';
    webSocketUrl.pathname = '/ws/agent';
    this.log.info(`Connecting to WebSocket: ${webSocketUrl.href}`);

    this.webSocket = new ReconnectingWebSocket<WebSocket>(webSocketUrl.toString(), undefined, {
      WebSocket,
      binaryType: 'nodebuffer',
    });

    this.webSocket.addEventListener('error', () => {
      if (!this.shutdown) {
        // This event is only fired when WebSocket closes due to some kind of error
        // https://developer.mozilla.org/en-US/docs/Web/API/WebSocket/error_event
        // The error event seems to never contain an actual error though
        this.log.error('WebSocket closed due to an error');
      }
    });

    this.webSocket.addEventListener('open', async () => {
      await this.sendToWebSocket({
        type: 'agent:connect:request',
        accessToken: this.medplum.getAccessToken() as string,
        agentId: this.agentId,
      });
    });

    this.webSocket.addEventListener('close', () => {
      if (!this.shutdown && this.live) {
        this.live = false;
        this.log.info('WebSocket closed');
      }
    });

    this.webSocket.addEventListener('message', async (e) => {
      try {
        const data = e.data as Buffer;
        const str = data.toString('utf8');
        this.log.debug(`Received from WebSocket: ${str.replaceAll('\r', '\n')}`);
        const command = JSON.parse(str) as AgentMessage;
        switch (command.type) {
          // @ts-expect-error - Deprecated message type
          case 'connected':
          case 'agent:connect:response':
            this.live = true;
            this.startWebSocketWorker();
            this.log.info('Successfully connected to Medplum server');
            break;
          case 'agent:heartbeat:request':
            this.outstandingHeartbeats = 0;
            await this.sendToWebSocket({ type: 'agent:heartbeat:response', version: MEDPLUM_VERSION });
            break;
          case 'agent:heartbeat:response':
            this.outstandingHeartbeats = 0;
            updateStat('ping', Date.now() - this.lastHeartbeatSentTime);
            break;
          // @ts-expect-error - Deprecated message type
          case 'transmit':
          case 'agent:transmit:response': {
            if (!command.callback) {
              this.log.warn('Transmit response missing callback');
            }
            if (this.config?.status !== 'active') {
              this.sendAgentDisabledError(command);
              // We check the existence of a statusCode for backwards compat
            } else if (!(command.statusCode && command.statusCode >= 400)) {
              this.addToHl7Queue(command);
            } else {
              // Log error
              this.log.error(`Error during handling transmit request: ${command.body}`);
            }
            break;
          }
          // @ts-expect-error - Deprecated message type
          case 'push':
          case 'agent:transmit:request':
            if (this.config?.status !== 'active') {
              this.sendAgentDisabledError(command);
            } else if (command.contentType === ContentType.PING) {
              await this.tryPingHost(command);
            } else {
              this.pushMessage(command);
            }
            break;
          case 'agent:reloadconfig:request':
            try {
              this.log.info('Reloading config...');
              await this.reloadConfig();
              await this.sendToWebSocket({
                type: 'agent:reloadconfig:response',
                statusCode: 200,
                callback: command.callback,
              } satisfies AgentReloadConfigResponse);
            } catch (err: unknown) {
              await this.sendToWebSocket({
                type: 'agent:error',
                body: normalizeErrorString(err),
                callback: command.callback,
              });
            }
            break;
          case 'agent:upgrade:request':
            await this.tryUpgradeAgent(command);
            break;
          case 'agent:logs:request':
            await this.handleLogRequest(command);
            break;
          case 'agent:error':
            this.log.error(command.body);
            break;
          default:
            this.log.error(`Unknown message type: ${command.type}`);
        }
      } catch (err) {
        this.log.error(`WebSocket error on incoming message: ${normalizeErrorString(err)}`);
      }
    });

    return new Promise<void>((resolve) => {
      const connectInterval = setInterval(() => this.webSocket?.reconnect(), RETRY_WAIT_DURATION_MS);
      this.webSocket?.addEventListener('open', () => {
        clearInterval(connectInterval);
        resolve();
      });
    });
  }

  private async reloadConfig(): Promise<void> {
    const agent = await this.medplum.readResource('Agent', this.agentId, { cache: 'no-cache' });
    const keepAlive = agent?.setting?.find((setting) => setting.name === 'keepAlive')?.valueBoolean;
    const maxClientsPerRemote = agent?.setting?.find((setting) => setting.name === 'maxClientsPerRemote')?.valueInteger;
    const logStatsFreqSecs = agent?.setting?.find((setting) => setting.name === 'logStatsFreqSecs')?.valueInteger;

    // If the keepAlive setting changed, we need to reset the pools we have
    if (this.keepAlive !== keepAlive) {
      const results = await Promise.allSettled(Array.from(this.hl7Clients.values()).map((pool) => pool.closeAll()));
      for (const result of results) {
        if (result.status === 'rejected') {
          this.log.error(normalizeErrorString(result.reason));
        }
      }
      // We need to stop tracking stats for each client so that the heartbeat listener is removed
      // Before clearing the clients
      for (const client of this.hl7Clients.values()) {
        client.stopTrackingStats();
      }
      this.hl7Clients.clear();
    }

    if (this.logStatsFreqSecs !== logStatsFreqSecs && this.logStatsTimer) {
      // Clear the interval for log stats if logStatsFreqSecs is not the same in the new config
      clearInterval(this.logStatsTimer);
      this.logStatsTimer = undefined;
    }

    this.config = agent;
    this.keepAlive = keepAlive ?? false;

    // Determine maxClientsPerRemote: default is 10, but becomes 1 when keepAlive is true (unless explicitly set)
    if (maxClientsPerRemote !== undefined) {
      this.maxClientsPerRemote = maxClientsPerRemote;
    } else if (this.keepAlive) {
      this.maxClientsPerRemote = 1;
    } else {
      this.maxClientsPerRemote = 10;
    }

    // If we have pools sitting around at this point (they weren't cleared above), set the maxClients for all of the pools
    for (const pool of this.hl7Clients.values()) {
      pool.setMaxClients(this.maxClientsPerRemote);
    }

    this.logStatsFreqSecs = logStatsFreqSecs ?? -1;

    if (this.logStatsFreqSecs > 0) {
<<<<<<< HEAD
      this.logStatsTimer = setInterval(() => {
        const stats = getCurrentStats();
        let totalHl7Clients = 0;
        for (const pool of this.hl7Clients.values()) {
          totalHl7Clients += pool.size();
        }
        this.log.info('Agent stats', {
          stats: {
            ...stats,
            webSocketQueueDepth: this.webSocketQueue.length,
            hl7QueueDepth: this.hl7Queue.length,
            hl7ClientCount: totalHl7Clients,
            live: this.live,
            outstandingHeartbeats: this.outstandingHeartbeats,
          },
        });
      }, this.logStatsFreqSecs * 1000);
=======
      this.log.info(`Stats logging enabled. Logging stats every ${this.logStatsFreqSecs} seconds...`);
      if (this.keepAlive) {
        for (const client of this.hl7Clients.values()) {
          client.startTrackingStats({ heartbeatEmitter: this.heartbeatEmitter, log: this.log });
        }
      }
      this.logStatsTimer ??= setInterval(() => this.logStats(), this.logStatsFreqSecs * 1000);
    } else {
      for (const client of this.hl7Clients.values()) {
        client.stopTrackingStats();
      }
>>>>>>> a3c4cf96
    }

    await this.hydrateListeners();
  }

  private logStats(): void {
    assert(this.logStatsFreqSecs > 0, new Error('Can only log stats when logStatsFreqSecs > 0'));
    const stats = getCurrentStats();
    const hl7Channels = Array.from(this.channels.values()).filter((channel) => channel instanceof AgentHl7Channel);
    const channelStats = Object.fromEntries(
      hl7Channels.map((channel) => [channel.getDefinition().name, channel.stats?.getStats() as ChannelStats])
    );
    const clientStats = Object.fromEntries(
      Array.from(this.hl7Clients.values()).map((client) => [
        `mllp://${client.host}:${client.port}?encoding=${client.encoding ?? DEFAULT_ENCODING}`,
        client.stats?.getStats() as ChannelStats,
      ])
    );
    this.log.info('Agent stats', {
      stats: {
        ...stats,
        webSocketQueueDepth: this.webSocketQueue.length,
        hl7QueueDepth: this.hl7Queue.length,
        hl7ClientCount: this.hl7Clients.size,
        live: this.live,
        outstandingHeartbeats: this.outstandingHeartbeats,
        channelStats,
        clientStats,
      },
    });
  }

  /**
   * This method should only be called by {@link App.reloadConfig}
   */
  private async hydrateListeners(): Promise<void> {
    const config = this.config as Agent;

    const pendingRemoval = new Set(this.channels.keys());
    let channels = config.channel ?? [];

    if (config.status === 'off') {
      channels = [];
      this.log.warn(
        "Agent status is currently 'off'. All channels are disconnected until status is set back to 'active'"
      );
    }

    const endpointPromises = [] as Promise<Endpoint>[];
    for (const definition of channels) {
      endpointPromises.push(
        this.medplum.readReference(definition.endpoint as Reference<Endpoint>, { cache: 'no-cache' })
      );
    }

    const endpoints = await Promise.all(endpointPromises);
    this.validateAgentEndpoints(channels, endpoints);

    const filteredChannels = [] as AgentChannel[];
    const filteredEndpoints = [] as Endpoint[];

    for (let i = 0; i < channels.length; i++) {
      const definition = channels[i];
      const endpoint = endpoints[i];

      // If the endpoint for this channel is turned off, we're going to skip over this channel
      // Which means it will be marked for removal in this step
      if (endpoint.status === 'off') {
        this.log.warn(
          `[${getChannelTypeShortName(endpoint)}:${definition.name}] Channel currently has status of 'off'. Channel will not reconnect until status is set to 'active'`
        );
      } else {
        // Push the definition and endpoint into our filtered arrays
        filteredChannels.push(definition);
        filteredEndpoints.push(endpoint);
        // Remove all channels from pendingRemoval list that are present in the new definition (unless the endpoint is 'off')
        // We will remove the channels that are left over -- channels that are not part of the new config
        pendingRemoval.delete(definition.name);
      }
    }

    // Now iterate leftover channels and stop any that were not present in config when reloaded
    for (const leftover of pendingRemoval.keys()) {
      const channel = this.channels.get(leftover) as Channel;
      await channel.stop();

      pendingRemoval.delete(leftover);
      this.channels.delete(leftover);
    }

    // Iterate the channels specified in the config
    // Either start them or reload their config if already present
    const errors = [] as Error[];

    for (let i = 0; i < filteredChannels.length; i++) {
      const definition = filteredChannels[i];
      const endpoint = filteredEndpoints[i];

      if (!endpoint.address) {
        this.log.warn(`Ignoring empty endpoint address: ${definition.name}`);
      }

      try {
        await this.startOrReloadChannel(definition, endpoint);
      } catch (err) {
        errors.push(err as Error);
        this.log.error(normalizeErrorString(err));
      }
    }

    // If there were any errors thrown during reloading, throw them as one error
    if (errors.length) {
      throw new OperationOutcomeError({
        resourceType: 'OperationOutcome',
        issue: [
          {
            severity: 'error',
            code: 'invalid',
            details: {
              text: `${errors.length} error(s) occurred while reloading channels`,
            },
          },
          ...errors.map(
            (err) =>
              ({
                severity: 'error',
                code: 'invalid',
                details: { text: normalizeErrorString(err) },
              }) satisfies OperationOutcomeIssue
          ),
        ],
      });
    }
  }

  /**
   * Validates whether all endpoints are valid. Also ensures that there are no conflicting ports between any endpoints in the group.
   *
   * Will throw if not valid.
   *
   * @param channels - All the channels defined for the agent.
   * @param endpoints - All the endpoints corresponding to the agent channels that should be validated.
   */
  private validateAgentEndpoints(channels: AgentChannel[], endpoints: Endpoint[]): void {
    const seenPorts = new Set<string>();
    const portToChannelMap = new Map<string, [string, string]>();
    for (let i = 0; i < channels.length; i++) {
      const channel = channels[i];
      const endpoint = endpoints[i];

      if (!endpoint.address) {
        throw new Error(`Invalid empty endpoint address for channel '${channel.name}'`);
      }

      let parsedEndpoint: URL;
      try {
        parsedEndpoint = new URL(endpoint.address);
      } catch (err: unknown) {
        throw new Error(
          `Error while validating endpoint address for channel '${channel.name}': ${normalizeErrorString(err)}`
        );
      }
      if (seenPorts.has(parsedEndpoint.port)) {
        const [conflictingChannel, conflictingAddress] = portToChannelMap.get(parsedEndpoint.port) as [string, string];
        throw new Error(
          `Invalid agent config. Both '${conflictingChannel}' (${conflictingAddress}) and '${channel.name}' (${endpoint.address}) declare use of port ${parsedEndpoint.port}`
        );
      }
      seenPorts.add(parsedEndpoint.port);
      portToChannelMap.set(parsedEndpoint.port, [channel.name, endpoint.address]);
    }
  }

  private async startOrReloadChannel(definition: AgentChannel, endpoint: Endpoint): Promise<void> {
    let channel: Channel | undefined = this.channels.get(definition.name);

    if (channel) {
      await channel.reloadConfig(definition, endpoint);
      return;
    }

    try {
      const channelType = getChannelType(endpoint);
      switch (channelType) {
        case ChannelType.DICOM:
          channel = new AgentDicomChannel(this, definition, endpoint);
          break;
        case ChannelType.HL7_V2:
          channel = new AgentHl7Channel(this, definition, endpoint);
          break;
        case ChannelType.BYTE_STREAM:
          channel = new AgentByteStreamChannel(this, definition, endpoint);
          break;
        default:
          throw new Error(`Unsupported endpoint type: ${endpoint.address}`);
      }
    } catch (err) {
      this.log.error(normalizeErrorString(err));
      return;
    }

    await channel.start();
    this.channels.set(definition.name, channel);
  }

  async stop(): Promise<void> {
    this.log.info('Medplum service stopping...');
    this.shutdown = true;

    if (this.heartbeatTimer) {
      clearInterval(this.heartbeatTimer);
      this.heartbeatTimer = undefined;
    }

    if (this.logStatsTimer) {
      clearInterval(this.logStatsTimer);
      this.logStatsTimer = undefined;
    }

    if (this.webSocket) {
      this.webSocket.close();
      this.webSocket = undefined;
    }

    if (this.hl7Clients.size !== 0) {
      const poolClosePromises = [];
      for (const pool of this.hl7Clients.values()) {
        poolClosePromises.push(pool.closeAll());
      }
      await Promise.all(poolClosePromises);
      this.hl7Clients.clear();
    }

    const channelStopPromises = [];
    for (const channel of this.channels.values()) {
      channelStopPromises.push(channel.stop());
    }
    await Promise.all(channelStopPromises);

    this.log.info('Medplum service stopped successfully');
  }

  addToWebSocketQueue(message: AgentMessage): void {
    this.webSocketQueue.push(message);
    this.startWebSocketWorker();
  }

  addToHl7Queue(message: AgentMessage): void {
    this.hl7Queue.push(message);
    this.trySendToHl7Connection();
  }

  getAgentConfig(): Agent | undefined {
    return this.config;
  }

  private startWebSocketWorker(): void {
    if (this.webSocketWorker) {
      // Websocket worker is already running
      return;
    }

    // Start the worker
    this.webSocketWorker = this.trySendToWebSocket()
      .then(() => {
        this.webSocketWorker = undefined;
      })
      .catch((err) => console.log('WebSocket worker error', err));
  }

  private async trySendToWebSocket(): Promise<void> {
    if (this.live) {
      while (this.webSocketQueue.length > 0) {
        const msg = this.webSocketQueue.shift();
        if (msg) {
          try {
            await this.sendToWebSocket(msg);
          } catch (err) {
            this.log.error(`WebSocket error while attempting to send message: ${normalizeErrorString(err)}`);
            this.webSocketQueue.unshift(msg);
            throw err;
          }
        }
      }
    }
    this.webSocketWorker = undefined;
  }

  private trySendToHl7Connection(): void {
    while (this.hl7Queue.length > 0) {
      const msg = this.hl7Queue.shift();
      if (msg?.type === 'agent:transmit:response' && msg.channel) {
        const channel = this.channels.get(msg.channel);
        if (channel) {
          channel.sendToRemote(msg);
        }
      }
    }
  }

  // This covers Windows, Linux, and Mac
  private getPingCommand(host: string, count = 1): string {
    return platform() === 'win32' ? `ping /n ${count} ${host}` : `ping -c ${count} ${host}`;
  }

  private async tryPingHost(message: AgentTransmitRequest): Promise<void> {
    try {
      if (message.body && !message.body.startsWith('PING')) {
        const warnMsg =
          'Message body present but unused. Body for a ping request should be empty or a message formatted as `PING[ count]`.';
        this.log.warn(warnMsg);
      }

      if (isIPv6(message.remote)) {
        const errMsg = `Attempted to ping an IPv6 address: ${message.remote}\n\nIPv6 is currently unsupported.`;
        this.log.error(errMsg);
        throw new Error(errMsg);
      }

      if (!(isIPv4(message.remote) || isValidHostname(message.remote))) {
        const errMsg = `Attempted to ping an invalid host.\n\n"${message.remote}" is not a valid IPv4 address or a resolvable hostname.`;
        this.log.error(errMsg);
        throw new Error(errMsg);
      }

      const pingCountAsStr = message.body.startsWith('PING') ? (message.body.split(' ')?.[1] ?? '') : '';
      let pingCount: number | undefined = undefined;

      if (pingCountAsStr !== '') {
        pingCount = Number.parseInt(pingCountAsStr, 10);
        if (Number.isNaN(pingCount)) {
          throw new Error(
            `Unable to ping ${message.remote} "${pingCountAsStr}" times. "${pingCountAsStr}" is not a number.`
          );
        }
      }

      const { stdout, stderr } = await execAsync(this.getPingCommand(message.remote, pingCount), {
        timeout: DEFAULT_PING_TIMEOUT,
      });

      if (stderr) {
        throw new Error(`Received on stderr:\n\n${stderr.trim()}`);
      }

      const result = stdout.trim();
      this.log.info(`Ping result for ${message.remote}:\n\n${result}`);
      this.addToWebSocketQueue({
        type: 'agent:transmit:response',
        channel: message.channel,
        contentType: ContentType.PING,
        remote: message.remote,
        callback: message.callback,
        statusCode: 200,
        body: result,
      } satisfies AgentTransmitResponse);
    } catch (err) {
      this.log.error(`Error during ping attempt to ${message.remote ?? 'NO_HOST_GIVEN'}: ${normalizeErrorString(err)}`);
      this.addToWebSocketQueue({
        type: 'agent:transmit:response',
        channel: message.channel,
        contentType: ContentType.TEXT,
        remote: message.remote,
        callback: message.callback,
        statusCode: 400,
        body: normalizeErrorString(err),
      } satisfies AgentTransmitResponse);
    }
  }

  private async tryUpgradeAgent(message: AgentUpgradeRequest): Promise<void> {
    this.log.info(`Attempting to upgrade from ${MEDPLUM_VERSION} to ${message.version ?? 'latest'}...`);

    if (platform() !== 'win32') {
      const errMsg = 'Auto-upgrading is currently only supported on Windows';
      this.log.error(errMsg);
      await this.sendToWebSocket({
        type: 'agent:error',
        callback: message.callback,
        body: errMsg,
      } satisfies AgentError);
      return;
    }

    const upgradeInProgress = this.isAgentUpgrading();

    // If the agent detects there is already an upgrade in progress, and force mode is not on, then prevent attempt to upgrade
    if (upgradeInProgress && !message.force) {
      const errMsg = 'Pending upgrade is already in progress';
      this.log.error(errMsg);
      await this.sendToWebSocket({
        type: 'agent:error',
        callback: message.callback,
        body: errMsg,
      } satisfies AgentError);
      return;
    }

    let child: ChildProcess;

    // If there is an explicit version, check if it's valid
    if (message.version && !(await checkIfValidMedplumVersion('agent-upgrader', message.version))) {
      const versionTag = message.version ? `v${message.version}` : 'latest';
      const errMsg = `Error during upgrading to version '${versionTag}'. '${message.version}' is not a valid version`;
      this.log.error(errMsg);
      await this.sendToWebSocket({
        type: 'agent:error',
        callback: message.callback,
        body: errMsg,
      } satisfies AgentError);
      return;
    }

    const targetVersion = message.version ?? (await fetchLatestVersionString('agent-upgrader'));

    // MEDPLUM_VERSION contains major.minor.patch-commit_hash
    if (MEDPLUM_VERSION.startsWith(targetVersion)) {
      // If we are forcing an upgrade, we can still upgrade to a version that we're already on
      // This is mostly if you somehow installed a version that was not released but installed manually
      // This will get you on the official release version for the given semver
      if (!message?.force) {
        this.log.info(`Attempted to upgrade to version ${targetVersion}, but agent is already on that version`);
        await this.sendToWebSocket({
          type: 'agent:upgrade:response',
          statusCode: 200,
          callback: message.callback,
        } satisfies AgentUpgradeResponse);
        return;
      }

      this.log.info(`Forcing upgrade from ${MEDPLUM_VERSION} to ${targetVersion}`);
    }

    // If downgrading to a pre-zero-downtime version, we should check if we are forcing first
    // If not forcing, we should error and warn the user about the implications of downgrading to a pre-zero-downtime version
    // Including downtime during the current downgrade (since the currently running service must stop before downgrading)
    // And future downtime upon any future upgrades
    if (semver.lt(targetVersion, '4.2.4') && !message.force) {
      const errMsg = `WARNING: ${targetVersion} predates the zero-downtime upgrade feature. Downgrading to this version will 1) incur downtime during the downgrade process, as the current agent must stop itself before installing the older agent, and 2) incur downtime on any subsequent upgrade to a later version. We recommend against downgrading to this version, but if you must, reissue the command with force set to true to downgrade.`;
      this.log.error(errMsg);
      await this.sendToWebSocket({
        type: 'agent:error',
        callback: message.callback,
        body: errMsg,
      } satisfies AgentError);
      return;
    }

    if (upgradeInProgress && message.force) {
      // If running, just cleanup the file since it could be that the cleanup failed for whatever reason
      if (isAppRunning('medplum-upgrading-agent')) {
        removePidFile('medplum-upgrading-agent');
      }
      // If running, kill the upgrader and cleanup the file
      if (isAppRunning('medplum-agent-upgrader')) {
        // Attempt to kill the upgrader
        forceKillApp('medplum-agent-upgrader');
        // Remove PID file
        removePidFile('medplum-agent-upgrader');
      }
      // Clean up upgrade.json
      unlinkSync(UPGRADE_MANIFEST_PATH);
    }

    try {
      const command = __filename;
      const logFile = openSync(UPGRADER_LOG_PATH, 'w+');
      child = spawn(command, message.version ? ['--upgrade', message.version] : ['--upgrade'], {
        detached: true,
        stdio: ['ignore', logFile, logFile, 'ipc'],
      });
      // We unref the child process so that this process can close before the child has closed (since we want the child to be able to close the parent process)
      child.unref();

      await new Promise<void>((resolve, reject) => {
        const childTimeout = setTimeout(
          () => reject(new Error('Timed out while waiting for message from child')),
          15000
        );
        child.on('message', (msg: { type: string }) => {
          clearTimeout(childTimeout);
          if (msg.type === 'STARTED') {
            resolve();
          } else {
            reject(new Error(`Received unexpected message type ${msg.type} when expected type STARTED`));
          }
        });

        child.on('error', (err) => {
          this.log.error(normalizeErrorString(err));
          reject(err);
        });
      });
    } catch (err) {
      const versionTag = message.version ? `v${message.version}` : 'latest';
      const errMsg = `Error during upgrading to version '${versionTag}': ${normalizeErrorString(err)}`;
      this.log.error(errMsg);
      await this.sendToWebSocket({
        type: 'agent:error',
        callback: message.callback,
        body: errMsg,
      } satisfies AgentError);
      return;
    }

    try {
      // Write a manifest file
      this.log.info('Writing upgrade manifest...', { previousVersion: MEDPLUM_VERSION, targetVersion });
      writeFileSync(
        UPGRADE_MANIFEST_PATH,
        JSON.stringify({
          previousVersion: MEDPLUM_VERSION,
          targetVersion,
          callback: message.callback ?? null,
        }),
        { encoding: 'utf8', flag: 'w+' }
      );

      this.log.info('Closing IPC...');
      child.disconnect();
    } catch (err: unknown) {
      this.log.error(
        `Error while stopping agent or messaging child process as part of upgrade: ${normalizeErrorString(err)}`
      );
      // Attempt to exit process...
      // If we already wrote a manifest, then when service restarts
      // We SHOULD send an error back to the server on the callback
      process.exit(1);
    }
  }

  private async handleLogRequest(command: AgentLogsRequest): Promise<void> {
    if (!isWinstonWrapperLogger(this.log)) {
      const errMsg = 'Unable to fetch logs since current logger instance does not support fetching';
      this.log.error(errMsg);
      await this.sendToWebSocket({
        type: 'agent:error',
        body: errMsg,
        callback: command.callback,
      });
      return;
    }

    try {
      const logs = await this.log.fetchLogs({ limit: command.limit });
      await this.sendToWebSocket({
        type: 'agent:logs:response',
        statusCode: 200,
        logs,
        callback: command.callback,
      });
    } catch (err) {
      this.log.error(normalizeErrorString(err));
      await this.sendToWebSocket({
        type: 'agent:error',
        body: normalizeErrorString(err),
        callback: command.callback,
      });
    }
  }

  private async sendToWebSocket(message: AgentMessage): Promise<void> {
    if (!this.webSocket) {
      throw new Error('WebSocket not connected');
    }
    if ('accessToken' in message) {
      // Use the latest access token
      // This can be necessary if the message was queued before the access token was refreshed
      await this.medplum.refreshIfExpired();
      message.accessToken = this.medplum.getAccessToken() as string;
    }
    this.webSocket.send(JSON.stringify(message));
  }

  private sendAgentDisabledError(command: AgentTransmitRequest | AgentTransmitResponse): void {
    const errMsg = 'Agent.status is currently set to off';
    this.log.error(errMsg);
    this.addToWebSocketQueue({
      type: 'agent:error',
      callback: command.callback,
      body: errMsg,
    } satisfies AgentError);
  }

  private pushMessage(message: AgentTransmitRequest): void {
    if (!message.remote) {
      this.log.error('Missing remote address');
      return;
    }

    const address = new URL(message.remote);
    const encoding = address.searchParams.get('encoding') ?? undefined;

<<<<<<< HEAD
    // Get or create the pool for this remote
    let pool = this.hl7Clients.get(message.remote);
    if (!pool) {
      pool = new Hl7ClientPool({
=======
    let client: EnhancedHl7Client;

    if (this.hl7Clients.has(message.remote)) {
      client = this.hl7Clients.get(message.remote) as EnhancedHl7Client;
    } else {
      const encoding = address.searchParams.get('encoding') ?? undefined;
      const keepAlive = this.keepAlive;
      client = new EnhancedHl7Client({
>>>>>>> a3c4cf96
        host: address.hostname,
        port: Number.parseInt(address.port, 10),
        encoding,
        keepAlive: this.keepAlive,
        maxClients: this.maxClientsPerRemote,
        log: this.log,
      });
      this.hl7Clients.set(message.remote, pool);
      this.log.info(`Client pool created for remote '${message.remote}'`, {
        keepAlive: this.keepAlive,
        maxClients: this.maxClientsPerRemote,
        encoding,
      });
<<<<<<< HEAD
=======
      if (keepAlive && this.logStatsFreqSecs > 0) {
        client.startTrackingStats({ heartbeatEmitter: this.heartbeatEmitter, log: this.log });
      }

      this.log.info(`Client created for remote '${message.remote}'`, {
        keepAlive,
        encoding,
        trackingStats: this.logStatsFreqSecs > 0,
      });

      if (client.keepAlive) {
        this.hl7Clients.set(message.remote, client);
        client.addEventListener('close', () => {
          // If the current client for this remote is this client, make sure to clean it up
          if (this.hl7Clients.get(message.remote) === client) {
            this.hl7Clients.delete(message.remote);
          }
          this.log.info(`Persistent connection to remote '${message.remote}' closed`);
        });
        client.addEventListener('error', (event) => {
          // If the current client for this remote is this client, make sure to clean it up
          if (this.hl7Clients.get(message.remote) === client) {
            this.hl7Clients.delete(message.remote);
          }
          this.log.error(
            `Persistent connection to remote '${message.remote}' encountered error: '${normalizeErrorString(event.error)}' - Closing connection...`
          );
          client.close().catch((err) => {
            this.log.error(normalizeErrorString(err));
          });
        });
      }
>>>>>>> a3c4cf96
    }

    const requestMsg = Hl7Message.parse(message.body);
    const msh10 = requestMsg.getSegment('MSH')?.getField(10);
    if (!msh10) {
      this.log.error('MSH.10 is missing but required');
      return;
    }

    this.log.info(`[Request -- ID: ${msh10}]: ${requestMsg.toString().replaceAll('\r', '\n')}`);

    let errorOccurred = false;

    // Get a client from the pool
    pool
      .getClient()
      .then(async (client) => {
        return client
          .sendAndWait(requestMsg)
          .then((response) => {
            this.log.info(`[Response -- ID: ${msh10}]: ${response.toString().replaceAll('\r', '\n')}`);
            this.addToWebSocketQueue({
              type: 'agent:transmit:response',
              channel: message.channel,
              remote: message.remote,
              callback: message.callback,
              contentType: ContentType.HL7_V2,
              statusCode: 200,
              body: response.toString(),
            } satisfies AgentTransmitResponse);
          })
          .catch((err) => {
            this.log.error(`HL7 error: ${normalizeErrorString(err)}`);
            this.addToWebSocketQueue({
              type: 'agent:transmit:response',
              channel: message.channel,
              remote: message.remote,
              callback: message.callback,
              contentType: ContentType.TEXT,
              statusCode: 400,
              body: normalizeErrorString(err),
            } satisfies AgentTransmitResponse);

            // We mark that an error occurred so we can decide to force close the client or not below
            errorOccurred = true;
          })
          .finally(() => {
            // Release the client back to the pool
            pool.releaseClient(client, this.keepAlive && errorOccurred);
          });
      })
      .catch((err) => {
        this.log.error(`Failed to get client from pool: ${normalizeErrorString(err)}`);
        this.addToWebSocketQueue({
          type: 'agent:transmit:response',
          channel: message.channel,
          remote: message.remote,
          callback: message.callback,
          contentType: ContentType.TEXT,
          statusCode: 400,
          body: normalizeErrorString(err),
        } satisfies AgentTransmitResponse);
      });
  }

  private isAgentUpgrading(): boolean {
    if (existsSync(UPGRADE_MANIFEST_PATH)) {
      return true;
    }
    if (isAppRunning('medplum-upgrading-agent') || isAppRunning('medplum-agent-upgrader')) {
      return true;
    }
    return false;
  }
}<|MERGE_RESOLUTION|>--- conflicted
+++ resolved
@@ -28,11 +28,8 @@
   sleep,
 } from '@medplum/core';
 import type { Agent, AgentChannel, Endpoint, OperationOutcomeIssue, Reference } from '@medplum/fhirtypes';
-<<<<<<< HEAD
-=======
 import { DEFAULT_ENCODING } from '@medplum/hl7';
 import assert from 'node:assert';
->>>>>>> a3c4cf96
 import type { ChildProcess, ExecException, ExecOptionsWithStringEncoding } from 'node:child_process';
 import { exec, spawn } from 'node:child_process';
 import { existsSync, openSync, readFileSync, unlinkSync, writeFileSync } from 'node:fs';
@@ -47,7 +44,6 @@
 import type { ChannelStats } from './channel-stats-tracker';
 import { DEFAULT_PING_TIMEOUT, MAX_MISSED_HEARTBEATS, RETRY_WAIT_DURATION_MS } from './constants';
 import { AgentDicomChannel } from './dicom';
-import { EnhancedHl7Client } from './enhanced-hl7-client';
 import { AgentHl7Channel } from './hl7';
 import { Hl7ClientPool } from './hl7-client-pool';
 import { isWinstonWrapperLogger } from './logger';
@@ -85,11 +81,7 @@
   readonly webSocketQueue: AgentMessage[] = [];
   readonly channels = new Map<string, Channel>();
   readonly hl7Queue: AgentMessage[] = [];
-<<<<<<< HEAD
   readonly hl7Clients = new Map<string, Hl7ClientPool>();
-=======
-  readonly hl7Clients = new Map<string, EnhancedHl7Client>();
->>>>>>> a3c4cf96
   heartbeatPeriod = 10 * 1000;
   private heartbeatTimer?: NodeJS.Timeout;
   readonly heartbeatEmitter = new TypedEventTarget<{ heartbeat: { type: 'heartbeat' } }>();
@@ -372,8 +364,8 @@
       }
       // We need to stop tracking stats for each client so that the heartbeat listener is removed
       // Before clearing the clients
-      for (const client of this.hl7Clients.values()) {
-        client.stopTrackingStats();
+      for (const pool of this.hl7Clients.values()) {
+        pool.stopTrackingStats();
       }
       this.hl7Clients.clear();
     }
@@ -404,37 +396,17 @@
     this.logStatsFreqSecs = logStatsFreqSecs ?? -1;
 
     if (this.logStatsFreqSecs > 0) {
-<<<<<<< HEAD
-      this.logStatsTimer = setInterval(() => {
-        const stats = getCurrentStats();
-        let totalHl7Clients = 0;
-        for (const pool of this.hl7Clients.values()) {
-          totalHl7Clients += pool.size();
-        }
-        this.log.info('Agent stats', {
-          stats: {
-            ...stats,
-            webSocketQueueDepth: this.webSocketQueue.length,
-            hl7QueueDepth: this.hl7Queue.length,
-            hl7ClientCount: totalHl7Clients,
-            live: this.live,
-            outstandingHeartbeats: this.outstandingHeartbeats,
-          },
-        });
-      }, this.logStatsFreqSecs * 1000);
-=======
       this.log.info(`Stats logging enabled. Logging stats every ${this.logStatsFreqSecs} seconds...`);
       if (this.keepAlive) {
-        for (const client of this.hl7Clients.values()) {
-          client.startTrackingStats({ heartbeatEmitter: this.heartbeatEmitter, log: this.log });
+        for (const pool of this.hl7Clients.values()) {
+          pool.startTrackingStats({ heartbeatEmitter: this.heartbeatEmitter, log: this.log });
         }
       }
       this.logStatsTimer ??= setInterval(() => this.logStats(), this.logStatsFreqSecs * 1000);
     } else {
-      for (const client of this.hl7Clients.values()) {
-        client.stopTrackingStats();
-      }
->>>>>>> a3c4cf96
+      for (const pool of this.hl7Clients.values()) {
+        pool.stopTrackingStats();
+      }
     }
 
     await this.hydrateListeners();
@@ -442,17 +414,27 @@
 
   private logStats(): void {
     assert(this.logStatsFreqSecs > 0, new Error('Can only log stats when logStatsFreqSecs > 0'));
+
     const stats = getCurrentStats();
+    let totalHl7Clients = 0;
+    for (const pool of this.hl7Clients.values()) {
+      totalHl7Clients += pool.size();
+    }
+
     const hl7Channels = Array.from(this.channels.values()).filter((channel) => channel instanceof AgentHl7Channel);
     const channelStats = Object.fromEntries(
       hl7Channels.map((channel) => [channel.getDefinition().name, channel.stats?.getStats() as ChannelStats])
     );
+
+    const pools = Array.from(this.hl7Clients.values());
+    const allClients = pools.flatMap((pool) => pool.getClients());
     const clientStats = Object.fromEntries(
-      Array.from(this.hl7Clients.values()).map((client) => [
+      allClients.map((client) => [
         `mllp://${client.host}:${client.port}?encoding=${client.encoding ?? DEFAULT_ENCODING}`,
         client.stats?.getStats() as ChannelStats,
       ])
     );
+
     this.log.info('Agent stats', {
       stats: {
         ...stats,
@@ -1028,21 +1010,14 @@
     const address = new URL(message.remote);
     const encoding = address.searchParams.get('encoding') ?? undefined;
 
-<<<<<<< HEAD
+    let pool: Hl7ClientPool;
+
     // Get or create the pool for this remote
-    let pool = this.hl7Clients.get(message.remote);
-    if (!pool) {
+    if (this.hl7Clients.has(message.remote)) {
+      pool = this.hl7Clients.get(message.remote) as Hl7ClientPool;
+    } else {
+      const keepAlive = this.keepAlive;
       pool = new Hl7ClientPool({
-=======
-    let client: EnhancedHl7Client;
-
-    if (this.hl7Clients.has(message.remote)) {
-      client = this.hl7Clients.get(message.remote) as EnhancedHl7Client;
-    } else {
-      const encoding = address.searchParams.get('encoding') ?? undefined;
-      const keepAlive = this.keepAlive;
-      client = new EnhancedHl7Client({
->>>>>>> a3c4cf96
         host: address.hostname,
         port: Number.parseInt(address.port, 10),
         encoding,
@@ -1051,46 +1026,15 @@
         log: this.log,
       });
       this.hl7Clients.set(message.remote, pool);
+      if (keepAlive && this.logStatsFreqSecs > 0) {
+        pool.startTrackingStats({ heartbeatEmitter: this.heartbeatEmitter, log: this.log });
+      }
       this.log.info(`Client pool created for remote '${message.remote}'`, {
         keepAlive: this.keepAlive,
         maxClients: this.maxClientsPerRemote,
         encoding,
-      });
-<<<<<<< HEAD
-=======
-      if (keepAlive && this.logStatsFreqSecs > 0) {
-        client.startTrackingStats({ heartbeatEmitter: this.heartbeatEmitter, log: this.log });
-      }
-
-      this.log.info(`Client created for remote '${message.remote}'`, {
-        keepAlive,
-        encoding,
         trackingStats: this.logStatsFreqSecs > 0,
       });
-
-      if (client.keepAlive) {
-        this.hl7Clients.set(message.remote, client);
-        client.addEventListener('close', () => {
-          // If the current client for this remote is this client, make sure to clean it up
-          if (this.hl7Clients.get(message.remote) === client) {
-            this.hl7Clients.delete(message.remote);
-          }
-          this.log.info(`Persistent connection to remote '${message.remote}' closed`);
-        });
-        client.addEventListener('error', (event) => {
-          // If the current client for this remote is this client, make sure to clean it up
-          if (this.hl7Clients.get(message.remote) === client) {
-            this.hl7Clients.delete(message.remote);
-          }
-          this.log.error(
-            `Persistent connection to remote '${message.remote}' encountered error: '${normalizeErrorString(event.error)}' - Closing connection...`
-          );
-          client.close().catch((err) => {
-            this.log.error(normalizeErrorString(err));
-          });
-        });
-      }
->>>>>>> a3c4cf96
     }
 
     const requestMsg = Hl7Message.parse(message.body);
