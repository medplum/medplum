--- conflicted
+++ resolved
@@ -12,10 +12,6 @@
   resolveExtensions: ['.js', '.ts'],
   target: 'es2021',
   tsconfig: 'tsconfig.json',
-<<<<<<< HEAD
-  external: ['pdfmake'],
-=======
->>>>>>> 0dd281fb
 };
 
 // The single executable application feature only supports running a single embedded CommonJS file.
