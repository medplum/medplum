{
  "name": "@medplum/agent",
<<<<<<< HEAD
  "version": "5.0.1",
=======
  "version": "5.0.2",
>>>>>>> cfd13f28
  "description": "Medplum Agent",
  "homepage": "https://www.medplum.com/",
  "bugs": {
    "url": "https://github.com/medplum/medplum/issues"
  },
  "repository": {
    "type": "git",
    "url": "git+https://github.com/medplum/medplum.git",
    "directory": "packages/agent"
  },
  "license": "Apache-2.0",
  "author": "Medplum <hello@medplum.com>",
  "type": "commonjs",
  "files": [
    "dist"
  ],
  "scripts": {
    "agent": "tsx src/main.ts",
    "build": "npm run clean && tsc && node esbuild.mjs",
    "clean": "rimraf dist",
    "lint": "eslint .",
    "lint:fix": "eslint . --fix",
    "test": "jest --runInBand"
  },
  "dependencies": {
<<<<<<< HEAD
    "@medplum/core": "5.0.1",
    "@medplum/hl7": "5.0.1",
=======
    "@medplum/core": "5.0.2",
    "@medplum/hl7": "5.0.2",
>>>>>>> cfd13f28
    "dcmjs-dimse": "0.3.1",
    "iconv-lite": "0.7.0",
    "semver": "7.7.3",
    "winston": "3.18.3",
    "winston-daily-rotate-file": "5.0.0",
    "ws": "8.18.3"
  },
  "devDependencies": {
<<<<<<< HEAD
    "@medplum/fhirtypes": "5.0.1",
    "@medplum/mock": "5.0.1",
=======
    "@medplum/fhirtypes": "5.0.2",
    "@medplum/mock": "5.0.2",
>>>>>>> cfd13f28
    "@types/async-eventemitter": "0.2.4",
    "@types/ws": "8.18.1",
    "mock-socket": "9.3.1",
    "postject": "1.0.0-alpha.6"
  },
  "engines": {
    "node": "^22.18.0 || >=24.2.0"
  }
}<|MERGE_RESOLUTION|>--- conflicted
+++ resolved
@@ -1,10 +1,6 @@
 {
   "name": "@medplum/agent",
-<<<<<<< HEAD
-  "version": "5.0.1",
-=======
   "version": "5.0.2",
->>>>>>> cfd13f28
   "description": "Medplum Agent",
   "homepage": "https://www.medplum.com/",
   "bugs": {
@@ -30,13 +26,8 @@
     "test": "jest --runInBand"
   },
   "dependencies": {
-<<<<<<< HEAD
-    "@medplum/core": "5.0.1",
-    "@medplum/hl7": "5.0.1",
-=======
     "@medplum/core": "5.0.2",
     "@medplum/hl7": "5.0.2",
->>>>>>> cfd13f28
     "dcmjs-dimse": "0.3.1",
     "iconv-lite": "0.7.0",
     "semver": "7.7.3",
@@ -45,13 +36,8 @@
     "ws": "8.18.3"
   },
   "devDependencies": {
-<<<<<<< HEAD
-    "@medplum/fhirtypes": "5.0.1",
-    "@medplum/mock": "5.0.1",
-=======
     "@medplum/fhirtypes": "5.0.2",
     "@medplum/mock": "5.0.2",
->>>>>>> cfd13f28
     "@types/async-eventemitter": "0.2.4",
     "@types/ws": "8.18.1",
     "mock-socket": "9.3.1",
