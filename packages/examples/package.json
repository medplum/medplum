--- conflicted
+++ resolved
@@ -1,10 +1,6 @@
 {
   "name": "@medplum/examples",
-<<<<<<< HEAD
-  "version": "5.0.1",
-=======
   "version": "5.0.2",
->>>>>>> cfd13f28
   "description": "Medplum Code Examples",
   "homepage": "https://www.medplum.com/",
   "bugs": {
@@ -25,15 +21,9 @@
     "lint:fix": "eslint . --fix"
   },
   "devDependencies": {
-<<<<<<< HEAD
-    "@medplum/core": "5.0.1",
-    "@medplum/fhirtypes": "5.0.1",
-    "@medplum/mock": "5.0.1"
-=======
     "@medplum/core": "5.0.2",
     "@medplum/fhirtypes": "5.0.2",
     "@medplum/mock": "5.0.2"
->>>>>>> cfd13f28
   },
   "engines": {
     "node": "^22.18.0 || >=24.2.0"
