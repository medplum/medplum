{
  "name": "@medplum/ccda",
<<<<<<< HEAD
<<<<<<< HEAD
<<<<<<< HEAD
<<<<<<< HEAD
  "version": "4.4.1",
=======
  "version": "4.3.15",
>>>>>>> eb4780adc (Release Version 4.3.15 (#7447))
=======
  "version": "4.4.0",
>>>>>>> 1ce85f8ea (Release Version 4.4.0 (#7455))
=======
  "version": "4.4.1",
>>>>>>> 0900190f6 (Release Version 4.4.1 (#7471))
=======
  "version": "4.4.1",
>>>>>>> dc53878e
  "description": "Medplum C-CDA Library",
  "keywords": [
    "medplum",
    "fhir",
    "healthcare",
    "interoperability",
    "json",
    "serialization",
    "hl7",
    "standards",
    "clinical",
    "dstu2",
    "stu3",
    "r4",
    "normative"
  ],
  "homepage": "https://www.medplum.com/",
  "bugs": {
    "url": "https://github.com/medplum/medplum/issues"
  },
  "repository": {
    "type": "git",
    "url": "git+https://github.com/medplum/medplum.git",
    "directory": "packages/ccda"
  },
  "license": "Apache-2.0",
  "author": "Medplum <hello@medplum.com>",
  "sideEffects": false,
  "exports": {
    "import": {
      "types": "./dist/esm/index.d.ts",
      "default": "./dist/esm/index.mjs"
    },
    "require": {
      "types": "./dist/cjs/index.d.ts",
      "default": "./dist/cjs/index.cjs"
    }
  },
  "main": "dist/cjs/index.cjs",
  "module": "dist/esm/index.mjs",
  "types": "dist/esm/index.d.ts",
  "files": [
    "dist/cjs",
    "dist/esm"
  ],
  "scripts": {
    "api-extractor": "api-extractor run --local && cp dist/types.d.ts dist/cjs/index.d.ts && cp dist/types.d.ts dist/esm/index.d.ts",
    "build": "npm run clean && tsc && node esbuild.mjs && npm run api-extractor",
    "clean": "rimraf dist",
    "lint": "eslint .",
    "lint:fix": "eslint . --fix",
    "test": "jest"
  },
  "dependencies": {
<<<<<<< HEAD
<<<<<<< HEAD
<<<<<<< HEAD
<<<<<<< HEAD
=======
>>>>>>> dc53878e
    "@medplum/core": "4.4.1",
    "fast-xml-parser": "5.2.5"
  },
  "devDependencies": {
    "@medplum/definitions": "4.4.1",
    "@medplum/fhirtypes": "4.4.1"
<<<<<<< HEAD
=======
    "@medplum/core": "4.3.15",
    "fast-xml-parser": "5.2.5"
  },
  "devDependencies": {
    "@medplum/definitions": "4.3.15",
    "@medplum/fhirtypes": "4.3.15"
>>>>>>> eb4780adc (Release Version 4.3.15 (#7447))
=======
    "@medplum/core": "4.4.0",
    "fast-xml-parser": "5.2.5"
  },
  "devDependencies": {
    "@medplum/definitions": "4.4.0",
    "@medplum/fhirtypes": "4.4.0"
>>>>>>> 1ce85f8ea (Release Version 4.4.0 (#7455))
=======
    "@medplum/core": "4.4.1",
    "fast-xml-parser": "5.2.5"
  },
  "devDependencies": {
    "@medplum/definitions": "4.4.1",
    "@medplum/fhirtypes": "4.4.1"
>>>>>>> 0900190f6 (Release Version 4.4.1 (#7471))
=======
>>>>>>> dc53878e
  },
  "engines": {
    "node": "^20.19.0 || >=22.12.0"
  }
}<|MERGE_RESOLUTION|>--- conflicted
+++ resolved
@@ -1,22 +1,6 @@
 {
   "name": "@medplum/ccda",
-<<<<<<< HEAD
-<<<<<<< HEAD
-<<<<<<< HEAD
-<<<<<<< HEAD
   "version": "4.4.1",
-=======
-  "version": "4.3.15",
->>>>>>> eb4780adc (Release Version 4.3.15 (#7447))
-=======
-  "version": "4.4.0",
->>>>>>> 1ce85f8ea (Release Version 4.4.0 (#7455))
-=======
-  "version": "4.4.1",
->>>>>>> 0900190f6 (Release Version 4.4.1 (#7471))
-=======
-  "version": "4.4.1",
->>>>>>> dc53878e
   "description": "Medplum C-CDA Library",
   "keywords": [
     "medplum",
@@ -71,45 +55,12 @@
     "test": "jest"
   },
   "dependencies": {
-<<<<<<< HEAD
-<<<<<<< HEAD
-<<<<<<< HEAD
-<<<<<<< HEAD
-=======
->>>>>>> dc53878e
     "@medplum/core": "4.4.1",
     "fast-xml-parser": "5.2.5"
   },
   "devDependencies": {
     "@medplum/definitions": "4.4.1",
     "@medplum/fhirtypes": "4.4.1"
-<<<<<<< HEAD
-=======
-    "@medplum/core": "4.3.15",
-    "fast-xml-parser": "5.2.5"
-  },
-  "devDependencies": {
-    "@medplum/definitions": "4.3.15",
-    "@medplum/fhirtypes": "4.3.15"
->>>>>>> eb4780adc (Release Version 4.3.15 (#7447))
-=======
-    "@medplum/core": "4.4.0",
-    "fast-xml-parser": "5.2.5"
-  },
-  "devDependencies": {
-    "@medplum/definitions": "4.4.0",
-    "@medplum/fhirtypes": "4.4.0"
->>>>>>> 1ce85f8ea (Release Version 4.4.0 (#7455))
-=======
-    "@medplum/core": "4.4.1",
-    "fast-xml-parser": "5.2.5"
-  },
-  "devDependencies": {
-    "@medplum/definitions": "4.4.1",
-    "@medplum/fhirtypes": "4.4.1"
->>>>>>> 0900190f6 (Release Version 4.4.1 (#7471))
-=======
->>>>>>> dc53878e
   },
   "engines": {
     "node": "^20.19.0 || >=22.12.0"
