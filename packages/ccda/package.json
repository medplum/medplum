{
  "name": "@medplum/ccda",
<<<<<<< HEAD
  "version": "5.0.1",
=======
  "version": "5.0.2",
>>>>>>> cfd13f28
  "description": "Medplum C-CDA Library",
  "keywords": [
    "medplum",
    "fhir",
    "healthcare",
    "interoperability",
    "json",
    "serialization",
    "hl7",
    "standards",
    "clinical",
    "dstu2",
    "stu3",
    "r4",
    "normative"
  ],
  "homepage": "https://www.medplum.com/",
  "bugs": {
    "url": "https://github.com/medplum/medplum/issues"
  },
  "repository": {
    "type": "git",
    "url": "git+https://github.com/medplum/medplum.git",
    "directory": "packages/ccda"
  },
  "license": "Apache-2.0",
  "author": "Medplum <hello@medplum.com>",
  "sideEffects": false,
  "type": "module",
  "exports": {
    "import": {
      "types": "./dist/esm/index.d.ts",
      "default": "./dist/esm/index.mjs"
    },
    "require": {
      "types": "./dist/cjs/index.d.ts",
      "default": "./dist/cjs/index.cjs"
    }
  },
  "main": "dist/cjs/index.cjs",
  "module": "dist/esm/index.mjs",
  "types": "dist/esm/index.d.ts",
  "files": [
    "dist/cjs",
    "dist/esm"
  ],
  "scripts": {
    "api-extractor": "api-extractor run --local && cp dist/types.d.ts dist/cjs/index.d.ts && cp dist/types.d.ts dist/esm/index.d.ts",
    "build": "npm run clean && tsc && node esbuild.mjs && npm run api-extractor",
    "clean": "rimraf dist",
    "lint": "eslint .",
    "lint:fix": "eslint . --fix",
    "test": "jest"
  },
  "dependencies": {
<<<<<<< HEAD
    "@medplum/core": "5.0.1",
    "fast-xml-parser": "5.3.0"
  },
  "devDependencies": {
    "@medplum/definitions": "5.0.1",
    "@medplum/fhirtypes": "5.0.1"
=======
    "@medplum/core": "5.0.2",
    "fast-xml-parser": "5.3.0"
  },
  "devDependencies": {
    "@medplum/definitions": "5.0.2",
    "@medplum/fhirtypes": "5.0.2"
>>>>>>> cfd13f28
  },
  "engines": {
    "node": "^22.18.0 || >=24.2.0"
  }
}<|MERGE_RESOLUTION|>--- conflicted
+++ resolved
@@ -1,10 +1,6 @@
 {
   "name": "@medplum/ccda",
-<<<<<<< HEAD
-  "version": "5.0.1",
-=======
   "version": "5.0.2",
->>>>>>> cfd13f28
   "description": "Medplum C-CDA Library",
   "keywords": [
     "medplum",
@@ -60,21 +56,12 @@
     "test": "jest"
   },
   "dependencies": {
-<<<<<<< HEAD
-    "@medplum/core": "5.0.1",
-    "fast-xml-parser": "5.3.0"
-  },
-  "devDependencies": {
-    "@medplum/definitions": "5.0.1",
-    "@medplum/fhirtypes": "5.0.1"
-=======
     "@medplum/core": "5.0.2",
     "fast-xml-parser": "5.3.0"
   },
   "devDependencies": {
     "@medplum/definitions": "5.0.2",
     "@medplum/fhirtypes": "5.0.2"
->>>>>>> cfd13f28
   },
   "engines": {
     "node": "^22.18.0 || >=24.2.0"
