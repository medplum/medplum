--- conflicted
+++ resolved
@@ -1768,45 +1768,39 @@
 
 export function readFromTokenColumns(repo: Repository): typeof TokenColumnsFeature.read {
   const project = repo.currentProject();
-<<<<<<< HEAD
-  const systemSetting = project?.systemSetting?.find((s) => s.name === 'searchTokenColumns');
-
-  // If the setting doesn't exist, return the default
-  if (!systemSetting) {
-    return TokenColumnsFeature.read;
-  }
-
-  // Previously `searchTokenColumns` was a boolean setting where true was equivalent to 'one-column'
-  if (systemSetting.valueBoolean !== undefined) {
-    return systemSetting.valueBoolean ? 'one-column' : false;
-  }
-
-  // Now `searchTokenColumns` is a string setting where 'one-column' and 'per-code' are valid values
-  if (systemSetting.valueString === 'one-column' || systemSetting.valueString === 'per-code') {
-    return systemSetting.valueString;
-  }
-
-  // If neither a valueBoolean nor valid valueString is set, return the default
-=======
-  const maybeSystemSettingBoolean = project?.systemSetting?.find((s) => s.name === 'searchTokenColumns')?.valueBoolean;
-
-  // If the Project.systemSetting exists, return its value
-  if (maybeSystemSettingBoolean !== undefined) {
-    return maybeSystemSettingBoolean;
-  }
 
   // If the project is undefined, it is a system repository
   if (project === undefined) {
     const systemRepositoryTokenReadStrategy = getConfig().systemRepositoryTokenReadStrategy;
-    // If specified, translate the config value to a boolean
-    if (systemRepositoryTokenReadStrategy === 'unified-tokens-column') {
-      return true;
-    } else if (systemRepositoryTokenReadStrategy === 'token-tables') {
+    if (
+      systemRepositoryTokenReadStrategy === 'unified-tokens-column' ||
+      systemRepositoryTokenReadStrategy === 'column-per-code'
+    ) {
+      return systemRepositoryTokenReadStrategy;
+    }
+
+    if (systemRepositoryTokenReadStrategy === 'token-tables') {
       return false;
     }
   }
 
-  // fallback to the global default
->>>>>>> 8e494a4d
+  const systemSetting = project?.systemSetting?.find((s) => s.name === 'searchTokenColumns');
+  if (systemSetting) {
+    // Previously `searchTokenColumns` was a boolean setting where true was equivalent to 'unified-tokens-column'
+    if (systemSetting.valueBoolean !== undefined) {
+      return systemSetting.valueBoolean ? 'unified-tokens-column' : false;
+    }
+
+    // Now `searchTokenColumns` is a string setting
+    // with 'unified-tokens-column', 'column-per-code', and 'token-tables' as valid values
+    if (systemSetting.valueString === 'token-tables') {
+      return false;
+    }
+    if (systemSetting.valueString === 'unified-tokens-column' || systemSetting.valueString === 'column-per-code') {
+      return systemSetting.valueString;
+    }
+  }
+
+  // finally, fallback to the default
   return TokenColumnsFeature.read;
 }