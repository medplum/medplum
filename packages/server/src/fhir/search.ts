--- conflicted
+++ resolved
@@ -1429,21 +1429,7 @@
     });
   }
 
-<<<<<<< HEAD
-  return buildChainedSearchUsingReferenceTable(repo, selectQuery, resourceType, param);
-=======
-  if (usesReferenceLookupTable(repo)) {
-    return buildChainedSearchUsingReferenceTable(repo, selectQuery, param);
-  } else {
-    return buildChainedSearchUsingReferenceStrings(repo, selectQuery, resourceType, param);
-  }
-}
-
-function usesReferenceLookupTable(repo: Repository): boolean {
-  return !!(
-    getConfig().chainedSearchWithReferenceTables || repo.currentProject()?.features?.includes('reference-lookups')
-  );
->>>>>>> eaef4866
+  return buildChainedSearchUsingReferenceTable(repo, selectQuery, param);
 }
 
 /**
@@ -1522,18 +1508,9 @@
   const referenceTable = selectQuery.getNextJoinAlias();
   selectQuery.join(
     'LEFT JOIN',
-<<<<<<< HEAD
-    referenceTableName,
-    referenceTableAlias,
-    new Conjunction([
-      new Condition(new Column(referenceTableAlias, currentColumnName), '=', new Column(currentTable, 'id')),
-      new Condition(new Column(referenceTableAlias, 'code'), '=', link.code),
-    ])
-=======
     nextChainedTable(link),
     referenceTable,
     lookupTableJoinCondition(currentTable, link, referenceTable)
->>>>>>> eaef4866
   );
   return referenceTable;
 }
@@ -1550,15 +1527,9 @@
   const nextTable = selectQuery.getNextJoinAlias();
   selectQuery.join(
     'LEFT JOIN',
-<<<<<<< HEAD
-    link.resourceType,
-    nextTableAlias,
-    new Condition(new Column(nextTableAlias, 'id'), '=', new Column(referenceTableAlias, nextColumnName))
-=======
     link.targetType,
     nextTable,
     new Condition(new Column(nextTable, 'id'), '=', new Column(lookupTable, nextColumn))
->>>>>>> eaef4866
   );
 
   return nextTable;
@@ -1598,86 +1569,7 @@
   ]);
 }
 
-<<<<<<< HEAD
-function parseChainedParameter(resourceType: string, key: string, value: string): ChainedSearchParameter {
-  const param: ChainedSearchParameter = {
-    chain: [],
-  };
-=======
-/**
- * Builds a chained search using reference strings.
- * The query parses a `resourceType/id` formatted string in SQL and converts the id to a UUID.
- * This is very slow and inefficient, but it is the only way to support chained searches with reference strings.
- * This technique is deprecated and intended for removal.
- * The preferred technique is to use reference tables.
- * @param repo - The repository.
- * @param selectQuery - The select query builder.
- * @param resourceType - The top level resource type.
- * @param param - The chained search parameter.
- * @returns The WHERE clause expression for the final chained filter.
- */
-function buildChainedSearchUsingReferenceStrings(
-  repo: Repository,
-  selectQuery: SelectQuery,
-  resourceType: string,
-  param: ChainedSearchParameter
-): Expression {
-  let currentResourceType = resourceType;
-  let currentTable = resourceType;
-  for (const link of param.chain) {
-    if (link.implementation.type === SearchParameterType.CANONICAL) {
-      currentTable = linkCanonicalReference(selectQuery, currentTable, link);
-    } else {
-      const nextTable = selectQuery.getNextJoinAlias();
-      const joinCondition = buildSearchLinkCondition(currentResourceType, link, currentTable, nextTable);
-      selectQuery.join('LEFT JOIN', link.targetType, nextTable, joinCondition);
-
-      currentTable = nextTable;
-    }
-
-    currentResourceType = link.targetType;
-  }
-  return buildSearchFilterExpression(
-    repo,
-    selectQuery,
-    currentResourceType as ResourceType,
-    currentTable,
-    param.filter
-  );
-}
-
-function buildSearchLinkCondition(
-  resourceType: string,
-  link: ChainedSearchLink,
-  currentTable: string,
-  nextTable: string
-): Expression {
-  const impl = link.implementation;
-  const linkColumn = new Column(currentTable, impl.columnName);
-  if (link.direction === Direction.REVERSE) {
-    const nextColumn = new Column(nextTable, impl.columnName);
-    const currentColumn = new Column(currentTable, 'id');
-
-    if (impl.array) {
-      return new ArraySubquery(
-        nextColumn,
-        new Condition(new Column(undefined, impl.columnName), 'REVERSE_LINK', currentColumn, resourceType)
-      );
-    } else {
-      return new Condition(nextColumn, 'REVERSE_LINK', currentColumn, resourceType);
-    }
-  } else if (impl.array) {
-    return new ArraySubquery(
-      linkColumn,
-      new Condition(new Column(nextTable, 'id'), 'LINK', new Column(undefined, impl.columnName))
-    );
-  } else {
-    return new Condition(new Column(nextTable, 'id'), 'LINK', linkColumn);
-  }
-}
-
 function parseChainedParameter(resourceType: string, searchFilter: Filter): ChainedSearchParameter {
->>>>>>> eaef4866
   let currentResourceType = resourceType;
   const parts = splitChainedSearch(searchFilter.code);
 
