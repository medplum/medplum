--- conflicted
+++ resolved
@@ -498,16 +498,10 @@
 
 /**
  * Builds a single search filter as "WHERE" clause to the query builder.
-<<<<<<< HEAD
- * @param selectQuery The select query builder.
- * @param resourceType The type of resources requested.
- * @param table The resource table.
- * @param filter The search filter.
-=======
  * @param selectQuery - The select query builder.
  * @param resourceType - The type of resources requested.
+ * @param table - The resource table.
  * @param filter - The search filter.
->>>>>>> bc2d9105
  * @returns The search query where expression
  */
 function buildSearchFilterExpression(
@@ -552,16 +546,10 @@
  * Builds a search filter expression for a normal search parameter.
  *
  * Not any special cases, just a normal search parameter.
-<<<<<<< HEAD
- * @param resourceType The FHIR resource type.
- * @param table The resource table.
- * @param param The FHIR search parameter.
- * @param filter The search filter.
-=======
  * @param resourceType - The FHIR resource type.
+ * @param table - The resource table.
  * @param param - The FHIR search parameter.
  * @param filter - The search filter.
->>>>>>> bc2d9105
  * @returns A SQL "WHERE" clause expression.
  */
 function buildNormalSearchFilterExpression(
@@ -596,16 +584,10 @@
  * Returns true if the search parameter code is a special search parameter.
  *
  * See: https://www.hl7.org/fhir/search.html#all
-<<<<<<< HEAD
- * @param selectQuery The select query builder.
- * @param resourceType The type of resources requested.
- * @param table The resource table.
- * @param filter The search filter.
-=======
  * @param selectQuery - The select query builder.
  * @param resourceType - The type of resources requested.
+ * @param table - The resource table.
  * @param filter - The search filter.
->>>>>>> bc2d9105
  * @returns True if the search parameter is a special code.
  */
 function trySpecialSearchParameter(
@@ -709,17 +691,10 @@
 
 /**
  * Adds an ID search filter as "WHERE" clause to the query builder.
-<<<<<<< HEAD
- * @param table The resource table name or alias.
- * @param details The search parameter details.
- * @param operator The search operator.
- * @param values The string values to search against.
-=======
- * @param resourceType - The resource type.
+ * @param table - The resource table name or alias.
  * @param details - The search parameter details.
  * @param operator - The search operator.
  * @param values - The string values to search against.
->>>>>>> bc2d9105
  * @returns The select query condition.
  */
 function buildIdSearchFilter(
@@ -748,17 +723,10 @@
 
 /**
  * Adds a token search filter as "WHERE" clause to the query builder.
-<<<<<<< HEAD
- * @param table The resource table.
- * @param details The search parameter details.
- * @param operator The search operator.
- * @param values The string values to search against.
-=======
- * @param resourceType - The resource type.
+ * @param table - The resource table.
  * @param details - The search parameter details.
  * @param operator - The search operator.
  * @param values - The string values to search against.
->>>>>>> bc2d9105
  * @returns The select query condition.
  */
 function buildTokenSearchFilter(
@@ -795,14 +763,9 @@
 
 /**
  * Adds a date or date/time search filter.
-<<<<<<< HEAD
- * @param table The resource table name.
- * @param details The search parameter details.
- * @param filter The search filter.
-=======
+ * @param table - The resource table name.
  * @param details - The search parameter details.
  * @param filter - The search filter.
->>>>>>> bc2d9105
  * @returns The select query condition.
  */
 function buildDateSearchFilter(table: string, details: SearchParameterDetails, filter: Filter): Expression {
