--- conflicted
+++ resolved
@@ -3,7 +3,6 @@
 import { Bundle, BundleEntry, ResourceType, SearchParameter } from '@medplum/fhirtypes';
 import { AddressTable } from './lookups/address';
 import { HumanNameTable } from './lookups/humanname';
-import { TokenTable } from './lookups/token';
 import {
   ColumnSearchParameterImplementation,
   getSearchParameterImplementation,
@@ -12,11 +11,6 @@
   SearchStrategies,
   TokenColumnSearchParameterImplementation,
 } from './searchparameter';
-<<<<<<< HEAD
-import { AddressTable } from './lookups/address';
-import { HumanNameTable } from './lookups/humanname';
-=======
->>>>>>> fee37817
 
 describe('SearchParameterImplementation', () => {
   const indexedSearchParams: SearchParameter[] = [];
@@ -237,7 +231,6 @@
     expectTokenColumnImplementation(impl);
   });
 
-<<<<<<< HEAD
   test.each([['Patient-identifier'], ['Patient-language']])(
     'token column for SearchParameter %s on Patient',
     (searchParamId) => {
@@ -247,7 +240,7 @@
       expectTokenColumnImplementation(impl);
     }
   );
-=======
+
   test('MedicationRequest-code legacy behavior', () => {
     const searchParam = indexedSearchParams.find((e) => e.id === 'clinical-code') as SearchParameter;
     const impl = getSearchParameterImplementation('MedicationRequest', searchParam);
@@ -258,10 +251,8 @@
   test('Observation-code excluded from legacy behavior', () => {
     const searchParam = indexedSearchParams.find((e) => e.id === 'clinical-code') as SearchParameter;
     const impl = getSearchParameterImplementation('Observation', searchParam);
-    assertLookupTableImplementation(impl);
-    expect(impl.lookupTable instanceof TokenTable).toBeTruthy();
-  });
->>>>>>> fee37817
+    expectTokenColumnImplementation(impl);
+  });
 
   test.each([
     ['individual-address-country', AddressTable],
