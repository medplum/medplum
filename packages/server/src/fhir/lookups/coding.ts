import { append } from '@medplum/core';
import { CodeSystem, CodeSystemConcept, CodeSystemConceptProperty, Coding, Resource } from '@medplum/fhirtypes';
import { Pool, PoolClient } from 'pg';
import { ImportedProperty, importCodeSystem } from '../operations/codesystemimport';
import { parentProperty } from '../operations/utils/terminology';
import { DeleteQuery } from '../sql';
<<<<<<< HEAD
import { append } from '@medplum/core';
import { ImportedProperty, importCodeSystem, parentProperty } from '../operations/codesystemimport';
import { getAuthenticatedContext } from '../../context';
=======
import { LookupTable } from './lookuptable';
>>>>>>> 66e158c7

/**
 * The CodingTable class is used to index and search Coding values associated with a CodeSystem.
 * Each system/code/display triple is represented as a separate row in the "Coding" table.
 */
export class CodingTable extends LookupTable {
  getTableName(): string {
    return 'Coding';
  }

  getColumnName(code: string): string {
    return code;
  }

  /**
   * Returns false, because the Coding table is never used for normal SearchParameter search.
   * @returns Always false.
   */
  isIndexed(): boolean {
    return false;
  }

  async indexResource(client: PoolClient, resource: Resource, create: boolean): Promise<void> {
    if (resource.resourceType === 'CodeSystem' && (resource.content === 'complete' || resource.content === 'example')) {
      if (!create) {
        await this.deleteValuesForResource(client, resource);
      }

      const elements = this.getCodeSystemElements(resource);
<<<<<<< HEAD
      await importCodeSystem(
        getAuthenticatedContext().repo,
        resource as CodeSystem,
        elements.concepts,
        elements.properties
      );
=======
      await importCodeSystem(client, resource, elements.concepts, elements.properties);
>>>>>>> 66e158c7
    }
  }

  /**
   * Deletes the resource from the lookup table.
   * @param client - The database client.
   * @param resource - The resource to delete.
   */
  async deleteValuesForResource(client: Pool | PoolClient, resource: Resource): Promise<void> {
    const deletedCodes = await new DeleteQuery('Coding')
      .where('system', '=', resource.id)
      .returnColumn('id')
      .execute(client);
    await new DeleteQuery('CodeSystem_Property').where('system', '=', resource.id).execute(client);
    if (deletedCodes.length) {
      for (let i = 0; i < deletedCodes.length; i += 500) {
        await new DeleteQuery('Coding_Property')
          .where(
            'coding',
            'IN',
            deletedCodes.slice(i, i + 500).map((c) => c.id)
          )
          .execute(client);
      }
    }
  }

  private getCodeSystemElements(codeSystem: CodeSystem): { concepts: Coding[]; properties: ImportedProperty[] } {
    const result = { concepts: [], properties: [] };
    if (codeSystem.concept) {
      for (const concept of codeSystem.concept) {
        this.addCodeSystemConcepts(codeSystem, concept, result);
      }
    }
    return result;
  }

  /**
   * Recursively adds CodeSystem concepts.
   * See: https://www.hl7.org/fhir/codesystem-definitions.html#CodeSystem.concept
   * @param codeSystem - The CodeSystem.
   * @param concept - The CodeSystem concept.
   * @param result - The results.
   * @param result.concepts - Concepts defined by the CodeSystem.
   * @param result.properties - Coding properties specified by the CodeSystem.
   */
  private addCodeSystemConcepts(
    codeSystem: CodeSystem,
    concept: CodeSystemConcept,
    result: { concepts: Coding[]; properties: ImportedProperty[] }
  ): void {
    const { code, display } = concept;
    result.concepts = append(result.concepts, { code, display });

    if (concept.property) {
      for (const prop of concept.property) {
        result.properties = append(result.properties, { code, property: prop.code, value: getPropertyValue(prop) });
      }
    }

    if (concept.concept) {
      for (const child of concept.concept) {
        this.addCodeSystemConcepts(codeSystem, child, result);
        result.properties = append(result.properties, {
          code: child.code,
          property:
            codeSystem.property?.find((p) => p.uri === parentProperty)?.code ?? codeSystem.hierarchyMeaning ?? 'parent',
          value: code,
        });
      }
    }
  }
}

function getPropertyValue(prop: CodeSystemConceptProperty): string {
  if (prop.valueBoolean !== undefined) {
    return prop.valueBoolean ? 'true' : 'false';
  } else if (prop.valueCode) {
    return prop.valueCode;
  } else if (prop.valueString) {
    return prop.valueString;
  }
  return '';
}<|MERGE_RESOLUTION|>--- conflicted
+++ resolved
@@ -1,16 +1,10 @@
 import { append } from '@medplum/core';
+import { ImportedProperty, importCodeSystem } from '../operations/codesystemimport';
 import { CodeSystem, CodeSystemConcept, CodeSystemConceptProperty, Coding, Resource } from '@medplum/fhirtypes';
 import { Pool, PoolClient } from 'pg';
-import { ImportedProperty, importCodeSystem } from '../operations/codesystemimport';
 import { parentProperty } from '../operations/utils/terminology';
 import { DeleteQuery } from '../sql';
-<<<<<<< HEAD
-import { append } from '@medplum/core';
-import { ImportedProperty, importCodeSystem, parentProperty } from '../operations/codesystemimport';
-import { getAuthenticatedContext } from '../../context';
-=======
 import { LookupTable } from './lookuptable';
->>>>>>> 66e158c7
 
 /**
  * The CodingTable class is used to index and search Coding values associated with a CodeSystem.
@@ -40,16 +34,7 @@
       }
 
       const elements = this.getCodeSystemElements(resource);
-<<<<<<< HEAD
-      await importCodeSystem(
-        getAuthenticatedContext().repo,
-        resource as CodeSystem,
-        elements.concepts,
-        elements.properties
-      );
-=======
       await importCodeSystem(client, resource, elements.concepts, elements.properties);
->>>>>>> 66e158c7
     }
   }
 
