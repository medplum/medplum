// SPDX-FileCopyrightText: Copyright Orangebot, Inc. and Medplum contributors
// SPDX-License-Identifier: Apache-2.0
import type { WithId } from '@medplum/core';
import { formatFamilyName, formatGivenName, formatHumanName } from '@medplum/core';
import type {
  HumanName,
  Patient,
  Person,
  Practitioner,
  RelatedPerson,
  Resource,
  ResourceType,
  SearchParameter,
} from '@medplum/fhirtypes';
<<<<<<< HEAD
import { Pool, PoolClient } from 'pg';
import { DeleteQuery } from '../sql';
import { LookupTable, LookupTableRow } from './lookuptable';
=======
import type { Pool, PoolClient } from 'pg';
import { Column, DeleteQuery } from '../sql';
import type { LookupTableRow } from './lookuptable';
import { LookupTable } from './lookuptable';
>>>>>>> 284688e8

const resourceTypes = ['Patient', 'Person', 'Practitioner', 'RelatedPerson'] as const;
const resourceTypeSet = new Set(resourceTypes);
type HumanNameResourceType = (typeof resourceTypes)[number];
export type HumanNameResource = Patient | Person | Practitioner | RelatedPerson;

export interface HumanNameTableRow extends LookupTableRow {
  name: string | undefined;
  given: string | undefined;
  family: string | undefined;
}

export const HumanNameSearchParameterIds = new Set<string>([
  'individual-given',
  'individual-family',
  'Patient-name',
  'Person-name',
  'Practitioner-name',
  'RelatedPerson-name',
]);

/**
 * The HumanNameTable class is used to index and search "name" properties on "Person" resources.
 * Each name is represented as a separate row in the "HumanName" table.
 */
export class HumanNameTable extends LookupTable {
  private static readonly knownParams: Set<string> = new Set<string>([
    'individual-given',
    'individual-family',
    'Patient-name',
    'Person-name',
    'Practitioner-name',
    'RelatedPerson-name',
  ]);

  private static hasHumanName(resourceType: ResourceType): resourceType is HumanNameResourceType {
    return resourceTypeSet.has(resourceType as any);
  }

  protected readonly CONTAINS_SQL_OPERATOR: LookupTable['CONTAINS_SQL_OPERATOR'] = 'ILIKE';

  /**
   * Returns the table name.
   * @returns The table name.
   */
  getTableName(): string {
    return 'HumanName';
  }

  /**
   * Returns the column name for the given search parameter.
   * @param code - The search parameter code.
   * @returns The column name.
   */
  getColumnName(code: string): string {
    return code;
  }

  /**
   * Returns true if the search parameter is an HumanName parameter.
   * @param searchParam - The search parameter.
   * @returns True if the search parameter is an HumanName parameter.
   */
  isIndexed(searchParam: SearchParameter): boolean {
    return HumanNameTable.knownParams.has(searchParam.id as string);
  }

  extractValues(result: HumanNameTableRow[], resource: WithId<Resource>): void {
    if (!HumanNameTable.hasHumanName(resource.resourceType)) {
      return;
    }

    const names: (HumanName | undefined | null)[] | undefined = (resource as HumanNameResource).name;
    if (!Array.isArray(names)) {
      return;
    }
    for (const name of names) {
      if (!name) {
        continue;
      }

      const extracted = {
        resourceId: resource.id,
        // logical OR coalesce to ensure that empty strings are inserted as NULL
        name: getNameString(name) || undefined,
        given: formatGivenName(name) || undefined,
        family: formatFamilyName(name) || undefined,
      };

      if (
        (extracted.name || extracted.given || extracted.family) &&
        !result.some(
          (n) =>
            n.resourceId === extracted.resourceId &&
            n.name === extracted.name &&
            n.given === extracted.given &&
            n.family === extracted.family
        )
      ) {
        result.push(extracted);
      }
    }
  }

  async batchIndexResources<T extends Resource>(
    client: PoolClient,
    resources: WithId<T>[],
    create: boolean
  ): Promise<void> {
    if (!resources[0] || !HumanNameTable.hasHumanName(resources[0].resourceType)) {
      return;
    }

    await super.batchIndexResources(client, resources, create);
  }

  /**
   * Deletes the resource from the lookup table.
   * @param client - The database client.
   * @param resource - The resource to delete.
   */
  async deleteValuesForResource(client: Pool | PoolClient, resource: Resource): Promise<void> {
    if (!HumanNameTable.hasHumanName(resource.resourceType)) {
      return;
    }

    const tableName = this.getTableName();
    const resourceId = resource.id;
    await new DeleteQuery(tableName).where('resourceId', '=', resourceId).execute(client);
  }

  /**
   * Purges resources of the specified type that were last updated before the specified date.
   * This is only available to the system and super admin accounts.
   * @param client - The database client.
   * @param resourceType - The FHIR resource type.
   * @param before - The date before which resources should be purged.
   */
  async purgeValuesBefore(client: Pool | PoolClient, resourceType: ResourceType, before: string): Promise<void> {
    if (!HumanNameTable.hasHumanName(resourceType)) {
      return;
    }
    await super.purgeValuesBefore(client, resourceType, before);
  }
}

/**
 * Returns a string representation of the human name for indexing.
 *
 * In previous versions, we simply used `formatHumanName(name)`.
 *
 * However, the FHIR spec indicates that the `text` field should be used for indexing.
 *
 * Quote:
 *
 *   "The given name parts may contain whitespace, though generally they don't.
 *    Initials may be used in place of the full name if that is all that is recorded.
 *    Systems that operate across cultures should generally rely on the text form for
 *    presentation and use the parts for index/search functionality. For this reason,
 *    applications SHOULD populate the text element for future robustness."
 *
 * @param name - The input human name.
 * @returns A string representation of the human name.
 */
export function getNameString(name: HumanName): string {
  let result = formatHumanName(name);

  if (name.text) {
    // Add unique tokens from the text field
    const resultTokens = getTokens(result);
    const textTokens = getTokens(name.text);
    for (const token of textTokens) {
      if (!resultTokens.has(token)) {
        result += ' ' + token;
        resultTokens.add(token);
      }
    }
  }

  return result;
}

function getTokens(input: string): Set<string> {
  if (!input || typeof input !== 'string') {
    return new Set();
  }

  // Convert to lowercase
  // Split on whitespace
  // Remove empty strings
  return new Set<string>(input.toLowerCase().split(/\s+/).filter(Boolean));
}

export function getHumanNameSortValue(
  names: (HumanName | undefined | null)[] | undefined,
  searchParam: SearchParameter
): string | undefined {
  if (!Array.isArray(names)) {
    return undefined;
  }

  let result: string | undefined;
  let resultPrecedence: number = Infinity;
  for (const name of names) {
    if (!name) {
      continue;
    }

    let candidate: string | undefined;
    if (searchParam.code === 'given') {
      candidate = formatGivenName(name);
    } else if (searchParam.code === 'family') {
      candidate = formatFamilyName(name);
    } else {
      candidate = getNameString(name);
    }

    if (!candidate) {
      continue;
    }

    const candidatePrecedence = UsePrecedence[name.use ?? ''] ?? MissingUsePrecedence;
    if (
      !result ||
      candidatePrecedence < resultPrecedence ||
      (candidatePrecedence === resultPrecedence && candidate.localeCompare(result) < 0)
    ) {
      result = candidate;
      resultPrecedence = candidatePrecedence;
    }
  }
  return result;
}

const MissingUsePrecedence = 3;
const UsePrecedence = {
  usual: 1,
  official: 2,
  '': MissingUsePrecedence,
  temp: 4,
  nickname: 5,
  anonymous: 6,
  old: 7,
  maiden: 8,
};<|MERGE_RESOLUTION|>--- conflicted
+++ resolved
@@ -12,16 +12,10 @@
   ResourceType,
   SearchParameter,
 } from '@medplum/fhirtypes';
-<<<<<<< HEAD
-import { Pool, PoolClient } from 'pg';
+import type { Pool, PoolClient } from 'pg';
 import { DeleteQuery } from '../sql';
-import { LookupTable, LookupTableRow } from './lookuptable';
-=======
-import type { Pool, PoolClient } from 'pg';
-import { Column, DeleteQuery } from '../sql';
 import type { LookupTableRow } from './lookuptable';
 import { LookupTable } from './lookuptable';
->>>>>>> 284688e8
 
 const resourceTypes = ['Patient', 'Person', 'Practitioner', 'RelatedPerson'] as const;
 const resourceTypeSet = new Set(resourceTypes);
