--- conflicted
+++ resolved
@@ -227,163 +227,6 @@
 }
 
 /**
-<<<<<<< HEAD
- * Builds a list of zero or more tokens for a search parameter and resource.
- * @param result - The result array where tokens will be added.
- * @param resource - The resource.
- * @param searchParam - The search parameter.
- */
-function buildTokensForSearchParameter(result: Token[], resource: Resource, searchParam: SearchParameter): void {
-  const details = getSearchParameterDetails(resource.resourceType, searchParam);
-  const typedValues = evalFhirPathTyped(details.parsedExpression, [toTypedValue(resource)]);
-  for (const typedValue of typedValues) {
-    buildTokens(result, searchParam, resource, typedValue);
-  }
-}
-
-/**
- * Builds a list of zero or more tokens for a search parameter and value.
- * @param result - The result array where tokens will be added.
- * @param searchParam - The search parameter.
- * @param resource - The resource.
- * @param typedValue - A typed value to be indexed for the search parameter.
- */
-function buildTokens(result: Token[], searchParam: SearchParameter, resource: Resource, typedValue: TypedValue): void {
-  const { type, value } = typedValue;
-
-  const caseSensitive = isCaseSensitiveSearchParameter(searchParam, resource.resourceType);
-
-  switch (type) {
-    case PropertyType.Identifier:
-      buildIdentifierToken(result, searchParam, caseSensitive, value as Identifier);
-      break;
-    case PropertyType.CodeableConcept:
-      buildCodeableConceptToken(result, searchParam, caseSensitive, value as CodeableConcept);
-      break;
-    case PropertyType.Coding:
-      buildCodingToken(result, searchParam, caseSensitive, value as Coding);
-      break;
-    case PropertyType.ContactPoint:
-      buildContactPointToken(result, searchParam, caseSensitive, value as ContactPoint);
-      break;
-    default:
-      buildSimpleToken(result, searchParam, caseSensitive, undefined, value?.toString() as string | undefined);
-  }
-}
-
-/**
- * Builds an identifier token.
- * @param result - The result array where tokens will be added.
- * @param searchParam - The search parameter.
- * @param caseSensitive - If the token value should be case sensitive.
- * @param identifier - The Identifier object to be indexed.
- */
-function buildIdentifierToken(
-  result: Token[],
-  searchParam: SearchParameter,
-  caseSensitive: boolean,
-  identifier: Identifier | undefined
-): void {
-  buildSimpleToken(result, searchParam, caseSensitive, identifier?.system, identifier?.value);
-}
-
-/**
- * Builds zero or more CodeableConcept tokens.
- * @param result - The result array where tokens will be added.
- * @param searchParam - The search parameter.
- * @param caseSensitive - If the token value should be case sensitive.
- * @param codeableConcept - The CodeableConcept object to be indexed.
- */
-function buildCodeableConceptToken(
-  result: Token[],
-  searchParam: SearchParameter,
-  caseSensitive: boolean,
-  codeableConcept: CodeableConcept | undefined
-): void {
-  if (codeableConcept?.text) {
-    buildSimpleToken(result, searchParam, caseSensitive, 'text', codeableConcept.text);
-  }
-  if (codeableConcept?.coding) {
-    for (const coding of codeableConcept.coding) {
-      buildCodingToken(result, searchParam, caseSensitive, coding);
-    }
-  }
-}
-
-/**
- * Builds a Coding token.
- * @param result - The result array where tokens will be added.
- * @param searchParam - The search parameter.
- * @param caseSensitive - If the token value should be case sensitive.
- * @param coding - The Coding object to be indexed.
- */
-function buildCodingToken(
-  result: Token[],
-  searchParam: SearchParameter,
-  caseSensitive: boolean,
-  coding: Coding | undefined
-): void {
-  if (coding) {
-    if (coding.display) {
-      buildSimpleToken(result, searchParam, caseSensitive, 'text', coding.display);
-    }
-    buildSimpleToken(result, searchParam, caseSensitive, coding.system, coding.code);
-  }
-}
-
-/**
- * Builds a ContactPoint token.
- * @param result - The result array where tokens will be added.
- * @param searchParam - The search parameter.
- * @param caseSensitive - If the token value should be case sensitive.
- * @param contactPoint - The ContactPoint object to be indexed.
- */
-function buildContactPointToken(
-  result: Token[],
-  searchParam: SearchParameter,
-  caseSensitive: boolean,
-  contactPoint: ContactPoint | undefined
-): void {
-  buildSimpleToken(
-    result,
-    searchParam,
-    caseSensitive,
-    contactPoint?.system,
-    contactPoint?.value ? contactPoint.value.toLocaleLowerCase() : contactPoint?.value
-  );
-}
-
-/**
- * Builds a simple token.
- * @param result - The result array where tokens will be added.
- * @param searchParam - The search parameter.
- * @param caseSensitive - If the token value should be case sensitive.
- * @param system - The token system.
- * @param value - The token value.
- */
-function buildSimpleToken(
-  result: Token[],
-  searchParam: SearchParameter,
-  caseSensitive: boolean,
-  system: string | undefined,
-  value: string | undefined
-): void {
-  // Only add the token if there is a system or a value, and if it is not already in the list.
-  if (
-    (system || value) &&
-    !result.some((token) => token.code === searchParam.code && token.system === system && token.value === value)
-  ) {
-    result.push({
-      code: searchParam.code as string,
-      system,
-      value: value && !caseSensitive ? value.toLocaleLowerCase() : value,
-    });
-  }
-}
-
-/**
-=======
->>>>>>> cebbbfeb
  *
  * Returns a Disjunction of filters on the token table based on `filter.operator`, or `undefined` if no filters are required.
  * The Disjunction will contain one filter for each specified query value.
