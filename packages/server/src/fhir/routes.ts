// SPDX-FileCopyrightText: Copyright Orangebot, Inc. and Medplum contributors
// SPDX-License-Identifier: Apache-2.0
import { allOk, ContentType, isNotFound, isOk, OperationOutcomeError, stringify } from '@medplum/core';
import type { BatchEvent, FhirRequest, HttpMethod } from '@medplum/fhir-router';
import { FhirRouter } from '@medplum/fhir-router';
import type { ResourceType } from '@medplum/fhirtypes';
import type { NextFunction, Request, Response } from 'express';
import { Router } from 'express';
import { awsTextractHandler } from '../cloud/aws/textract';
import { getConfig } from '../config/loader';
import { getAuthenticatedContext, tryGetRequestContext } from '../context';
import { authenticateRequest } from '../oauth/middleware';
import { recordHistogramValue } from '../otel/otel';
import { bulkDataRouter } from './bulkdata';
import { jobRouter } from './job';
import { getCapabilityStatement } from './metadata';
import { agentBulkStatusHandler } from './operations/agentbulkstatus';
import { agentFetchLogsHandler } from './operations/agentfetchlogs';
import { agentPushHandler } from './operations/agentpush';
import { agentReloadConfigHandler } from './operations/agentreloadconfig';
import { agentStatusHandler } from './operations/agentstatus';
import { agentUpgradeHandler } from './operations/agentupgrade';
import { aiOperation } from './operations/ai';
import { asyncJobCancelHandler } from './operations/asyncjobcancel';
import { ccdaExportHandler } from './operations/ccdaexport';
import { chargeItemDefinitionApplyHandler } from './operations/chargeitemdefinitionapply';
import { claimExportGetHandler, claimExportPostHandler } from './operations/claimexport';
import { codeSystemImportHandler } from './operations/codesystemimport';
import { codeSystemLookupHandler } from './operations/codesystemlookup';
import { codeSystemValidateCodeHandler } from './operations/codesystemvalidatecode';
import { conceptMapImportHandler } from './operations/conceptmapimport';
import { conceptMapTranslateHandler } from './operations/conceptmaptranslate';
import { csvHandler } from './operations/csv';
import { tryCustomOperation } from './operations/custom';
import { dbConfigureIndexesHandler } from './operations/db-configure-indexes';
import { dbIndexesHandler } from './operations/dbindexes';
import { dbInvalidIndexesHandler } from './operations/dbinvalidindexes';
import { dbSchemaDiffHandler } from './operations/dbschemadiff';
import { dbStatsHandler } from './operations/dbstats';
import { deployHandler } from './operations/deploy';
import { evaluateMeasureHandler } from './operations/evaluatemeasure';
import { executeHandler } from './operations/execute';
import { expandOperator } from './operations/expand';
import { dbExplainHandler } from './operations/explain';
import { bulkExportHandler, patientExportHandler } from './operations/export';
import { expungeHandler } from './operations/expunge';
import { extractHandler } from './operations/extract';
import { getWsBindingTokenHandler } from './operations/getwsbindingtoken';
import { groupExportHandler } from './operations/groupexport';
import { appLaunchHandler } from './operations/launch';
import { patientEverythingHandler } from './operations/patienteverything';
import { patientSummaryHandler } from './operations/patientsummary';
import { planDefinitionApplyHandler } from './operations/plandefinitionapply';
import { projectCloneHandler } from './operations/projectclone';
import { projectInitHandler } from './operations/projectinit';
import { resourceGraphHandler } from './operations/resourcegraph';
import { rotateSecretHandler } from './operations/rotatesecret';
import { setAccountsHandler } from './operations/set-accounts';
import { structureDefinitionExpandProfileHandler } from './operations/structuredefinitionexpandprofile';
import { codeSystemSubsumesOperation } from './operations/subsumes';
import { updateUserEmailOperation } from './operations/update-user-email';
import { valueSetValidateOperation } from './operations/valuesetvalidatecode';
import { sendOutcome } from './outcomes';
import type { ResendSubscriptionsOptions } from './repo';
import { sendFhirResponse } from './response';
import { smartConfigurationHandler, smartStylingHandler } from './smart';

export const fhirRouter = Router();

let internalFhirRouter: FhirRouter;

// OperationOutcome interceptor
fhirRouter.use(function setupResponseInterceptors(req: Request, res: Response, next: NextFunction) {
  const oldJson = res.json;
  const oldSend = res.send;

  res.json = (data: any) => {
    // Restore the original json to avoid double response
    // See: https://stackoverflow.com/a/60817116
    res.json = oldJson;

    // FHIR "Prefer" header preferences
    // See: https://www.hl7.org/fhir/http.html#ops
    // Prefer: return=minimal
    // Prefer: return=representation
    // Prefer: return=OperationOutcome
    const prefer = req.get('Prefer');
    if (prefer === 'return=minimal') {
      return res.send();
    }

    if (!res.get('Content-Type')) {
      res.contentType(ContentType.JSON);
    }

    const pretty = req.query._pretty === 'true';

    if (res.get('Content-Type')?.startsWith(ContentType.FHIR_JSON)) {
      let legacyFhirJsonResponseFormat: boolean | undefined;
      try {
        const ctx = getAuthenticatedContext();
        legacyFhirJsonResponseFormat = ctx.project.systemSetting?.find(
          (s) => s.name === 'legacyFhirJsonResponseFormat'
        )?.valueBoolean;
      } catch (_err) {
        // Ignore errors since unauthenticated requests also use this middleware
      }

      if (!legacyFhirJsonResponseFormat) {
        return res.send(stringify(data, pretty));
      }
    }

    // Default JSON response
    return res.send(JSON.stringify(data, undefined, pretty ? 2 : undefined));
  };
  res.send = (...args: any[]) => {
    // Restore the original method to avoid double response
    // See: https://stackoverflow.com/a/60817116
    res.send = oldSend;

    const ctx = tryGetRequestContext();
    if (ctx?.fhirRateLimiter) {
      // Attach rate limit header before sending first part of response body
      ctx.fhirRateLimiter.attachRateLimitHeader(res);
    }

    return oldSend.call(res, ...args);
  };
  next();
});

// Public routes do not require authentication
const publicRoutes = Router();
fhirRouter.use(publicRoutes);

// Metadata / CapabilityStatement
publicRoutes.get('/metadata', (_req: Request, res: Response) => {
  res.status(200).json(getCapabilityStatement());
});

// FHIR Versions
publicRoutes.get(['/$versions', '/%24versions'], (_req: Request, res: Response) => {
  res.status(200).json({ versions: ['4.0'], default: '4.0' });
});

// SMART-on-FHIR configuration
// Medplum hosts the SMART well-known both at the root and at the /fhir/R4 paths.
// See: https://build.fhir.org/ig/HL7/smart-app-launch/conformance.html#sample-request
publicRoutes.get('/.well-known/smart-configuration', smartConfigurationHandler);
publicRoutes.get('/.well-known/smart-styles.json', smartStylingHandler);

// Protected routes require authentication
const protectedRoutes = Router().use(authenticateRequest);
fhirRouter.use(protectedRoutes);

// CSV Export (cannot use FhirRouter due to CSV output)
protectedRoutes.get(['/:resourceType/$csv', '/:resourceType/%24csv'], csvHandler);

// AI $ai operation - handled directly in Express routes to support streaming
// protectedRoutes.post(['/$ai', '/%24ai'], aiOperation);
protectedRoutes.post(['/$ai', '/%24ai'], async (req: Request, res: Response) => {
  const fhirRequest: FhirRequest = {
    method: 'POST',
    url: req.originalUrl,
    pathname: '',
    params: req.params,
    query: Object.create(null),
    body: req.body ?? {},
    headers: req.headers,
  };

  const result = await aiOperation(fhirRequest, res);

  // If streaming, response already sent
  if (!result) {
    return;
  }

  // Non-streaming response
  if (result.length === 1) {
    if (!isOk(result[0])) {
      throw new OperationOutcomeError(result[0]);
    }
    sendOutcome(res, result[0]);
    return;
  }

  await sendFhirResponse(req, res, result[0], result[1], result[2]);
});

// Agent $push operation (cannot use FhirRouter due to HL7 and DICOM output)
protectedRoutes.post(['/Agent/$push', '/Agent/%24push'], agentPushHandler);
protectedRoutes.post(['/Agent/:id/$push', '/Agent/:id/%24push'], agentPushHandler);

// Bot $execute operation
// Allow extra path content after the "$execute" to support external callers who append path info
const botPaths = [
  '/Bot/$execute',
  '/Bot/%24execute',
  '/Bot/:id/$execute',
  '/Bot/:id/%24execute',
  '/Bot/$execute/*splat',
  '/Bot/%24execute/*splat',
  '/Bot/:id/$execute/*splat',
  '/Bot/:id/%24execute/*splat',
];
protectedRoutes.get(botPaths, executeHandler);
protectedRoutes.post(botPaths, executeHandler);

// Bulk Data
protectedRoutes.use('/bulkdata', bulkDataRouter);

// Async Job
protectedRoutes.use('/job', jobRouter);

/**
 * Returns the internal FHIR router.
 * This function will be executed on every request.
 * @returns The lazy initialized internal FHIR router.
 */
function getInternalFhirRouter(): FhirRouter {
  if (!internalFhirRouter) {
    internalFhirRouter = initInternalFhirRouter();
  }
  return internalFhirRouter;
}

/**
 * Returns a new FHIR router.
 * This function should only be called once on the first request.
 * @returns A new FHIR router with all the internal operations.
 */
function initInternalFhirRouter(): FhirRouter {
  const router = new FhirRouter({
    introspectionEnabled: getConfig().introspectionEnabled,
  });

  // Project $export
  router.add('GET', '/$export', bulkExportHandler);
  router.add('POST', '/$export', bulkExportHandler);

  // Project $clone
  router.add('POST', '/Project/:id/$clone', projectCloneHandler);

  // Project $init
  router.add('POST', '/Project/$init', projectInitHandler);

  // Update User email
  router.add('POST', '/User/:id/$update-email', updateUserEmailOperation);

  // ConceptMap $translate
  router.add('GET', '/ConceptMap/$translate', conceptMapTranslateHandler);
  router.add('POST', '/ConceptMap/$translate', conceptMapTranslateHandler);
  router.add('GET', '/ConceptMap/:id/$translate', conceptMapTranslateHandler);
  router.add('POST', '/ConceptMap/:id/$translate', conceptMapTranslateHandler);

  // ConceptMap $import
  router.add('POST', '/ConceptMap/$import', conceptMapImportHandler);
  router.add('POST', '/ConceptMap/:id/$import', conceptMapImportHandler);

  // ValueSet $expand operation
  router.add('GET', '/ValueSet/$expand', expandOperator);
  router.add('POST', '/ValueSet/$expand', expandOperator);

  // CodeSystem $import operation
  router.add('POST', '/CodeSystem/$import', codeSystemImportHandler);
  router.add('POST', '/CodeSystem/:id/$import', codeSystemImportHandler);

  // CodeSystem $lookup operation
  router.add('GET', '/CodeSystem/$lookup', codeSystemLookupHandler);
  router.add('POST', '/CodeSystem/$lookup', codeSystemLookupHandler);
  router.add('GET', '/CodeSystem/:id/$lookup', codeSystemLookupHandler);
  router.add('POST', '/CodeSystem/:id/$lookup', codeSystemLookupHandler);

  // CodeSystem $validate-code operation
  router.add('GET', '/CodeSystem/$validate-code', codeSystemValidateCodeHandler);
  router.add('POST', '/CodeSystem/$validate-code', codeSystemValidateCodeHandler);
  router.add('GET', '/CodeSystem/:id/$validate-code', codeSystemValidateCodeHandler);
  router.add('POST', '/CodeSystem/:id/$validate-code', codeSystemValidateCodeHandler);

  // CodeSystem $subsumes operation
  router.add('GET', '/CodeSystem/$subsumes', codeSystemSubsumesOperation);
  router.add('POST', '/CodeSystem/$subsumes', codeSystemSubsumesOperation);
  router.add('GET', '/CodeSystem/:id/$subsumes', codeSystemSubsumesOperation);
  router.add('POST', '/CodeSystem/:id/$subsumes', codeSystemSubsumesOperation);

  // ValueSet $validate-code operation
  router.add('GET', '/ValueSet/$validate-code', valueSetValidateOperation);
  router.add('POST', '/ValueSet/$validate-code', valueSetValidateOperation);
  router.add('GET', '/ValueSet/:id/$validate-code', valueSetValidateOperation);
  router.add('POST', '/ValueSet/:id/$validate-code', valueSetValidateOperation);

<<<<<<< HEAD
=======
  // add here
  // router.add('POST', '/$ai', aiOperation);

>>>>>>> 628a66dd
  // Agent $status operation
  router.add('GET', '/Agent/$status', agentStatusHandler);
  router.add('GET', '/Agent/:id/$status', agentStatusHandler);

  // Agent $bulk-status operation
  router.add('GET', '/Agent/$bulk-status', agentBulkStatusHandler);

  // Agent $reload-config operation
  router.add('GET', '/Agent/$reload-config', agentReloadConfigHandler);
  router.add('GET', '/Agent/:id/$reload-config', agentReloadConfigHandler);

  // Agent $upgrade operation
  router.add('GET', '/Agent/$upgrade', agentUpgradeHandler);
  router.add('GET', '/Agent/:id/$upgrade', agentUpgradeHandler);

  // Agent $fetch-logs operation
  router.add('GET', '/Agent/$fetch-logs', agentFetchLogsHandler);
  router.add('GET', '/Agent/:id/$fetch-logs', agentFetchLogsHandler);

  // AsyncJob $cancel operation
  router.add('POST', '/AsyncJob/:id/$cancel', asyncJobCancelHandler);

  // Bot $deploy operation
  router.add('POST', '/Bot/:id/$deploy', deployHandler);

  // Claim $export operation
  router.add('POST', '/Claim/$export', claimExportPostHandler);
  router.add('GET', '/Claim/:id/$export', claimExportGetHandler);

  // Group $export operation
  router.add('GET', '/Group/:id/$export', groupExportHandler);
  router.add('POST', '/Group/:id/$export', groupExportHandler);

  // Patient $export operation
  router.add('GET', '/Patient/$export', patientExportHandler);
  router.add('POST', '/Patient/$export', patientExportHandler);

  // Measure $evaluate-measure operation
  router.add('POST', '/Measure/:id/$evaluate-measure', evaluateMeasureHandler);

  // PlanDefinition $apply operation
  router.add('POST', '/PlanDefinition/:id/$apply', planDefinitionApplyHandler);

  // ChargeItemDefinition $apply operation
  router.add('POST', '/ChargeItemDefinition/:id/$apply', chargeItemDefinitionApplyHandler);

  // Resource $graph operation
  router.add('GET', '/:resourceType/:id/$graph', resourceGraphHandler);

  // Resource $set-accounts operation
  router.add('POST', '/:resourceType/:id/$set-accounts', setAccountsHandler);

  // Patient $everything operation
  router.add('GET', '/Patient/:id/$everything', patientEverythingHandler);
  router.add('POST', '/Patient/:id/$everything', patientEverythingHandler);

  // Patient $summary operation
  router.add('GET', '/Patient/:id/$summary', patientSummaryHandler);
  router.add('POST', '/Patient/:id/$summary', patientSummaryHandler);

  // Patient $ccda-export operation
  router.add('GET', '/Patient/:id/$ccda-export', ccdaExportHandler);
  router.add('POST', '/Patient/:id/$ccda-export', ccdaExportHandler);

  // QuestionnaireResponse $extract operation
  router.add('GET', '/QuestionnaireResponse/:id/$extract', extractHandler);
  router.add('POST', '/QuestionnaireResponse/:id/$extract', extractHandler);
  router.add('POST', '/QuestionnaireResponse/$extract', extractHandler);

  // $expunge operation
  router.add('POST', '/:resourceType/:id/$expunge', expungeHandler);

  // $get-ws-binding-token operation
  router.add('GET', '/Subscription/:id/$get-ws-binding-token', getWsBindingTokenHandler);

  // StructureDefinition $expand-profile operation
  router.add('POST', '/StructureDefinition/$expand-profile', structureDefinitionExpandProfileHandler);

  // ClientApplication $launch
  router.add('GET', '/ClientApplication/:id/$smart-launch', appLaunchHandler);
  // Rotate client secret
  router.add('POST', '/ClientApplication/:id/$rotate-secret', rotateSecretHandler);

  // AWS operations
  router.add('POST', '/:resourceType/:id/$aws-textract', awsTextractHandler);

  // Validate create resource
  router.add('POST', '/:resourceType/$validate', async (req: FhirRequest) => {
    const ctx = getAuthenticatedContext();
    await ctx.repo.validateResourceStrictly(req.body);
    return [allOk];
  });

  // Reindex resource
  router.add('POST', '/:resourceType/:id/$reindex', async (req: FhirRequest) => {
    const ctx = getAuthenticatedContext();
    const { resourceType, id } = req.params as { resourceType: ResourceType; id: string };
    await ctx.repo.reindexResource(resourceType, id);
    return [allOk];
  });

  // Resend subscriptions
  router.add('POST', '/:resourceType/:id/$resend', async (req: FhirRequest) => {
    const ctx = getAuthenticatedContext();
    const { resourceType, id } = req.params as { resourceType: ResourceType; id: string };
    const options = req.body as ResendSubscriptionsOptions | undefined;
    await ctx.repo.resendSubscriptions(resourceType, id, options);
    return [allOk];
  });

  // Super admin operations
  router.add('POST', '/$db-stats', dbStatsHandler);
  router.add('POST', '/$db-schema-diff', dbSchemaDiffHandler);
  router.add('POST', '/$db-invalid-indexes', dbInvalidIndexesHandler);
  router.add('POST', '/$explain', dbExplainHandler);
  router.add('GET', '/$db-indexes', dbIndexesHandler);
  router.add('POST', '/$db-configure-indexes', dbConfigureIndexesHandler);

  router.addEventListener('warn', (e: any) => {
    const ctx = getAuthenticatedContext();
    ctx.logger.warn(e.message, { ...e.data, project: ctx.project.id });
  });

  router.addEventListener('batch', (event: any) => {
    const ctx = getAuthenticatedContext();
    const projectId = ctx.project.id;
    const { count, errors, size, bundleType } = event as BatchEvent;

    const metricOpts = { attributes: { bundleType, projectId } };
    if (count !== undefined) {
      recordHistogramValue('medplum.batch.entries', count, metricOpts);
    }
    if (errors?.length) {
      recordHistogramValue('medplum.batch.errors', errors.length, metricOpts);
      ctx.logger.warn('Error processing batch', { bundleType, count, errors, size, project: projectId });
    }
    if (size !== undefined) {
      recordHistogramValue('medplum.batch.size', size, metricOpts);
    }
  });

  return router;
}

// Default route
protectedRoutes.use('{*splat}', async function routeFhirRequest(req: Request, res: Response) {
  const ctx = getAuthenticatedContext();

  const request: FhirRequest = {
    method: req.method as HttpMethod,
    url: stripPrefix(req.originalUrl, '/fhir/R4'),
    pathname: '',
    params: req.params,
    query: Object.create(null), // Defer query param parsing to router for consistency
    // Express v5 changed the default value of `req.body` from {} to undefined. A decent number of FHIR handlers
    // rely on the previous behavior, so we defer handling undefined for now
    body: req.body ?? {},
    headers: req.headers,
    config: {
      graphqlBatchedSearchSize: ctx.project.systemSetting?.find((s) => s.name === 'graphqlBatchedSearchSize')
        ?.valueInteger,
      graphqlMaxDepth: ctx.project.systemSetting?.find((s) => s.name === 'graphqlMaxDepth')?.valueInteger,
      graphqlMaxSearches: ctx.project.systemSetting?.find((s) => s.name === 'graphqlMaxSearches')?.valueInteger,
      searchOnReader: ctx.project.systemSetting?.find((s) => s.name === 'searchOnReader')?.valueBoolean,
      transactions: ctx.project.features?.includes('transaction-bundles'),
    },
  };

  let result = await getInternalFhirRouter().handleRequest(request, ctx.repo);

  if (isNotFound(result[0])) {
    const customOperationResponse = await tryCustomOperation(request, ctx.repo);
    if (customOperationResponse) {
      result = customOperationResponse;
    }
  }

  if (result.length === 1) {
    if (!isOk(result[0])) {
      throw new OperationOutcomeError(result[0]);
    }
    sendOutcome(res, result[0]);
    return;
  }

  await sendFhirResponse(req, res, result[0], result[1], result[2]);
});

function stripPrefix(str: string, prefix: string): string {
  return str.substring(str.indexOf(prefix) + prefix.length);
}<|MERGE_RESOLUTION|>--- conflicted
+++ resolved
@@ -291,12 +291,6 @@
   router.add('GET', '/ValueSet/:id/$validate-code', valueSetValidateOperation);
   router.add('POST', '/ValueSet/:id/$validate-code', valueSetValidateOperation);
 
-<<<<<<< HEAD
-=======
-  // add here
-  // router.add('POST', '/$ai', aiOperation);
-
->>>>>>> 628a66dd
   // Agent $status operation
   router.add('GET', '/Agent/$status', agentStatusHandler);
   router.add('GET', '/Agent/:id/$status', agentStatusHandler);
