--- conflicted
+++ resolved
@@ -32,11 +32,13 @@
 import { expungeHandler } from './operations/expunge';
 import { getWsBindingTokenHandler } from './operations/getwsbindingtoken';
 import { groupExportHandler } from './operations/groupexport';
+import { appLaunchHandler } from './operations/launch';
 import { patientEverythingHandler } from './operations/patienteverything';
 import { planDefinitionApplyHandler } from './operations/plandefinitionapply';
 import { projectCloneHandler } from './operations/projectclone';
 import { projectInitHandler } from './operations/projectinit';
 import { resourceGraphHandler } from './operations/resourcegraph';
+import { rotateSecretHandler } from './operations/rotatesecret';
 import { structureDefinitionExpandProfileHandler } from './operations/structuredefinitionexpandprofile';
 import { codeSystemSubsumesOperation } from './operations/subsumes';
 import { valueSetValidateOperation } from './operations/valuesetvalidatecode';
@@ -44,11 +46,6 @@
 import { ResendSubscriptionsOptions } from './repo';
 import { sendFhirResponse } from './response';
 import { smartConfigurationHandler, smartStylingHandler } from './smart';
-<<<<<<< HEAD
-import { rotateSecretHandler } from './operations/rotatesecret';
-=======
-import { appLaunchHandler } from './operations/launch';
->>>>>>> 215f170f
 
 export const fhirRouter = Router();
 
@@ -265,6 +262,8 @@
 
   // ClientApplication $launch
   router.add('GET', '/ClientApplication/:id/$smart-launch', appLaunchHandler);
+  // Rotate client secret
+  router.add('POST', '/ClientApplication/:id/$rotate-secret', rotateSecretHandler);
 
   // AWS operations
   router.add('POST', '/:resourceType/:id/$aws-textract', awsTextractHandler);
@@ -296,9 +295,6 @@
   // Super admin operations
   router.add('POST', '/$db-stats', dbStatsHandler);
   router.add('POST', '/$db-schema-diff', dbSchemaDiffHandler);
-
-  // Rotate client secret
-  router.add('POST', '/ClientApplication/:id/$rotate-secret', rotateSecretHandler);
 
   router.addEventListener('warn', (e: any) => {
     const ctx = getAuthenticatedContext();
