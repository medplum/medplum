--- conflicted
+++ resolved
@@ -29,12 +29,7 @@
 import { rewriteAttachments, RewriteMode } from './rewrite';
 import { getFullUrl } from './search';
 import { smartConfigurationHandler, smartStylingHandler } from './smart';
-<<<<<<< HEAD
-import { projectInitHandler } from './operations/projectinit';
-import { conceptMapTranslateHandler } from './operations/conceptmaptranslate';
 import { codeSystemImportHandler } from './operations/codesystemimport';
-=======
->>>>>>> 4d5d3022
 
 export const fhirRouter = Router();
 
