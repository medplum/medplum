import {
  globalSchema,
  IndexedStructureDefinition,
  indexSearchParameterBundle,
  indexStructureDefinitionBundle,
  loadDataTypes,
} from '@medplum/core';
import { readJson } from '@medplum/definitions';
<<<<<<< HEAD
import { Bundle, SearchParameter } from '@medplum/fhirtypes';
=======
import { Bundle, SearchParameter, StructureDefinition } from '@medplum/fhirtypes';
>>>>>>> a3bde86c

let loaded = false;

export function getStructureDefinitions(): IndexedStructureDefinition {
  if (!loaded) {
    const dataTypes = readJson('fhir/r4/profiles-types.json') as Bundle<StructureDefinition>;
    const resourceTypes = readJson('fhir/r4/profiles-resources.json') as Bundle<StructureDefinition>;
    const medplumTypes = readJson('fhir/r4/profiles-medplum.json') as Bundle<StructureDefinition>;
    indexStructureDefinitionBundle(dataTypes);
    indexStructureDefinitionBundle(resourceTypes);
    indexStructureDefinitionBundle(medplumTypes);
    loadDataTypes(dataTypes);
    loadDataTypes(resourceTypes);
    loadDataTypes(medplumTypes);
    indexSearchParameterBundle(readJson('fhir/r4/search-parameters.json') as Bundle<SearchParameter>);
    loaded = true;
  }
  return globalSchema;
}

export function getSearchParameters(resourceType: string): Record<string, SearchParameter> | undefined {
  return getStructureDefinitions().types[resourceType]?.searchParams;
}

export function getSearchParameter(resourceType: string, code: string): SearchParameter | undefined {
  return getSearchParameters(resourceType)?.[code];
<<<<<<< HEAD
}

function buildSearchParameters(): void {
  indexSearchParameterBundle(readJson('fhir/r4/search-parameters.json') as Bundle<SearchParameter>);
  indexSearchParameterBundle(readJson('fhir/r4/search-parameters-medplum.json') as Bundle<SearchParameter>);
=======
>>>>>>> a3bde86c
}<|MERGE_RESOLUTION|>--- conflicted
+++ resolved
@@ -6,11 +6,7 @@
   loadDataTypes,
 } from '@medplum/core';
 import { readJson } from '@medplum/definitions';
-<<<<<<< HEAD
-import { Bundle, SearchParameter } from '@medplum/fhirtypes';
-=======
 import { Bundle, SearchParameter, StructureDefinition } from '@medplum/fhirtypes';
->>>>>>> a3bde86c
 
 let loaded = false;
 
@@ -25,7 +21,7 @@
     loadDataTypes(dataTypes);
     loadDataTypes(resourceTypes);
     loadDataTypes(medplumTypes);
-    indexSearchParameterBundle(readJson('fhir/r4/search-parameters.json') as Bundle<SearchParameter>);
+    buildSearchParameters();
     loaded = true;
   }
   return globalSchema;
@@ -37,12 +33,9 @@
 
 export function getSearchParameter(resourceType: string, code: string): SearchParameter | undefined {
   return getSearchParameters(resourceType)?.[code];
-<<<<<<< HEAD
 }
 
 function buildSearchParameters(): void {
   indexSearchParameterBundle(readJson('fhir/r4/search-parameters.json') as Bundle<SearchParameter>);
   indexSearchParameterBundle(readJson('fhir/r4/search-parameters-medplum.json') as Bundle<SearchParameter>);
-=======
->>>>>>> a3bde86c
 }