import {
  createReference,
  getReferenceString,
  normalizeErrorString,
  OperationOutcomeError,
  Operator,
} from '@medplum/core';
import {
  AccessPolicy,
  ClientApplication,
  Login,
  Observation,
  Patient,
  Project,
  ProjectMembership,
  Questionnaire,
  ServiceRequest,
  Task,
} from '@medplum/fhirtypes';
import { randomUUID } from 'crypto';
import { initAppServices, shutdownApp } from '../app';
import { loadTestConfig } from '../config';
import { getRepoForLogin } from './accesspolicy';
import { Repository, systemRepo } from './repo';
import { withTestContext } from '../test.setup';

describe('AccessPolicy', () => {
  beforeAll(async () => {
    const config = await loadTestConfig();
    await initAppServices(config);
  });

  afterAll(async () => {
    await shutdownApp();
  });

  test('Access policy restricting read', () =>
    withTestContext(async () => {
      const patient = await systemRepo.createResource<Patient>({
        resourceType: 'Patient',
        name: [{ given: ['Alice'], family: 'Smith' }],
        birthDate: '1970-01-01',
      });
      expect(patient).toBeDefined();

      // Empty access policy effectively blocks all reads and writes
      const accessPolicy: AccessPolicy = {
        resourceType: 'AccessPolicy',
      };

      const repo2 = new Repository({
        author: {
          reference: 'Practitioner/123',
        },
        accessPolicy,
      });

      try {
        await repo2.readResource('Patient', patient.id as string);
        fail('Expected error');
      } catch (err) {
        expect((err as OperationOutcomeError).outcome.id).toEqual('forbidden');
      }
    }));

  test('Access policy restricting search', async () => {
    // Empty access policy effectively blocks all reads and writes
    const accessPolicy: AccessPolicy = {
      resourceType: 'AccessPolicy',
    };

    const repo2 = new Repository({
      author: {
        reference: 'Practitioner/123',
      },
      accessPolicy,
    });

    try {
      await repo2.search({ resourceType: 'Patient' });
      fail('Expected error');
    } catch (err) {
      expect((err as OperationOutcomeError).outcome.id).toEqual('forbidden');
    }
  });

<<<<<<< HEAD
  test('Access policy allows public resources', async () => {
    const accessPolicy: AccessPolicy = {
      resourceType: 'AccessPolicy',
    };

    const repo2 = new Repository({
      author: {
        reference: 'Practitioner/123',
      },
      accessPolicy,
    });

    const bundle = await repo2.search({ resourceType: 'StructureDefinition' });
    expect(bundle).toBeDefined();
  });

  test('Access policy restricting write', () =>
    withTestContext(async () => {
      const patient = await systemRepo.createResource<Patient>({
        resourceType: 'Patient',
        name: [{ given: ['Alice'], family: 'Smith' }],
        birthDate: '1970-01-01',
      });
      expect(patient).toBeDefined();
=======
  test('Access policy restricting write', async () => {
    const patient = await systemRepo.createResource<Patient>({
      resourceType: 'Patient',
      name: [{ given: ['Alice'], family: 'Smith' }],
      birthDate: '1970-01-01',
    });
    expect(patient).toBeDefined();
>>>>>>> c66a611d

      const accessPolicy: AccessPolicy = {
        resourceType: 'AccessPolicy',
        resource: [
          {
            resourceType: 'Patient',
            readonly: true,
          },
        ],
      };

      const repo2 = new Repository({
        author: {
          reference: 'Practitioner/123',
        },
        accessPolicy,
      });

      const patient2 = await repo2.readResource('Patient', patient.id as string);
      expect(patient2).toBeDefined();

      try {
        await repo2.updateResource(patient);
        fail('Expected error');
      } catch (err) {
        expect((err as OperationOutcomeError).outcome.id).toEqual('forbidden');
      }
    }));

  test('Access policy restricting write before update', () =>
    withTestContext(async () => {
      const resource = await systemRepo.createResource<ServiceRequest>({
        resourceType: 'ServiceRequest',
        intent: 'order',
        subject: { reference: 'Patient/' + randomUUID() },
        code: { text: 'test' },
        status: 'completed',
      });
      expect(resource).toBeDefined();

      const accessPolicy: AccessPolicy = {
        resourceType: 'AccessPolicy',
        resource: [
          {
            resourceType: 'ServiceRequest',
            criteria: 'ServiceRequest?status=active',
          },
          {
            resourceType: 'ServiceRequest',
            criteria: 'ServiceRequest?status=completed',
            readonly: true,
          },
        ],
      };

      const repo2 = new Repository({
        author: {
          reference: 'Practitioner/123',
        },
        accessPolicy,
      });

      const serviceRequest = await repo2.readResource('ServiceRequest', resource.id as string);
      expect(serviceRequest).toBeDefined();

      try {
        await repo2.updateResource(resource);
        fail('Expected error');
      } catch (err) {
        expect((err as OperationOutcomeError).outcome.id).toEqual('forbidden');
      }
    }));

  test('Access policy restricting write after update', () =>
    withTestContext(async () => {
      const resource = await systemRepo.createResource<ServiceRequest>({
        resourceType: 'ServiceRequest',
        intent: 'order',
        subject: { reference: 'Patient/' + randomUUID() },
        code: { text: 'test' },
        status: 'active',
      });
      expect(resource).toBeDefined();

      const accessPolicy: AccessPolicy = {
        resourceType: 'AccessPolicy',
        resource: [
          {
            resourceType: 'ServiceRequest',
            criteria: 'ServiceRequest?status=active',
          },
          {
            resourceType: 'ServiceRequest',
            criteria: 'ServiceRequest?status=completed',
            readonly: true,
          },
        ],
      };

      const repo2 = new Repository({
        author: {
          reference: 'Practitioner/123',
        },
        accessPolicy,
      });

      const serviceRequest = await repo2.readResource('ServiceRequest', resource.id as string);
      expect(serviceRequest).toBeDefined();

      try {
        await repo2.updateResource({ ...resource, status: 'completed' });
        fail('Expected error');
      } catch (err) {
        expect((err as OperationOutcomeError).outcome.id).toEqual('forbidden');
      }
    }));

  test('Access policy restricting delete', () =>
    withTestContext(async () => {
      const patient = await systemRepo.createResource<Patient>({
        resourceType: 'Patient',
        name: [{ given: ['Alice'], family: 'Smith' }],
        birthDate: '1970-01-01',
      });
      expect(patient).toBeDefined();

      const accessPolicy: AccessPolicy = {
        resourceType: 'AccessPolicy',
        resource: [
          {
            resourceType: 'Patient',
            readonly: true,
          },
        ],
      };

      const repo2 = new Repository({
        author: {
          reference: 'Practitioner/123',
        },
        accessPolicy,
      });

      const patient2 = await repo2.readResource('Patient', patient.id as string);
      expect(patient2).toBeDefined();

      try {
        await repo2.deleteResource('Patient', patient.id as string);
        fail('Expected error');
      } catch (err) {
        expect((err as OperationOutcomeError).outcome.id).toEqual('forbidden');
      }
    }));

  test('Access policy set compartment', () =>
    withTestContext(async () => {
      const orgId = randomUUID();

      const accessPolicy: AccessPolicy = {
        resourceType: 'AccessPolicy',
        compartment: {
          reference: 'Organization/' + orgId,
        },
        resource: [
          {
            resourceType: 'Patient',
            compartment: {
              reference: 'Organization/' + orgId,
            },
          },
        ],
      };

      const repo = new Repository({
        extendedMode: true,
        author: {
          reference: 'Practitioner/123',
        },
        accessPolicy,
      });

      const patient = await repo.createResource<Patient>({
        resourceType: 'Patient',
        name: [{ given: ['Alice'], family: 'Smith' }],
        birthDate: '1970-01-01',
      });
      expect(patient).toBeDefined();
      expect(patient.meta?.account?.reference).toEqual('Organization/' + orgId);

      const readPatient = await repo.readResource('Patient', patient.id as string);
      expect(readPatient).toBeDefined();
      expect(readPatient.meta?.account?.reference).toEqual('Organization/' + orgId);
    }));

  test('Access policy blocks account override', () =>
    withTestContext(async () => {
      // Setup:
      // User has an access policy with account/compartment restriction
      // User tries to override the account
      // That should be blocked

      const orgId = randomUUID();

      const accessPolicy: AccessPolicy = {
        resourceType: 'AccessPolicy',
        compartment: {
          reference: 'Organization/' + orgId,
        },
        resource: [
          {
            resourceType: 'Patient',
            compartment: {
              reference: 'Organization/' + orgId,
            },
          },
        ],
      };

      const repo = new Repository({
        extendedMode: true,
        author: {
          reference: 'Practitioner/123',
        },
        accessPolicy,
      });

      const patient = await repo.createResource<Patient>({
        resourceType: 'Patient',
        name: [{ given: ['Alice'], family: 'Smith' }],
        birthDate: '1970-01-01',
        meta: {
          account: {
            reference: 'Organization/' + randomUUID(), // naughty!
          },
        },
      });
      expect(patient.meta?.account).toBeDefined();
      expect(patient.meta?.account?.reference).toEqual('Organization/' + orgId);

      const readPatient = await repo.readResource('Patient', patient.id as string);
      expect(readPatient.meta?.account).toBeDefined();
      expect(readPatient.meta?.account?.reference).toEqual('Organization/' + orgId);
    }));

  test('Access policy restrict compartment', () =>
    withTestContext(async () => {
      const org1 = randomUUID();
      const org2 = randomUUID();

      const accessPolicy1: AccessPolicy = {
        resourceType: 'AccessPolicy',
        compartment: {
          reference: 'Organization/' + org1,
        },
        resource: [
          {
            resourceType: 'Patient',
            compartment: {
              reference: 'Organization/' + org1,
            },
          },
        ],
      };

      const accessPolicy2: AccessPolicy = {
        resourceType: 'AccessPolicy',
        compartment: {
          reference: 'Organization/' + org2,
        },
        resource: [
          {
            resourceType: 'Patient',
            compartment: {
              reference: 'Organization/' + org2,
            },
          },
        ],
      };

      const repo1 = new Repository({
        extendedMode: true,
        author: {
          reference: 'Practitioner/123',
        },
        accessPolicy: accessPolicy1,
      });

      const repo2 = new Repository({
        extendedMode: true,
        author: {
          reference: 'Practitioner/123',
        },
        accessPolicy: accessPolicy2,
      });

      const patient1 = await repo1.createResource<Patient>({
        resourceType: 'Patient',
        name: [{ given: ['Alice'], family: 'Smith' }],
        birthDate: '1970-01-01',
      });
      expect(patient1).toBeDefined();
      expect(patient1.meta?.account).toBeDefined();
      expect(patient1.meta?.account?.reference).toEqual('Organization/' + org1);

      const readPatient1 = await repo1.readResource('Patient', patient1.id as string);
      expect(readPatient1).toBeDefined();
      expect(readPatient1.meta?.account).toBeDefined();

      const patient2 = await repo2.createResource<Patient>({
        resourceType: 'Patient',
        name: [{ given: ['Alice'], family: 'Smith' }],
        birthDate: '1970-01-01',
      });
      expect(patient2).toBeDefined();
      expect(patient2.meta?.account).toBeDefined();
      expect(patient2.meta?.account?.reference).toEqual('Organization/' + org2);

      const readPatient2 = await repo2.readResource('Patient', patient2.id as string);
      expect(readPatient2).toBeDefined();
      expect(readPatient2.meta?.account).toBeDefined();

      // Try to read patient1 with repo2
      // This should fail
      try {
        await repo2.readResource('Patient', patient1.id as string);
        fail('Expected error');
      } catch (err) {
        expect((err as OperationOutcomeError).outcome.id).toEqual('not-found');
      }

      // Try to read patient2 with repo1
      // This should fail
      try {
        await repo1.readResource('Patient', patient2.id as string);
        fail('Expected error');
      } catch (err) {
        expect((err as OperationOutcomeError).outcome.id).toEqual('not-found');
      }
    }));

  test("Access policy won't override existing account", () =>
    withTestContext(async () => {
      // Create an access policy with an account pointing to org1
      // Try to update with org2
      // Make sure that account remains pointing to org1
      const org1 = randomUUID();
      const org2 = randomUUID();

      const accessPolicy1: AccessPolicy = {
        resourceType: 'AccessPolicy',
        compartment: {
          reference: 'Organization/' + org1,
        },
        resource: [
          {
            resourceType: 'Patient',
          },
        ],
      };

      const accessPolicy2: AccessPolicy = {
        resourceType: 'AccessPolicy',
        compartment: {
          reference: 'Organization/' + org2,
        },
        resource: [
          {
            resourceType: 'Patient',
          },
        ],
      };

      const repo1 = new Repository({
        extendedMode: true,
        author: {
          reference: 'Practitioner/123',
        },
        accessPolicy: accessPolicy1,
      });

      const repo2 = new Repository({
        extendedMode: true,
        author: {
          reference: 'Practitioner/456',
        },
        accessPolicy: accessPolicy2,
      });

      let patient = await repo1.createResource<Patient>({
        resourceType: 'Patient',
        name: [{ given: ['Alice'], family: 'Smith' }],
        birthDate: '1970-01-01',
      });

      patient.gender = 'female';

      patient = await repo2.updateResource(patient);

      expect(patient).toBeDefined();
      expect(patient.meta?.account).toBeDefined();
      expect(patient.meta?.account?.reference).toEqual('Organization/' + org1);
    }));

  test('Access policy restrict criteria', () =>
    withTestContext(async () => {
      const org1 = randomUUID();
      const org2 = randomUUID();

      const accessPolicy1: AccessPolicy = {
        resourceType: 'AccessPolicy',
        compartment: {
          reference: 'Organization/' + org1,
        },
        resource: [
          {
            resourceType: 'Patient',
            criteria: `Patient?_compartment=${org1}`,
          },
        ],
      };

      const accessPolicy2: AccessPolicy = {
        resourceType: 'AccessPolicy',
        compartment: {
          reference: 'Organization/' + org2,
        },
        resource: [
          {
            resourceType: 'Patient',
            criteria: `Patient?_compartment=${org2}`,
          },
        ],
      };

      const repo1 = new Repository({
        extendedMode: true,
        author: {
          reference: 'Practitioner/123',
        },
        accessPolicy: accessPolicy1,
      });

      const repo2 = new Repository({
        extendedMode: true,
        author: {
          reference: 'Practitioner/123',
        },
        accessPolicy: accessPolicy2,
      });

      const patient1 = await repo1.createResource<Patient>({
        resourceType: 'Patient',
        name: [{ given: ['Alice'], family: 'Smith' }],
        birthDate: '1970-01-01',
      });
      expect(patient1).toBeDefined();
      expect(patient1.meta?.account).toBeDefined();
      expect(patient1.meta?.account?.reference).toEqual('Organization/' + org1);

      const readPatient1 = await repo1.readResource('Patient', patient1.id as string);
      expect(readPatient1).toBeDefined();
      expect(readPatient1.meta?.account).toBeDefined();

      const patient2 = await repo2.createResource<Patient>({
        resourceType: 'Patient',
        name: [{ given: ['Alice'], family: 'Smith' }],
        birthDate: '1970-01-01',
      });
      expect(patient2).toBeDefined();
      expect(patient2.meta?.account).toBeDefined();
      expect(patient2.meta?.account?.reference).toEqual('Organization/' + org2);

      const readPatient2 = await repo2.readResource('Patient', patient2.id as string);
      expect(readPatient2).toBeDefined();
      expect(readPatient2.meta?.account).toBeDefined();

      // Try to read patient1 with repo2
      // This should fail
      try {
        await repo2.readResource('Patient', patient1.id as string);
        fail('Expected error');
      } catch (err) {
        expect((err as OperationOutcomeError).outcome.id).toEqual('not-found');
      }

      // Try to read patient2 with repo1
      // This should fail
      try {
        await repo1.readResource('Patient', patient2.id as string);
        fail('Expected error');
      } catch (err) {
        expect((err as OperationOutcomeError).outcome.id).toEqual('not-found');
      }
    }));

  test('Multiple entries per resource type', () =>
    withTestContext(async () => {
      const accessPolicy: AccessPolicy = {
        resourceType: 'AccessPolicy',
        resource: [
          {
            resourceType: 'ServiceRequest',
            criteria: `ServiceRequest?status=active`,
          },
          {
            resourceType: 'ServiceRequest',
            criteria: `ServiceRequest?status=completed`,
            readonly: true,
          },
        ],
      };

      const repo = new Repository({
        extendedMode: true,
        author: {
          reference: 'Practitioner/123',
        },
        accessPolicy: accessPolicy,
      });

      // User can create a ServiceRequest with status=active
      const serviceRequest1 = await repo.createResource<ServiceRequest>({
        resourceType: 'ServiceRequest',
        intent: 'order',
        status: 'active',
        subject: { reference: 'Patient/' + randomUUID() },
        code: { text: 'test' },
      });
      expect(serviceRequest1).toBeDefined();

      // User can update the ServiceRequest with status=active
      const serviceRequest2 = await repo.updateResource<ServiceRequest>({
        ...serviceRequest1,
        orderDetail: [{ text: 'test' }],
      });
      expect(serviceRequest2).toBeDefined();

      // Try to update the ServiceRequest with status=completed
      // This should fail
      try {
        await repo.updateResource<ServiceRequest>({
          ...serviceRequest2,
          status: 'completed',
        });
        fail('Expected error');
      } catch (err) {
        expect((err as OperationOutcomeError).outcome.id).toEqual('forbidden');
      }
    }));

  test('ClientApplication with account restriction', () =>
    withTestContext(async () => {
      const project = randomUUID();
      const account = 'Organization/' + randomUUID();

      // Create the access policy
      const accessPolicy = await systemRepo.createResource<AccessPolicy>({
        resourceType: 'AccessPolicy',
        compartment: {
          reference: account,
        },
        resource: [
          {
            resourceType: 'Observation',
            compartment: {
              reference: account,
            },
          },
          {
            resourceType: 'Patient',
            compartment: {
              reference: account,
            },
          },
        ],
      });

      // Create a ClientApplication with an account value
      const clientApplication = await systemRepo.createResource<ClientApplication>({
        resourceType: 'ClientApplication',
        secret: 'foo',
        redirectUri: 'https://example.com/',
        meta: {
          account: {
            reference: account,
          },
        },
      });
      expect(clientApplication).toBeDefined();

      // Create a repo for the ClientApplication
      // Use getRepoForLogin to generate the synthetic access policy
      const clientRepo = await getRepoForLogin(
        {
          resourceType: 'Login',
        },
        {
          resourceType: 'ProjectMembership',
          project: {
            reference: 'Project/' + project,
          },
          profile: createReference(clientApplication as ClientApplication),
          accessPolicy: createReference(accessPolicy),
        }
      );

      // Create a Patient using the ClientApplication
      const patient = await clientRepo.createResource<Patient>({
        resourceType: 'Patient',
        name: [{ given: ['Al'], family: 'Bundy' }],
        birthDate: '1975-12-12',
      });
      expect(patient).toBeDefined();

      // The Patient should have the account value set
      const patientCheck = await systemRepo.readResource('Patient', patient.id as string);
      expect(patientCheck.meta?.account?.reference).toEqual(account);

      // Create an Observation using the ClientApplication
      const observation = await clientRepo.createResource<Observation>({
        resourceType: 'Observation',
        status: 'final',
        subject: createReference(patient as Patient),
        code: {
          text: 'test',
        },
        valueString: 'positive',
      });
      expect(observation).toBeDefined();

      // The Observation should have the account value set
      const observationCheck = await systemRepo.readResource('Observation', observation.id as string);
      expect(observationCheck.meta?.account?.reference).toEqual(account);

      // Create a Patient outside of the account
      const patient2 = await systemRepo.createResource<Patient>({
        resourceType: 'Patient',
        name: [{ given: ['Peggy'], family: 'Bundy' }],
        birthDate: '1975-11-11',
      });
      expect(patient2).toBeDefined();

      // The ClientApplication should not be able to access it
      try {
        await clientRepo.readResource<Patient>('Patient', patient2.id as string);
        fail('Expected error');
      } catch (err) {
        expect((err as OperationOutcomeError).outcome.id).toEqual('not-found');
      }

      // Create an Observation outside of the account
      const observation2 = await systemRepo.createResource<Observation>({
        resourceType: 'Observation',
        status: 'final',
        subject: createReference(patient2 as Patient),
        code: {
          text: 'test',
        },
        valueString: 'positive',
      });
      expect(observation2).toBeDefined();

      // The ClientApplication should not be able to access it
      try {
        await clientRepo.readResource<Observation>('Observation', observation2.id as string);
        fail('Expected error');
      } catch (err) {
        expect((err as OperationOutcomeError).outcome.id).toEqual('not-found');
      }
    }));

  test('ClientApplication with access policy', () =>
    withTestContext(async () => {
      const project = randomUUID();

      // Create the access policy
      const accessPolicy = await systemRepo.createResource<AccessPolicy>({
        resourceType: 'AccessPolicy',
        resource: [
          {
            resourceType: 'Patient',
          },
        ],
      });

      // Create a ClientApplication
      const clientApplication = await systemRepo.createResource<ClientApplication>({
        resourceType: 'ClientApplication',
        secret: 'foo',
        redirectUri: 'https://example.com/',
      });
      expect(clientApplication).toBeDefined();

      // Create a repo for the ClientApplication
      const clientRepo = await getRepoForLogin(
        {
          resourceType: 'Login',
        },
        {
          resourceType: 'ProjectMembership',
          project: {
            reference: 'Project/' + project,
          },
          profile: createReference(clientApplication as ClientApplication),
          accessPolicy: createReference(accessPolicy),
        }
      );

      // Create a Patient using the ClientApplication
      const patient = await clientRepo.createResource<Patient>({
        resourceType: 'Patient',
        name: [{ given: ['Al'], family: 'Bundy' }],
        birthDate: '1975-12-12',
      });
      expect(patient).toBeDefined();

      // Create an Observation using the ClientApplication
      // Observation is not in the AccessPolicy
      // So this should fail
      try {
        await clientRepo.createResource<Observation>({
          resourceType: 'Observation',
          status: 'final',
          subject: createReference(patient as Patient),
          code: {
            text: 'test',
          },
          valueString: 'positive',
        });
        fail('Expected error');
      } catch (err) {
        expect((err as OperationOutcomeError).outcome.id).toEqual('forbidden');
      }
    }));

  test('Readonly fields on write', () =>
    withTestContext(async () => {
      const patient = await systemRepo.createResource<Patient>({
        resourceType: 'Patient',
        name: [{ given: ['Alice'], family: 'Smith' }],
        birthDate: '1970-01-01',
      });

      // AccessPolicy that hides Patient name
      const accessPolicy: AccessPolicy = {
        resourceType: 'AccessPolicy',
        resource: [
          {
            resourceType: 'Patient',
            readonlyFields: ['name'],
          },
        ],
      };

      const repo2 = new Repository({
        author: {
          reference: 'Practitioner/123',
        },
        accessPolicy,
      });

      const readResource = await repo2.readResource<Patient>('Patient', patient.id as string);
      expect(readResource).toMatchObject({
        resourceType: 'Patient',
        name: [{ given: ['Alice'], family: 'Smith' }],
        birthDate: '1970-01-01',
      });

      const writeResource = await repo2.updateResource<Patient>({
        ...readResource,
        active: true,
        name: [{ given: ['Bob'], family: 'Smith' }],
      });
      expect(writeResource).toMatchObject({
        resourceType: 'Patient',
        name: [{ given: ['Alice'], family: 'Smith' }],
        birthDate: '1970-01-01',
        active: true,
      });
    }));

  test('Try to create with readonly property', () =>
    withTestContext(async () => {
      const value = randomUUID();

      // AccessPolicy with Patient.identifier readonly
      const accessPolicy: AccessPolicy = {
        resourceType: 'AccessPolicy',
        resource: [
          {
            resourceType: 'Patient',
            readonlyFields: ['identifier'],
          },
        ],
      };

      const repo = new Repository({
        author: {
          reference: 'Practitioner/123',
        },
        accessPolicy,
      });

      // Create a patient with an identifier
      const patient = await repo.createResource<Patient>({
        resourceType: 'Patient',
        name: [{ given: ['Identifier'], family: 'Test' }],
        identifier: [{ system: 'https://example.com/', value }],
      });
      expect(patient.identifier).toBeUndefined();
    }));

  test('Try to add readonly property', () =>
    withTestContext(async () => {
      const value = randomUUID();

      // Create a patient
      const patient1 = await systemRepo.createResource<Patient>({
        resourceType: 'Patient',
        name: [{ given: ['Identifier'], family: 'Test' }],
      });

      // AccessPolicy with Patient.identifier readonly
      const accessPolicy: AccessPolicy = {
        resourceType: 'AccessPolicy',
        resource: [
          {
            resourceType: 'Patient',
            readonlyFields: ['identifier'],
          },
        ],
      };

      const repo = new Repository({
        author: {
          reference: 'Practitioner/123',
        },
        accessPolicy,
      });

      // Try to add an identifier
      // This returns success, but the result should not have an identifier
      const patient2 = await repo.updateResource<Patient>({
        ...patient1,
        identifier: [{ system: 'https://example.com/', value }],
      });
      expect(patient2.identifier).toBeUndefined();

      // Try to search for the identifier
      // This should still return the result succeed
      const bundle2 = await repo.search<Patient>({
        resourceType: 'Patient',
        filters: [
          {
            code: 'identifier',
            operator: Operator.EQUALS,
            value,
          },
        ],
      });
      expect(bundle2.entry?.length).toEqual(0);
    }));

  test('Try to remove readonly property', () =>
    withTestContext(async () => {
      const value = randomUUID();

      // Create a patient with an identifier
      const patient1 = await systemRepo.createResource<Patient>({
        resourceType: 'Patient',
        name: [{ given: ['Identifier'], family: 'Test' }],
        identifier: [{ system: 'https://example.com/', value }],
      });

      // Search for patient by identifier
      // This should succeed
      const bundle1 = await systemRepo.search<Patient>({
        resourceType: 'Patient',
        filters: [
          {
            code: 'identifier',
            operator: Operator.EQUALS,
            value,
          },
        ],
      });
      expect(bundle1.entry?.length).toEqual(1);

      // AccessPolicy with Patient.identifier readonly
      const accessPolicy: AccessPolicy = {
        resourceType: 'AccessPolicy',
        resource: [
          {
            resourceType: 'Patient',
            readonlyFields: ['identifier'],
          },
        ],
      };

      const repo = new Repository({
        author: {
          reference: 'Practitioner/123',
        },
        accessPolicy,
      });

      const { identifier, ...rest } = patient1;
      expect(identifier).toBeDefined();
      expect((rest as Patient).identifier).toBeUndefined();

      // Try to update the patient without the identifier
      // Effectively, try to remove the identifier
      // This returns success, but the identifier should still be there
      const patient2 = await repo.updateResource<Patient>(rest);
      expect(patient2.identifier).toBeDefined();
      expect(patient2.identifier?.[0]?.value).toEqual(value);

      // Try to search for the identifier
      // This should still return the result succeed
      const bundle2 = await repo.search<Patient>({
        resourceType: 'Patient',
        filters: [
          {
            code: 'identifier',
            operator: Operator.EQUALS,
            value,
          },
        ],
      });
      expect(bundle2.entry?.length).toEqual(1);
    }));

  test('Hidden fields on read', () =>
    withTestContext(async () => {
      const patient = await systemRepo.createResource<Patient>({
        resourceType: 'Patient',
        name: [{ given: ['Alice'], family: 'Smith' }],
        birthDate: '1970-01-01',
      });

      // AccessPolicy that hides Patient name
      const accessPolicy: AccessPolicy = {
        resourceType: 'AccessPolicy',
        resource: [
          {
            resourceType: 'Patient',
            hiddenFields: ['name'],
          },
        ],
      };

      const repo2 = new Repository({
        author: {
          reference: 'Practitioner/123',
        },
        accessPolicy,
      });

      const readResource = await repo2.readResource<Patient>('Patient', patient.id as string);
      expect(readResource).toMatchObject({
        resourceType: 'Patient',
        birthDate: '1970-01-01',
      });
      expect(readResource.name).toBeUndefined();

      const historyBundle = await repo2.readHistory<Patient>('Patient', patient.id as string);
      expect(historyBundle).toMatchObject({
        resourceType: 'Bundle',
        type: 'history',
        entry: [
          {
            resource: {
              resourceType: 'Patient',
              birthDate: '1970-01-01',
            },
          },
        ],
      });
      expect(historyBundle.entry?.[0]?.resource?.name).toBeUndefined();
    }));

  test('Nested hidden fields on read', () =>
    withTestContext(async () => {
      const serviceRequest = await systemRepo.createResource<ServiceRequest>({
        resourceType: 'ServiceRequest',
        status: 'active',
        intent: 'order',
        code: {
          text: 'test',
        },
        subject: {
          reference: 'Patient/' + randomUUID(),
          display: 'Alice Smith',
        },
      });

      // AccessPolicy that hides ServiceRequest subject.display
      const accessPolicy: AccessPolicy = {
        resourceType: 'AccessPolicy',
        resource: [
          {
            resourceType: 'ServiceRequest',
            hiddenFields: ['subject.display'],
          },
        ],
      };

      const repo2 = new Repository({
        author: {
          reference: 'Practitioner/123',
        },
        accessPolicy,
      });

      const readResource = await repo2.readResource<ServiceRequest>('ServiceRequest', serviceRequest.id as string);
      expect(readResource).toMatchObject({
        resourceType: 'ServiceRequest',
        code: {
          text: 'test',
        },
      });
      expect(readResource.subject).toBeDefined();
      expect(readResource.subject?.reference).toBeDefined();
      expect(readResource.subject?.display).toBeUndefined();

      const historyBundle = await repo2.readHistory<ServiceRequest>('ServiceRequest', serviceRequest.id as string);
      expect(historyBundle).toMatchObject({
        resourceType: 'Bundle',
        type: 'history',
        entry: [
          {
            resource: {
              resourceType: 'ServiceRequest',
              code: {
                text: 'test',
              },
            },
          },
        ],
      });
      expect(historyBundle.entry?.[0]?.resource?.subject).toBeDefined();
      expect(historyBundle.entry?.[0]?.resource?.subject?.reference).toBeDefined();
      expect(historyBundle.entry?.[0]?.resource?.subject?.display).toBeUndefined();
    }));

  test('Hidden fields on possible missing values', () =>
    withTestContext(async () => {
      // Create an Observation with a valueQuantity
      const obs1 = await systemRepo.createResource<Observation>({
        resourceType: 'Observation',
        status: 'final',
        code: { text: 'test' },
        valueQuantity: {
          value: 123,
          unit: 'mmHg',
        },
      });

      // Create an Observation with a valueString
      const obs2 = await systemRepo.createResource<Observation>({
        resourceType: 'Observation',
        status: 'final',
        code: { text: 'test' },
        valueString: 'test',
      });

      // AccessPolicy that hides ServiceRequest subject.display
      const accessPolicy: AccessPolicy = {
        resourceType: 'AccessPolicy',
        resource: [
          {
            resourceType: 'Observation',
            hiddenFields: ['valueQuantity.value'],
          },
        ],
      };

      const repo2 = new Repository({ author: { reference: 'Practitioner/123' }, accessPolicy });

      const readResource1 = await repo2.readResource<Observation>('Observation', obs1.id as string);
      expect(readResource1).toMatchObject({
        resourceType: 'Observation',
        status: 'final',
        code: { text: 'test' },
        valueQuantity: {
          unit: 'mmHg',
        },
      });
      expect(readResource1.valueQuantity).toBeDefined();
      expect(readResource1.valueQuantity?.unit).toBeDefined();
      expect(readResource1.valueQuantity?.value).toBeUndefined();

      const readResource2 = await repo2.readResource<Observation>('Observation', obs2.id as string);
      expect(readResource2).toMatchObject({
        resourceType: 'Observation',
        status: 'final',
        code: { text: 'test' },
        valueString: 'test',
      });
      expect(readResource2.valueString).toBeDefined();
      expect(readResource2.valueQuantity).toBeUndefined();
    }));

  test('Hide nonexistent field', () =>
    withTestContext(async () => {
      const serviceRequest = await systemRepo.createResource<ServiceRequest>({
        resourceType: 'ServiceRequest',
        status: 'active',
        intent: 'order',
        code: {
          text: 'test',
        },
        subject: {
          reference: 'Patient/' + randomUUID(),
        },
      });

      // AccessPolicy that hides ServiceRequest subject.display
      const accessPolicy: AccessPolicy = {
        resourceType: 'AccessPolicy',
        resource: [
          {
            resourceType: 'ServiceRequest',
            hiddenFields: ['subject.display'],
          },
        ],
      };

      const repo2 = new Repository({
        author: {
          reference: 'Practitioner/123',
        },
        accessPolicy,
      });

      const readResource = await repo2.readResource<ServiceRequest>('ServiceRequest', serviceRequest.id as string);
      expect(readResource).toMatchObject({
        resourceType: 'ServiceRequest',
        code: {
          text: 'test',
        },
      });
      expect(readResource.subject).toBeDefined();
      expect(readResource.subject?.reference).toBeDefined();
      expect(readResource.subject?.display).toBeUndefined();

      const historyBundle = await repo2.readHistory<ServiceRequest>('ServiceRequest', serviceRequest.id as string);
      expect(historyBundle).toMatchObject({
        resourceType: 'Bundle',
        type: 'history',
        entry: [
          {
            resource: {
              resourceType: 'ServiceRequest',
              code: {
                text: 'test',
              },
            },
          },
        ],
      });
      expect(historyBundle.entry?.[0]?.resource?.subject).toBeDefined();
      expect(historyBundle.entry?.[0]?.resource?.subject?.reference).toBeDefined();
      expect(historyBundle.entry?.[0]?.resource?.subject?.display).toBeUndefined();
    }));

  test('Identifier criteria', () =>
    withTestContext(async () => {
      const questionnaire = await systemRepo.createResource<Questionnaire>({
        resourceType: 'Questionnaire',
        status: 'active',
        identifier: [{ system: 'https://example.com', value: randomUUID() }],
      });

      // AccessPolicy that only allows one specific Questionnaire
      const accessPolicy: AccessPolicy = {
        resourceType: 'AccessPolicy',
        resource: [
          {
            resourceType: 'Questionnaire',
            criteria: 'Questionnaire?identifier=' + questionnaire.identifier?.[0].value,
          },
        ],
      };

      const repo2 = new Repository({
        author: {
          reference: 'Practitioner/123',
        },
        accessPolicy,
      });

      const readResource = await repo2.readResource<Questionnaire>('Questionnaire', questionnaire.id as string);
      expect(readResource.id).toBe(questionnaire.id);

      const historyBundle = await repo2.readHistory<Questionnaire>('Questionnaire', questionnaire.id as string);
      expect(historyBundle.entry).toHaveLength(1);
      expect(historyBundle.entry?.[0]?.resource?.id).toBe(questionnaire.id);
    }));

  test('Pre- and post-write criteria', () =>
    withTestContext(async () => {
      const accessPolicy: AccessPolicy = {
        resourceType: 'AccessPolicy',
        resource: [
          {
            resourceType: 'Observation',
            writeConstraint: [
              {
                language: 'text/fhirpath',
                expression: `%before.exists() implies %before.status != 'final'`,
              },
              {
                language: 'text/fhirpath',
                expression: `status = 'final' implies subject.exists()`,
              },
            ],
          },
        ],
      };

      const repo = new Repository({
        author: {
          reference: 'Practitioner/123',
        },
        accessPolicy,
      });

      // Create test resource
      const obs: Observation = {
        resourceType: 'Observation',
        status: 'preliminary',
        code: {
          coding: [
            {
              system: 'http://loinc.org',
              code: '11111-1',
            },
          ],
        },
      };
      const resource = await repo.createResource(obs);
      expect(resource.status).toEqual('preliminary');

      resource.status = 'final';
      await expect(repo.updateResource(resource)).rejects.toEqual(new Error('Forbidden'));
      resource.subject = { reference: 'Patient/test' };
      await expect(repo.updateResource(resource)).resolves.toBeDefined();
      resource.status = 'cancelled';
      await expect(repo.updateResource(resource)).rejects.toEqual(new Error('Forbidden'));
    }));

  test('Overlapping resource policies', () =>
    withTestContext(async () => {
      const accessPolicy: AccessPolicy = {
        resourceType: 'AccessPolicy',
        resource: [
          {
            // ServiceRequest is readonly by default
            resourceType: 'ServiceRequest',
            readonly: true,
          },
          {
            // ServiceRequest is read/write when in 'active' status
            resourceType: 'ServiceRequest',
            criteria: 'ServiceRequest?status=active',
            readonly: false,
          },
        ],
      };

      const repo2 = new Repository({
        author: {
          reference: 'Practitioner/123',
        },
        accessPolicy,
      });

      // Can create in "active" status
      let sr = await repo2.createResource<ServiceRequest>({
        resourceType: 'ServiceRequest',
        status: 'active',
        intent: 'order',
        subject: { reference: 'Patient/' + randomUUID() },
        code: { text: 'test' },
      });
      expect(sr.id).toBeDefined();

      // Can update in "active" status
      sr = await repo2.updateResource<ServiceRequest>({
        ...sr,
        priority: 'stat',
      });

      // Cannot put into "completed" status
      try {
        await repo2.updateResource<ServiceRequest>({
          ...sr,
          status: 'completed',
        });
        throw new Error('Should not be able to update resource');
      } catch (err) {
        expect(normalizeErrorString(err)).toEqual('Forbidden');
      }

      // As admin, set the status
      sr = await systemRepo.updateResource<ServiceRequest>({
        ...sr,
        status: 'completed',
      });

      // Can still read
      sr = await repo2.readResource<ServiceRequest>('ServiceRequest', sr.id as string);

      // Cannot update
      try {
        await repo2.updateResource<ServiceRequest>({
          ...sr,
          priority: 'routine',
        });
        throw new Error('Should not be able to update resource');
      } catch (err) {
        expect(normalizeErrorString(err)).toEqual('Forbidden');
      }
    }));

  test('Compound parameterized access policy', () =>
    withTestContext(async () => {
      const project = randomUUID();
      const adminRepo = new Repository({
        author: { reference: 'Practitioner/' + randomUUID() },
        project,
        strictMode: true,
        extendedMode: true,
      });

      // Create 3 patients
      const p1 = await adminRepo.createResource<Patient>({ resourceType: 'Patient' });
      const p2 = await adminRepo.createResource<Patient>({ resourceType: 'Patient' });
      const p3 = await adminRepo.createResource<Patient>({ resourceType: 'Patient' });

      // Create access policy for a patient resource
      const accessPolicy: AccessPolicy = await adminRepo.createResource<AccessPolicy>({
        resourceType: 'AccessPolicy',
        resource: [
          {
            resourceType: 'Patient',
            criteria: 'Patient?_id=%patient.id',
          },
        ],
      });

      // Create project membership parameterized with 2 instances of the access policy
      const membership = await systemRepo.createResource<ProjectMembership>({
        resourceType: 'ProjectMembership',
        user: { reference: 'User/' + randomUUID() },
        project: { reference: 'Project/' + project },
        profile: { reference: 'Practitioner/' + randomUUID() },
        access: [
          {
            policy: createReference(accessPolicy),
            parameter: [{ name: 'patient', valueReference: createReference(p1) }],
          },
          {
            policy: createReference(accessPolicy),
            parameter: [{ name: 'patient', valueReference: createReference(p2) }],
          },
        ],
      });

      const repo2 = await getRepoForLogin({ resourceType: 'Login' } as Login, membership);

      const check1 = await repo2.readResource<Patient>('Patient', p1.id as string);
      expect(check1.id).toBe(p1.id);

      const check2 = await repo2.readResource<Patient>('Patient', p2.id as string);
      expect(check2.id).toBe(p2.id);

      try {
        await repo2.readResource<Patient>('Patient', p3.id as string);
        throw new Error('Should not be able to read resource');
      } catch (err) {
        expect(normalizeErrorString(err)).toEqual('Not found');
      }
    }));

  test('String parameters', () =>
    withTestContext(async () => {
      const project = randomUUID();
      const adminRepo = new Repository({
        author: { reference: 'Practitioner/' + randomUUID() },
        project,
        strictMode: true,
        extendedMode: true,
      });

      const t1 = await adminRepo.createResource<Task>({ resourceType: 'Task', status: 'accepted', intent: 'order' });
      const t2 = await adminRepo.createResource<Task>({ resourceType: 'Task', status: 'completed', intent: 'order' });

      const accessPolicy: AccessPolicy = await adminRepo.createResource<AccessPolicy>({
        resourceType: 'AccessPolicy',
        resource: [
          {
            resourceType: 'Task',
            criteria: 'Task?status=%status',
          },
        ],
      });

      const membership = await systemRepo.createResource<ProjectMembership>({
        resourceType: 'ProjectMembership',
        user: { reference: 'User/' + randomUUID() },
        project: { reference: 'Project/' + project },
        profile: { reference: 'Practitioner/' + randomUUID() },
        access: [
          {
            policy: createReference(accessPolicy),
            parameter: [{ name: 'status', valueString: 'accepted' }],
          },
        ],
      });

      const repo2 = await getRepoForLogin({ resourceType: 'Login' } as Login, membership);

      const check1 = await repo2.readResource<Task>('Task', t1.id as string);
      expect(check1.id).toBe(t1.id);

      try {
        await repo2.readResource<Task>('Task', t2.id as string);
        throw new Error('Should not be able to read resource');
      } catch (err) {
        expect(normalizeErrorString(err)).toEqual('Not found');
      }
    }));

  test('Project admin with access policy', () =>
    withTestContext(async () => {
      const project = await systemRepo.createResource<Project>({ resourceType: 'Project', name: 'Test Project' });

      const adminRepo = new Repository({
        author: { reference: 'Practitioner/' + randomUUID() },
        project: project.id,
        strictMode: true,
        extendedMode: true,
      });

      const patient = await adminRepo.createResource<Patient>({ resourceType: 'Patient' });
      const task = await adminRepo.createResource<Task>({ resourceType: 'Task', status: 'accepted', intent: 'order' });

      const accessPolicy: AccessPolicy = await adminRepo.createResource<AccessPolicy>({
        resourceType: 'AccessPolicy',
        resource: [
          {
            resourceType: 'Patient',
          },
        ],
      });

      const membership = await systemRepo.createResource<ProjectMembership>({
        resourceType: 'ProjectMembership',
        user: { reference: 'User/' + randomUUID() },
        project: { reference: 'Project/' + project.id },
        profile: { reference: 'Practitioner/' + randomUUID() },
        accessPolicy: createReference(accessPolicy),
        admin: true,
      });

      const repo2 = await getRepoForLogin({ resourceType: 'Login' } as Login, membership);

      const check1 = await repo2.readResource<Task>('Patient', patient.id as string);
      expect(check1.id).toBe(patient.id);

      const check2 = await repo2.readResource<Project>('Project', project.id as string);
      expect(check2.id).toEqual(project.id);

      const check3 = await repo2.readResource<ProjectMembership>('ProjectMembership', membership.id as string);
      expect(check3.id).toEqual(membership.id);

      try {
        await repo2.readResource<Task>('Task', task.id as string);
        throw new Error('Should not be able to read resource');
      } catch (err) {
        expect(normalizeErrorString(err)).toEqual('Forbidden');
      }
    }));

  test('Project admin cannot modify protected fields', () =>
    withTestContext(async () => {
      const project = await systemRepo.createResource<Project>({ resourceType: 'Project', name: 'Test Project' });

      const membership = await systemRepo.createResource<ProjectMembership>({
        resourceType: 'ProjectMembership',
        user: { reference: 'User/' + randomUUID() },
        project: { reference: 'Project/' + project.id },
        profile: { reference: 'Practitioner/' + randomUUID() },
        admin: true,
      });

      const repo2 = await getRepoForLogin({ resourceType: 'Login' } as Login, membership, true, true);

      const check1 = await repo2.readResource<Project>('Project', project.id as string);
      expect(check1.id).toEqual(project.id);

      // Try to change the project name
      // This should succeed
      const check2 = await repo2.updateResource<Project>({ ...check1, name: 'Updated name' });
      expect(check2.id).toEqual(project.id);
      expect(check2.name).toEqual('Updated name');
      expect(check2.meta?.versionId).not.toEqual(project.meta?.versionId);
      expect(check2.meta?.compartment?.find((c) => c.reference === getReferenceString(project))).toBeTruthy();

      // Try to change protected fields
      // This should be a no-op
      const check3 = await repo2.updateResource<Project>({ ...check2, superAdmin: true, features: ['bots'] });
      expect(check3.id).toEqual(project.id);
      expect(check3.meta?.versionId).toEqual(check2.meta?.versionId);
      expect(check3.superAdmin).toBeUndefined();
      expect(check3.features).toBeUndefined();

      const check4 = await repo2.readResource<ProjectMembership>('ProjectMembership', membership.id as string);
      expect(check4.id).toEqual(membership.id);

      // Try to change the membership
      // This should succeed
      const check5 = await repo2.updateResource<ProjectMembership>({
        ...check4,
        profile: { reference: 'Practitioner/' + randomUUID() },
      });
      expect(check5.id).toEqual(check4.id);
      expect(check5.meta?.versionId).not.toEqual(check4.meta?.versionId);
      expect(check5.meta?.compartment?.find((c) => c.reference === getReferenceString(project))).toBeTruthy();

      // Try to change protected fields
      // This should be a no-op
      const check6 = await repo2.updateResource<ProjectMembership>({
        ...check5,
        project: { reference: 'Project/' + randomUUID() },
      });
      expect(check6.id).toEqual(check4.id);
      expect(check6.meta?.versionId).toEqual(check5.meta?.versionId);
      expect(check6.project?.reference).toEqual(check4.project?.reference);

      // Try to create a new project
      // This should fail
      try {
        await repo2.createResource<Project>({ resourceType: 'Project', name: 'Test Project' });
        throw new Error('Should not be able to create resource');
      } catch (err) {
        expect(normalizeErrorString(err)).toEqual('Forbidden');
      }
    }));

  test('Project admin can modify meta.account', () =>
    withTestContext(async () => {
      const project = await systemRepo.createResource<Project>({ resourceType: 'Project', name: 'Test Project' });

      const adminMembership = await systemRepo.createResource<ProjectMembership>({
        resourceType: 'ProjectMembership',
        user: { reference: 'User/' + randomUUID() },
        project: { reference: 'Project/' + project.id },
        profile: { reference: 'Practitioner/' + randomUUID() },
        admin: true,
      });

      const nonAdminMembership = await systemRepo.createResource<ProjectMembership>({
        resourceType: 'ProjectMembership',
        user: { reference: 'User/' + randomUUID() },
        project: { reference: 'Project/' + project.id },
        profile: { reference: 'Practitioner/' + randomUUID() },
        admin: false,
      });

      const adminRepo = await getRepoForLogin({ resourceType: 'Login' } as Login, adminMembership, true, true);
      const nonAdminRepo = await getRepoForLogin({ resourceType: 'Login' } as Login, nonAdminMembership, true, true);
      const account1 = randomUUID();
      const account2 = randomUUID();

      // Create a patient with account as project admin
      // Project admin should be allowed to set account
      const patient1 = await adminRepo.createResource<Patient>({
        resourceType: 'Patient',
        meta: {
          project: project.id,
          account: { reference: 'Organization/' + account1 },
        },
      });
      expect(patient1).toBeDefined();
      expect(patient1.meta?.account?.reference).toEqual('Organization/' + account1);

      // Update the patient with account as project admin
      // Project admin should be allowed to set account
      const patient2 = await adminRepo.updateResource<Patient>({
        ...patient1,
        meta: {
          ...patient1.meta,
          account: { reference: 'Organization/' + account2 },
        },
      });
      expect(patient2).toBeDefined();
      expect(patient2.meta?.account?.reference).toEqual('Organization/' + account2);

      // Attempt to change the account as non-admin
      // This should be silently ignored
      const patient3 = await nonAdminRepo.updateResource<Patient>({
        ...patient2,
        meta: {
          ...patient2.meta,
          account: { reference: 'Organization/' + randomUUID() },
        },
      });
      expect(patient3).toBeDefined();
      expect(patient3.meta?.versionId).toEqual(patient2.meta?.versionId);
      expect(patient3.meta?.account?.reference).toEqual('Organization/' + account2);
    }));
});<|MERGE_RESOLUTION|>--- conflicted
+++ resolved
@@ -84,23 +84,6 @@
     }
   });
 
-<<<<<<< HEAD
-  test('Access policy allows public resources', async () => {
-    const accessPolicy: AccessPolicy = {
-      resourceType: 'AccessPolicy',
-    };
-
-    const repo2 = new Repository({
-      author: {
-        reference: 'Practitioner/123',
-      },
-      accessPolicy,
-    });
-
-    const bundle = await repo2.search({ resourceType: 'StructureDefinition' });
-    expect(bundle).toBeDefined();
-  });
-
   test('Access policy restricting write', () =>
     withTestContext(async () => {
       const patient = await systemRepo.createResource<Patient>({
@@ -109,15 +92,6 @@
         birthDate: '1970-01-01',
       });
       expect(patient).toBeDefined();
-=======
-  test('Access policy restricting write', async () => {
-    const patient = await systemRepo.createResource<Patient>({
-      resourceType: 'Patient',
-      name: [{ given: ['Alice'], family: 'Smith' }],
-      birthDate: '1970-01-01',
-    });
-    expect(patient).toBeDefined();
->>>>>>> c66a611d
 
       const accessPolicy: AccessPolicy = {
         resourceType: 'AccessPolicy',
