--- conflicted
+++ resolved
@@ -11,6 +11,7 @@
   Operator,
   parseSearchRequest,
   preconditionFailed,
+  toTypedValue,
 } from '@medplum/core';
 import {
   BundleEntry,
@@ -35,7 +36,7 @@
 import { DatabaseMode, getDatabasePool } from '../database';
 import { bundleContains, createTestProject, withTestContext } from '../test.setup';
 import { getRepoForLogin } from './accesspolicy';
-import { getSystemRepo, Repository } from './repo';
+import { getSystemRepo, Repository, setTypedPropertyValue } from './repo';
 
 jest.mock('hibp');
 
@@ -1078,8 +1079,6 @@
       };
       await expect(systemRepo.createResource<Patient>(patient)).rejects.toThrow();
     }));
-<<<<<<< HEAD
-=======
 
   test('Project default profiles', async () =>
     withTestContext(async () => {
@@ -1185,5 +1184,4 @@
     setTypedPropertyValue(toTypedValue(patient), 'photo[1].contentType', { type: 'string', value: 'image/jpeg' });
     expect(patient.photo?.[1].contentType).toEqual('image/jpeg');
   });
->>>>>>> 083ed1e8
 });