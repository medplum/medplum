import { badRequest, createReference, forbidden, isOk, notFound, OperationOutcomeError, Operator } from '@medplum/core';
import {
  BundleEntry,
  ElementDefinition,
  Login,
  Observation,
  OperationOutcome,
  Patient,
  Project,
  ProjectMembership,
  Questionnaire,
  ResourceType,
  StructureDefinition,
} from '@medplum/fhirtypes';
import { randomUUID } from 'crypto';
import { readFileSync } from 'fs';
import { resolve } from 'path';
import { initAppServices, shutdownApp } from '../app';
import { registerNew, RegisterRequest } from '../auth/register';
import { loadTestConfig } from '../config';
import { getDatabasePool } from '../database';
import { bundleContains, withTestContext } from '../test.setup';
import { getRepoForLogin } from './accesspolicy';
import { getSystemRepo, Repository } from './repo';

jest.mock('hibp');
jest.mock('ioredis');

describe('FHIR Repo', () => {
<<<<<<< HEAD
  const testProject: Project = {
    resourceType: 'Project',
    id: randomUUID(),
  };
=======
  const systemRepo = getSystemRepo();
>>>>>>> 11822023

  beforeAll(async () => {
    const config = await loadTestConfig();
    await initAppServices(config);
  });

  afterAll(async () => {
    await shutdownApp();
  });

  test('getRepoForLogin', async () => {
    await expect(() =>
      getRepoForLogin(
        { resourceType: 'Login' } as Login,
        { resourceType: 'ProjectMembership' } as ProjectMembership,
        testProject
      )
    ).rejects.toThrow('Invalid author reference');
  });

  test('Read resource with undefined id', async () => {
    try {
      await systemRepo.readResource('Patient', undefined as unknown as string);
      fail('Should have thrown');
    } catch (err) {
      const outcome = (err as OperationOutcomeError).outcome;
      expect(isOk(outcome)).toBe(false);
    }
  });

  test('Read resource with blank id', async () => {
    try {
      await systemRepo.readResource('Patient', '');
      fail('Should have thrown');
    } catch (err) {
      const outcome = (err as OperationOutcomeError).outcome;
      expect(isOk(outcome)).toBe(false);
    }
  });

  test('Read resource with invalid id', async () => {
    try {
      await systemRepo.readResource('Patient', 'x');
      fail('Should have thrown');
    } catch (err) {
      const outcome = (err as OperationOutcomeError).outcome;
      expect(isOk(outcome)).toBe(false);
    }
  });

  test('Repo read malformed reference', async () => {
    try {
      await systemRepo.readReference({ reference: undefined });
      fail('Should have thrown');
    } catch (err) {
      expect((err as OperationOutcome).id).not.toBe('ok');
    }

    try {
      await systemRepo.readReference({ reference: '' });
      fail('Should have thrown');
    } catch (err) {
      expect((err as OperationOutcome).id).not.toBe('ok');
    }

    try {
      await systemRepo.readReference({ reference: '////' });
      fail('Should have thrown');
    } catch (err) {
      expect((err as OperationOutcome).id).not.toBe('ok');
    }

    try {
      await systemRepo.readReference({ reference: 'Patient/123/foo' });
      fail('Should have thrown');
    } catch (err) {
      expect((err as OperationOutcome).id).not.toBe('ok');
    }
  });

  test('Read history', () =>
    withTestContext(async () => {
      const version1 = await systemRepo.createResource<Patient>({
        resourceType: 'Patient',
        meta: {
          lastUpdated: new Date(Date.now() - 1000 * 60).toISOString(),
        },
      });
      expect(version1).toBeDefined();
      expect(version1.id).toBeDefined();

      const version2 = await systemRepo.updateResource<Patient>({
        resourceType: 'Patient',
        id: version1.id,
        active: true,
        meta: {
          lastUpdated: new Date().toISOString(),
        },
      });
      expect(version2).toBeDefined();
      expect(version2.id).toEqual(version1.id);
      expect(version2.meta?.versionId).not.toEqual(version1.meta?.versionId);

      const history = await systemRepo.readHistory('Patient', version1.id as string);
      expect(history).toBeDefined();
      expect(history.entry?.length).toBe(2);
      expect(history.entry?.[0]?.resource?.id).toBe(version2.id);
      expect(history.entry?.[1]?.resource?.id).toBe(version1.id);
    }));

  test('Update patient', () =>
    withTestContext(async () => {
      const patient1 = await systemRepo.createResource<Patient>({
        resourceType: 'Patient',
        name: [{ given: ['Update1'], family: 'Update1' }],
      });

      const patient2 = await systemRepo.updateResource<Patient>({
        ...(patient1 as Patient),
        active: true,
      });

      expect(patient2.id).toEqual(patient1.id);
      expect(patient2.meta?.versionId).not.toEqual(patient1.meta?.versionId);
    }));

  test('Update patient remove meta.profile', () =>
    withTestContext(async () => {
      const profileUrl = 'http://example.com/patient-profile';
      const patient1 = await systemRepo.createResource<Patient>({
        resourceType: 'Patient',
        meta: { profile: [profileUrl] },
        name: [{ given: ['Update1'], family: 'Update1' }],
      });
      expect(patient1.meta?.profile).toEqual(expect.arrayContaining([profileUrl]));
      expect(patient1.meta?.profile?.length).toEqual(1);

      const patientWithoutProfile = { ...patient1 };
      delete (patientWithoutProfile.meta as any).profile;
      const patient2 = await systemRepo.updateResource<Patient>(patientWithoutProfile);
      expect('profile' in (patient2.meta as any)).toBe(false);
    }));

  test('meta.project preserved after attempting to remove it', () =>
    withTestContext(async () => {
      const clientApp = 'ClientApplication/' + randomUUID();
      const projectId = randomUUID();
      const repo = new Repository({
        extendedMode: true,
        projects: [projectId],
        author: {
          reference: clientApp,
        },
      });

      const patient1 = await repo.createResource<Patient>({
        resourceType: 'Patient',
        name: [{ given: ['Update1'], family: 'Update1' }],
      });
      expect(patient1.meta?.project).toBeDefined();
      expect(patient1.meta?.project).toEqual(projectId);

      const patientWithoutProject = { ...patient1 };
      delete (patientWithoutProject.meta as any).project;
      const patient2 = await systemRepo.updateResource<Patient>(patientWithoutProject);
      expect(patient2.meta?.project).toBeDefined();
      expect(patient2.meta?.project).toEqual(projectId);
    }));

  test('Update patient no changes', () =>
    withTestContext(async () => {
      const patient1 = await systemRepo.createResource<Patient>({
        resourceType: 'Patient',
        name: [{ given: ['Update1'], family: 'Update1' }],
      });

      const patient2 = await systemRepo.updateResource<Patient>({
        ...(patient1 as Patient),
      });

      expect(patient2.id).toEqual(patient1.id);
      expect(patient2.meta?.versionId).toEqual(patient1.meta?.versionId);
    }));

  test('Update patient multiple names', () =>
    withTestContext(async () => {
      const patient1 = await systemRepo.createResource<Patient>({
        resourceType: 'Patient',
        name: [{ given: ['Suzy'], family: 'Smith' }],
      });

      const patient2 = await systemRepo.updateResource<Patient>({
        ...(patient1 as Patient),
        name: [
          { given: ['Suzy'], family: 'Smith' },
          { given: ['Suzy'], family: 'Jones' },
        ],
      });

      expect(patient2.id).toEqual(patient1.id);
      expect(patient2.meta?.versionId).not.toEqual(patient1.meta?.versionId);
      expect(patient2.name?.length).toEqual(2);
      expect(patient2.name?.[0]?.family).toEqual('Smith');
      expect(patient2.name?.[1]?.family).toEqual('Jones');
    }));

  test('Create Patient with custom ID', async () => {
    const author = 'Practitioner/' + randomUUID();

    const repo = new Repository({
      projects: [randomUUID()],
      extendedMode: true,
      author: {
        reference: author,
      },
    });

    // Try to "update" a resource, which does not exist.
    // Some FHIR systems allow users to set ID's.
    // We do not.
    try {
      await repo.updateResource<Patient>({
        resourceType: 'Patient',
        id: randomUUID(),
        name: [{ given: ['Alice'], family: 'Smith' }],
      });
    } catch (err) {
      const outcome = (err as OperationOutcomeError).outcome;
      expect(outcome.id).toEqual('not-found');
    }
  });

  test('Create Patient with no author', () =>
    withTestContext(async () => {
      const patient = await systemRepo.createResource<Patient>({
        resourceType: 'Patient',
        name: [{ given: ['Alice'], family: 'Smith' }],
      });

      expect(patient.meta?.author?.reference).toEqual('system');
    }));

  test('Create Patient as system on behalf of author', () =>
    withTestContext(async () => {
      const author = 'Practitioner/' + randomUUID();
      const patient = await systemRepo.createResource<Patient>({
        resourceType: 'Patient',
        name: [{ given: ['Alice'], family: 'Smith' }],
        meta: {
          author: {
            reference: author,
          },
        },
      });

      expect(patient.meta?.author?.reference).toEqual(author);
    }));

  test('Create Patient as ClientApplication with no author', () =>
    withTestContext(async () => {
      const clientApp = 'ClientApplication/' + randomUUID();

      const repo = new Repository({
        extendedMode: true,
        author: {
          reference: clientApp,
        },
      });

      const patient = await repo.createResource<Patient>({
        resourceType: 'Patient',
        name: [{ given: ['Alice'], family: 'Smith' }],
      });

      expect(patient.meta?.author?.reference).toEqual(clientApp);
    }));

  test('Create Patient as Practitioner with no author', () =>
    withTestContext(async () => {
      const author = 'Practitioner/' + randomUUID();

      const repo = new Repository({
        extendedMode: true,
        author: {
          reference: author,
        },
      });

      const patient = await repo.createResource<Patient>({
        resourceType: 'Patient',
        name: [{ given: ['Alice'], family: 'Smith' }],
      });

      expect(patient.meta?.author?.reference).toEqual(author);
    }));

  test('Create Patient as Practitioner on behalf of author', () =>
    withTestContext(async () => {
      const author = 'Practitioner/' + randomUUID();
      const fakeAuthor = 'Practitioner/' + randomUUID();

      const repo = new Repository({
        extendedMode: true,
        author: {
          reference: author,
        },
      });

      // We are acting as a Practitioner
      // Practitioner does *not* have the right to set the author
      // So even though we pass in an author,
      // We expect the Practitioner to be in the result.
      const patient = await repo.createResource<Patient>({
        resourceType: 'Patient',
        name: [{ given: ['Alice'], family: 'Smith' }],
        meta: {
          author: {
            reference: fakeAuthor,
          },
        },
      });

      expect(patient.meta?.author?.reference).toEqual(author);
    }));

  test('Create resource with account', () =>
    withTestContext(async () => {
      const author = 'Practitioner/' + randomUUID();
      const account = 'Organization/' + randomUUID();

      // This user does not have an access policy
      // So they can optionally set an account
      const repo = new Repository({
        extendedMode: true,
        author: {
          reference: author,
        },
      });

      const patient = await repo.createResource<Patient>({
        resourceType: 'Patient',
        name: [{ given: ['Alice'], family: 'Smith' }],
        meta: {
          account: {
            reference: account,
          },
        },
      });

      expect(patient.meta?.author?.reference).toEqual(author);
      expect(patient.meta?.account?.reference).toEqual(account);
    }));

  test('Create resource with lastUpdated', () =>
    withTestContext(async () => {
      const lastUpdated = '2020-01-01T12:00:00Z';

      // System systemRepo has the ability to write custom timestamps
      const patient = await systemRepo.createResource<Patient>({
        resourceType: 'Patient',
        name: [{ given: ['Alice'], family: 'Smith' }],
        meta: {
          lastUpdated,
        },
      });

      expect(patient.meta?.lastUpdated).toEqual(lastUpdated);
    }));

  test('Update resource with lastUpdated', () =>
    withTestContext(async () => {
      const lastUpdated = '2020-01-01T12:00:00Z';

      // System systemRepo has the ability to write custom timestamps
      const patient1 = await systemRepo.createResource<Patient>({
        resourceType: 'Patient',
        name: [{ given: ['Alice'], family: 'Smith' }],
        meta: {
          lastUpdated,
        },
      });
      expect(patient1.meta?.lastUpdated).toEqual(lastUpdated);

      // But system cannot update the timestamp
      const patient2 = await systemRepo.updateResource<Patient>({
        ...(patient1 as Patient),
        active: true,
        meta: {
          lastUpdated,
        },
      });
      expect(patient2.meta?.lastUpdated).not.toEqual(lastUpdated);
    }));

  test('Update resource with missing id', () =>
    withTestContext(async () => {
      const patient1 = await systemRepo.createResource<Patient>({
        resourceType: 'Patient',
        name: [{ family: 'Test' }],
      });

      const { id, ...rest } = patient1;
      expect(id).toBeDefined();
      expect((rest as Patient).id).toBeUndefined();

      try {
        await systemRepo.updateResource<Patient>(rest);
        fail('Should have thrown');
      } catch (err) {
        expect((err as OperationOutcomeError).outcome).toMatchObject(badRequest('Missing id'));
      }
    }));

  test('Compartment permissions', () =>
    withTestContext(async () => {
      const registration1: RegisterRequest = {
        firstName: randomUUID(),
        lastName: randomUUID(),
        projectName: randomUUID(),
        email: randomUUID() + '@example.com',
        password: randomUUID(),
      };

      const result1 = await registerNew(registration1);
      expect(result1.profile).toBeDefined();

      const repo1 = await getRepoForLogin({ resourceType: 'Login' } as Login, result1.membership, result1.project);
      const patient1 = await repo1.createResource<Patient>({
        resourceType: 'Patient',
      });

      expect(patient1).toBeDefined();
      expect(patient1.id).toBeDefined();

      const patient2 = await repo1.readResource('Patient', patient1.id as string);
      expect(patient2).toBeDefined();
      expect(patient2.id).toEqual(patient1.id);

      const registration2: RegisterRequest = {
        firstName: randomUUID(),
        lastName: randomUUID(),
        projectName: randomUUID(),
        email: randomUUID() + '@example.com',
        password: randomUUID(),
      };

      const result2 = await registerNew(registration2);
      expect(result2.profile).toBeDefined();

      const repo2 = await getRepoForLogin({ resourceType: 'Login' } as Login, result2.membership, result2.project);
      try {
        await repo2.readResource('Patient', patient1.id as string);
        fail('Should have thrown');
      } catch (err) {
        expect((err as OperationOutcomeError).outcome).toMatchObject(notFound);
      }
    }));

  test('Read history after delete', () =>
    withTestContext(async () => {
      // Create the patient
      const patient = await systemRepo.createResource<Patient>({
        resourceType: 'Patient',
        name: [{ given: ['Alice'], family: 'Smith' }],
      });

      const history1 = await systemRepo.readHistory('Patient', patient.id as string);
      expect(history1.entry?.length).toBe(1);

      // Delete the patient
      await systemRepo.deleteResource('Patient', patient.id as string);

      const history2 = await systemRepo.readHistory('Patient', patient.id as string);
      expect(history2.entry?.length).toBe(2);

      // Restore the patient
      await systemRepo.updateResource({ ...patient, meta: undefined });

      const history3 = await systemRepo.readHistory('Patient', patient.id as string);
      expect(history3.entry?.length).toBe(3);

      const entries = history3.entry as BundleEntry[];
      expect(entries[0].response?.status).toEqual('200');
      expect(entries[0].resource).toBeDefined();
      expect(entries[1].response?.status).toEqual('410');
      expect((entries[1].response?.outcome as OperationOutcome).issue?.[0]?.details?.text).toMatch(/Deleted on /);
      expect(entries[1].resource).toBeUndefined();
      expect(entries[2].response?.status).toEqual('200');
      expect(entries[2].resource).toBeDefined();
    }));

  test('Reindex resource type as non-admin', async () => {
    const repo = new Repository({
      projects: [randomUUID()],
      author: {
        reference: 'Practitioner/' + randomUUID(),
      },
    });

    try {
      await repo.reindexResourceType('Practitioner');
      fail('Expected error');
    } catch (err) {
      expect(isOk(err as OperationOutcome)).toBe(false);
    }
  });

  test('Reindex resource as non-admin', async () => {
    const repo = new Repository({
      projects: [randomUUID()],
      author: {
        reference: 'Practitioner/' + randomUUID(),
      },
    });

    try {
      await repo.reindexResource('Practitioner', randomUUID());
      fail('Expected error');
    } catch (err) {
      expect(isOk(err as OperationOutcome)).toBe(false);
    }
  });

  test('Reindex resource not found', async () => {
    try {
      await systemRepo.reindexResource('Practitioner', randomUUID());
      fail('Expected error');
    } catch (err) {
      expect(isOk(err as OperationOutcome)).toBe(false);
    }
  });

  test('Reindex success', async () => {
    await systemRepo.reindexResourceType('Practitioner');
  });

  test('Rebuild compartments as non-admin', async () => {
    const repo = new Repository({
      projects: [randomUUID()],
      author: {
        reference: 'Practitioner/' + randomUUID(),
      },
    });

    try {
      await repo.rebuildCompartmentsForResourceType('Practitioner');
      fail('Expected error');
    } catch (err) {
      expect(isOk(err as OperationOutcome)).toBe(false);
    }
  });

  test('Rebuild compartments success', () =>
    withTestContext(async () => {
      await systemRepo.rebuildCompartmentsForResourceType('Practitioner');
    }));

  test('Remove property', () =>
    withTestContext(async () => {
      const value = randomUUID();

      // Create a patient with an identifier
      const patient1 = await systemRepo.createResource<Patient>({
        resourceType: 'Patient',
        name: [{ given: ['Identifier'], family: 'Test' }],
        identifier: [{ system: 'https://example.com/', value }],
      });

      // Search for patient by identifier
      // This should succeed
      const bundle1 = await systemRepo.search<Patient>({
        resourceType: 'Patient',
        filters: [
          {
            code: 'identifier',
            operator: Operator.EQUALS,
            value,
          },
        ],
      });
      expect(bundle1.entry?.length).toEqual(1);

      const { identifier, ...rest } = patient1;
      expect(identifier).toBeDefined();
      expect((rest as Patient).identifier).toBeUndefined();

      const patient2 = await systemRepo.updateResource<Patient>(rest);
      expect(patient2.identifier).toBeUndefined();

      // Try to search for the identifier
      // This should return empty result
      const bundle2 = await systemRepo.search<Patient>({
        resourceType: 'Patient',
        filters: [
          {
            code: 'identifier',
            operator: Operator.EQUALS,
            value,
          },
        ],
      });
      expect(bundle2.entry?.length).toEqual(0);
    }));

  test('Delete Questionnaire.subjectType', () =>
    withTestContext(async () => {
      const nonce = randomUUID();

      const resource1 = await systemRepo.createResource<Questionnaire>({
        resourceType: 'Questionnaire',
        status: 'active',
        subjectType: [nonce as ResourceType],
      });

      const resource2 = await systemRepo.search({
        resourceType: 'Questionnaire',
        filters: [
          {
            code: 'subject-type',
            operator: Operator.EQUALS,
            value: nonce,
          },
        ],
      });
      expect(resource2.entry?.length).toEqual(1);

      delete resource1.subjectType;
      await systemRepo.updateResource<Questionnaire>(resource1);

      const resource4 = await systemRepo.search({
        resourceType: 'Questionnaire',
        filters: [
          {
            code: 'subject-type',
            operator: Operator.EQUALS,
            value: nonce,
          },
        ],
      });
      expect(resource4.entry?.length).toEqual(0);
    }));

  test('Empty objects', () =>
    withTestContext(async () => {
      const patient1 = await systemRepo.createResource<Patient>({
        resourceType: 'Patient',
        contact: [
          {
            name: {
              given: ['Test'],
            },
          },
        ],
      });

      const patient2 = await systemRepo.updateResource<Patient>({
        resourceType: 'Patient',
        id: patient1.id,
        contact: [
          {
            name: {
              given: ['Test'],
            },
          },
        ],
      });
      expect(patient2.id).toEqual(patient1.id);
    }));

  test('Too many versions', () =>
    withTestContext(async () => {
      // Create version 1
      const patient = await systemRepo.createResource<Patient>({
        resourceType: 'Patient',
        name: [{ family: 'Test' }],
      });

      // Create versions 2-10
      for (let i = 0; i < 9; i++) {
        await systemRepo.updateResource<Patient>({
          ...patient,
          name: [{ family: `Test ${i}` }],
        });
      }

      // Try to create version 11
      try {
        await systemRepo.updateResource<Patient>({
          ...patient,
          name: [{ family: `Test too many requests` }],
        });
      } catch (err) {
        const outcome = (err as OperationOutcomeError).outcome;
        expect(outcome.id).toEqual('too-many-requests');
      }
    }));

  test('expungeResource forbidden', async () => {
    const author = 'Practitioner/' + randomUUID();

    const repo = new Repository({
      projects: [randomUUID()],
      extendedMode: true,
      author: {
        reference: author,
      },
    });

    // Try to expunge as a regular user
    try {
      await repo.expungeResource('Patient', new Date().toISOString());
      fail('Purge should have failed');
    } catch (err) {
      expect((err as OperationOutcomeError).outcome).toMatchObject(forbidden);
    }
  });

  test('expungeResources forbidden', async () => {
    const author = 'Practitioner/' + randomUUID();

    const repo = new Repository({
      projects: [randomUUID()],
      extendedMode: true,
      author: {
        reference: author,
      },
    });

    // Try to expunge as a regular user
    try {
      await repo.expungeResources('Patient', [new Date().toISOString()]);
      fail('Purge should have failed');
    } catch (err) {
      expect((err as OperationOutcomeError).outcome).toMatchObject(forbidden);
    }
  });

  test('Purge forbidden', async () => {
    const author = 'Practitioner/' + randomUUID();

    const repo = new Repository({
      projects: [randomUUID()],
      extendedMode: true,
      author: {
        reference: author,
      },
    });

    // Try to purge as a regular user
    try {
      await repo.purgeResources('Patient', new Date().toISOString());
      fail('Purge should have failed');
    } catch (err) {
      expect((err as OperationOutcomeError).outcome).toMatchObject(forbidden);
    }
  });

  test('Purge Login', () =>
    withTestContext(async () => {
      const oldDate = '2000-01-01T00:00:00.000Z';

      // Create a login using super admin with a date in the distant past
      // This takes advantage of the fact that super admins can set meta.lastUpdated
      const login = await systemRepo.createResource<Login>({
        resourceType: 'Login',
        meta: {
          lastUpdated: oldDate,
        },
        user: { reference: 'system' },
        authMethod: 'password',
        authTime: oldDate,
      });

      const bundle1 = await systemRepo.search({
        resourceType: 'Login',
        filters: [{ code: '_lastUpdated', operator: Operator.LESS_THAN_OR_EQUALS, value: oldDate }],
      });
      expect(bundleContains(bundle1, login)).toBeTruthy();

      // Purge logins before the cutoff date
      await systemRepo.purgeResources('Login', oldDate);

      // Make sure the login is truly gone
      const bundle = await systemRepo.search({
        resourceType: 'Login',
        filters: [{ code: '_lastUpdated', operator: Operator.ENDS_BEFORE, value: oldDate }],
        total: 'accurate',
        count: 0,
      });
      expect(bundle.total).toEqual(0);
    }));

  test('Duplicate :text tokens', () =>
    withTestContext(async () => {
      const patient = await systemRepo.createResource<Patient>({ resourceType: 'Patient' });

      const obs1 = await systemRepo.createResource<Observation>({
        resourceType: 'Observation',
        status: 'final',
        code: {
          coding: [
            {
              system: 'https://example.com',
              code: 'HDL',
              display: 'HDL',
            },
          ],
          text: 'HDL',
        },
        subject: createReference(patient),
      });

      const result = await getDatabasePool().query(
        'SELECT "code", "system", "value" FROM "Observation_Token" WHERE "resourceId"=$1',
        [obs1.id]
      );

      expect(result.rows).toMatchObject([
        {
          code: 'code',
          system: 'text',
          value: 'HDL',
        },
        {
          code: 'code',
          system: 'https://example.com',
          value: 'HDL',
        },
        {
          code: 'combo-code',
          system: 'text',
          value: 'HDL',
        },
        {
          code: 'combo-code',
          system: 'https://example.com',
          value: 'HDL',
        },
      ]);
    }));

  test('Malformed client assigned ID', async () => {
    try {
      await systemRepo.updateResource({ resourceType: 'Patient', id: '123' });
      throw new Error('expected error');
    } catch (err) {
      const outcome = (err as OperationOutcomeError).outcome;
      expect(outcome.issue?.[0]?.details?.text).toEqual('Invalid id');
    }
  });

  test('Profile validation', async () =>
    withTestContext(async () => {
      const profile = JSON.parse(
        readFileSync(resolve(__dirname, '__test__/us-core-patient.json'), 'utf8')
      ) as StructureDefinition;
      profile.url = (profile.url ?? '') + Math.random();
      const patient: Patient = {
        resourceType: 'Patient',
        meta: {
          profile: [profile.url],
        },
        identifier: [
          {
            system: 'http://example.com/patient-id',
            value: 'foo',
          },
        ],
        name: [
          {
            given: ['Alex'],
            family: 'Baker',
          },
        ],
        // Missing gender property is required by profile
      };

      await expect(systemRepo.createResource(patient)).resolves.toBeTruthy();
      await systemRepo.createResource(profile);
      await expect(systemRepo.createResource(patient)).rejects.toEqual(
        new Error('Missing required property (Patient.gender)')
      );
    }));

  test('Profile update', async () =>
    withTestContext(async () => {
      const clientApp = 'ClientApplication/' + randomUUID();
      const projectId = randomUUID();
      const repo = new Repository({
        extendedMode: true,
        strictMode: true,
        projects: [projectId],
        author: {
          reference: clientApp,
        },
      });

      const originalProfile = JSON.parse(
        readFileSync(resolve(__dirname, '__test__/us-core-patient.json'), 'utf8')
      ) as StructureDefinition;

      const profile = await repo.createResource<StructureDefinition>({
        ...originalProfile,
        url: randomUUID(),
      });

      const patient: Patient = {
        resourceType: 'Patient',
        meta: { profile: [profile.url] },
        identifier: [{ system: 'http://example.com/patient-id', value: 'foo' }],
        name: [{ given: ['Alex'], family: 'Baker' }],
        gender: 'male',
      };

      // Create the patient
      // This should succeed
      await expect(repo.createResource(patient)).resolves.toBeTruthy();

      // Now update the profile to make "address" a required field
      await repo.updateResource<StructureDefinition>({
        ...profile,
        snapshot: {
          ...profile.snapshot,
          element: profile.snapshot?.element?.map((e) => {
            if (e.path === 'Patient.address') {
              return {
                ...e,
                min: 1,
              };
            }
            return e;
          }) as ElementDefinition[],
        },
      });

      // Now try to create another patient without an address
      // This should fail
      await expect(repo.createResource(patient)).rejects.toEqual(
        new Error('Missing required property (Patient.address)')
      );
    }));
});<|MERGE_RESOLUTION|>--- conflicted
+++ resolved
@@ -27,14 +27,11 @@
 jest.mock('ioredis');
 
 describe('FHIR Repo', () => {
-<<<<<<< HEAD
   const testProject: Project = {
     resourceType: 'Project',
     id: randomUUID(),
   };
-=======
   const systemRepo = getSystemRepo();
->>>>>>> 11822023
 
   beforeAll(async () => {
     const config = await loadTestConfig();
