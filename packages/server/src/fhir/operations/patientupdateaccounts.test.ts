--- conflicted
+++ resolved
@@ -116,12 +116,9 @@
     expect(res.status).toBe(400);
     expect(res.body.issue?.[0]?.details?.text).toBe('Error updating patient compartment resources: Not found');
   });
-<<<<<<< HEAD
 
   test("patientUpdateAccountHandler() called without an id", async () => {
     const res = await patientUpdateAccountHandler({params: {id: ''}, method: 'POST', url: '/fhir/R4/Patient/$update-accounts', pathname: '/fhir/R4/Patient/$update-accounts', body: {}, query: {}});
     expect(res[0].issue?.[0]?.details?.text).toBe('Must specify Patient ID');
   });
-=======
->>>>>>> 7c30ffc1
 });