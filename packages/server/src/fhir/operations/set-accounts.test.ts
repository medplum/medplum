// SPDX-FileCopyrightText: Copyright Orangebot, Inc. and Medplum contributors
// SPDX-License-Identifier: Apache-2.0
import { ContentType, createReference } from '@medplum/core';
import {
  AsyncJob,
  Bundle,
  Communication,
  DiagnosticReport,
  Observation,
  Organization,
  Patient,
} from '@medplum/fhirtypes';
import express from 'express';
import request from 'supertest';
import { initApp, shutdownApp } from '../../app';
import { loadTestConfig } from '../../config/loader';
import { createTestProject, initTestAuth, waitForAsyncJob } from '../../test.setup';
import { setAccountsHandler } from './set-accounts';

const app = express();
let accessToken: string;
let observation: Observation;
let diagnosticReport: DiagnosticReport;
let patient: Patient;
let organization1: Organization;
let organization2: Organization;

describe('Patient Set Accounts Operation', () => {
  beforeEach(async () => {
    const config = await loadTestConfig();
    await initApp(app, config);
    accessToken = await initTestAuth({ superAdmin: true });

    // Create organization
    const orgRes = await request(app)
      .post('/fhir/R4/Organization')
      .set('Authorization', 'Bearer ' + accessToken)
      .send({ resourceType: 'Organization' });
    expect(orgRes.status).toBe(201);
    organization1 = orgRes.body as Organization;

    const orgRes2 = await request(app)
      .post('/fhir/R4/Organization')
      .set('Authorization', 'Bearer ' + accessToken)
      .send({ resourceType: 'Organization' });
    expect(orgRes2.status).toBe(201);
    organization2 = orgRes2.body as Organization;

    // Create patient
    const res1 = await request(app)
      .post('/fhir/R4/Patient')
      .set('Authorization', 'Bearer ' + accessToken)
      .send({
        resourceType: 'Patient',
        name: [{ given: ['Alice'], family: 'Smith' }],
      } satisfies Patient);
    expect(res1.status).toBe(201);
    patient = res1.body as Patient;

    // Create observation
    const res2 = await request(app)
      .post('/fhir/R4/Observation')
      .set('Authorization', 'Bearer ' + accessToken)
      .send({
        resourceType: 'Observation',
        status: 'final',
        code: {
          coding: [
            {
              system: 'http://loinc.org',
              code: 'test-code',
            },
          ],
        },
        subject: createReference(patient),
      } satisfies Observation);
    expect(res2.status).toBe(201);
    observation = res2.body as Observation;

    //Create a diagnostic report
    const res3 = await request(app)
      .post('/fhir/R4/DiagnosticReport')
      .set('Authorization', 'Bearer ' + accessToken)
      .send({
        resourceType: 'DiagnosticReport',
        subject: createReference(patient),
        status: 'final',
        code: {
          coding: [
            {
              system: 'http://loinc.org',
              code: 'test-code',
            },
          ],
        },
      } satisfies DiagnosticReport);
    expect(res3.status).toBe(201);
    diagnosticReport = res3.body as DiagnosticReport;
  });

  afterEach(async () => {
    await shutdownApp();
  });

  test('Updates target patient and compartment resources', async () => {
    // Execute the operation adding the organization to the patient's compartment
    const res3 = await request(app)
      .post(`/fhir/R4/Patient/${patient.id}/$set-accounts`)
      .set('Authorization', 'Bearer ' + accessToken)
      .send({
        resourceType: 'Parameters',
        parameter: [
          {
            name: 'accounts',
            valueReference: createReference(organization1),
          },
          {
            name: 'accounts',
            valueReference: createReference(organization2),
          },
          {
            name: 'propagate',
            valueBoolean: true,
          },
        ],
      });
    expect(res3.status).toBe(200);
    const result = res3.body;
    expect(result.parameter?.[0].name).toBe('resourcesUpdated');
    expect(result.parameter?.[0].valueInteger).toBe(3); // Observation and DiagnosticReport

    //check if the accounts are updated on the patient
    const res4 = await request(app)
      .get(`/fhir/R4/Patient/${patient.id}`)
      .set('Authorization', 'Bearer ' + accessToken);
    expect(res4.status).toBe(200);
    const updatedPatient = res4.body as Patient;
    expect(updatedPatient.meta?.accounts).toBeDefined();
    expect(updatedPatient.meta?.accounts?.[0].reference).toBe(`Organization/${organization1.id}`);
    expect(updatedPatient.meta?.accounts?.[1].reference).toBe(`Organization/${organization2.id}`);

    // Check if accounts are updated on the observation
    const res5 = await request(app)
      .get(`/fhir/R4/Observation/${observation.id}`)
      .set('Authorization', 'Bearer ' + accessToken);
    expect(res5.status).toBe(200);
    const updatedObservation = res5.body as Observation;
    expect(updatedObservation.meta?.accounts).toBeDefined();
    expect(updatedObservation.meta?.accounts?.[0].reference).toBe(`Organization/${organization1.id}`);
    expect(updatedObservation.meta?.accounts?.[1].reference).toBe(`Organization/${organization2.id}`);

    // Check if accounts are updated on the diagnostic report
    const res6 = await request(app)
      .get(`/fhir/R4/DiagnosticReport/${diagnosticReport.id}`)
      .set('Authorization', 'Bearer ' + accessToken);
    expect(res6.status).toBe(200);
    const updatedDiagnosticReport = res6.body as DiagnosticReport;
    expect(updatedDiagnosticReport.meta?.accounts).toBeDefined();
    expect(updatedDiagnosticReport.meta?.accounts?.[0].reference).toBe(`Organization/${organization1.id}`);
    expect(updatedDiagnosticReport.meta?.accounts?.[1].reference).toBe(`Organization/${organization2.id}`);
  });

  test('Resources returned in $patient-everything but NOT in the patient compartment are not updated', async () => {
    const res7 = await request(app)
      .post(`/fhir/R4/Patient/${patient.id}/$set-accounts`)
      .set('Authorization', 'Bearer ' + accessToken)
      .send({
        resourceType: 'Parameters',
        parameter: [
          {
            name: 'accounts',
            valueReference: createReference(organization1),
          },
          {
            name: 'accounts',
            valueReference: createReference(organization2),
          },
          {
            name: 'propagate',
            valueBoolean: true,
          },
        ],
      });
    expect(res7.status).toBe(200);
    const numberResourcesUpdated = res7.body.parameter?.[0].valueInteger;

    const res = await request(app)
      .get(`/fhir/R4/Patient/${patient.id}/$everything`)
      .set('Authorization', 'Bearer ' + accessToken);
    expect(res.status).toBe(200);
    const everything = res.body as Bundle;
    const allResources = everything.entry?.length ?? 0;
    const resourcesNotInCompartment = everything.entry?.filter((entry) => entry?.search?.mode !== 'match').length ?? 0;

    //Number of resources updated only includes the ones in the compartment, not other resources returned in $patient-everything
    expect(numberResourcesUpdated).toBe(allResources - resourcesNotInCompartment);
  });

  test('Patient not found', async () => {
    const res = await request(app)
      .post(`/fhir/R4/Patient/not-found/$set-accounts`)
      .set('Authorization', 'Bearer ' + accessToken)
      .send({
        resourceType: 'Parameters',
        parameter: [
          {
            name: 'accounts',
            valueReference: createReference(organization1),
          },
        ],
      });
    expect(res.status).toBe(404);
  });

  test('setAccountsHandler() called without an id', async () => {
    const res = await setAccountsHandler({
      params: { id: '' },
      method: 'POST',
      url: '/fhir/R4/Patient/$set-accounts',
      pathname: '/fhir/R4/Patient/$set-accounts',
      body: {},
      query: {},
    });
    expect(res[0].issue?.[0]?.details?.text).toBe('Must specify resource type and ID');
  });

  test('Preserves other meta fields on compartment resources', async () => {
    //Create a Communication in Patient's compartment with a security tag
    const res1 = await request(app)
      .post(`/fhir/R4/Communication`)
      .set('Authorization', 'Bearer ' + accessToken)
      .send({
        resourceType: 'Communication',
        subject: createReference(patient),
        status: 'completed',
        meta: {
          security: [
            {
              system: 'http://terminology.hl7.org/CodeSystem/v3-Confidentiality',
              code: 'N',
            },
          ],
        },
      } satisfies Communication);

    expect(res1.status).toBe(201);
    const communication = res1.body as Communication;
    expect(communication.meta?.security).toBeDefined();

    const res2 = await request(app)
      .post(`/fhir/R4/Patient/${patient.id}/$set-accounts`)
      .set('Authorization', 'Bearer ' + accessToken)
      .set('x-medplum', 'extended')
      .send({
        resourceType: 'Parameters',
        parameter: [
          {
            name: 'accounts',
            valueReference: createReference(organization1),
          },
          {
            name: 'propagate',
            valueBoolean: true,
          },
        ],
      });
    expect(res2.status).toBe(200);

    const res4 = await request(app)
      .get(`/fhir/R4/Communication/${communication.id}`)
      .set('Authorization', 'Bearer ' + accessToken);
    expect(res4.status).toBe(200);
    const updatedCommunication = res4.body as Communication;
    expect(updatedCommunication.meta?.accounts).toHaveLength(1);
    expect(updatedCommunication.meta?.security).toBeDefined();
  });

  test('Preserves changes to accounts of compartment resources', async () => {
    const res1 = await request(app)
      .post(`/fhir/R4/Observation/${observation.id}/$set-accounts`)
      .set('Authorization', 'Bearer ' + accessToken)
      .send({
        resourceType: 'Parameters',
        parameter: [
          {
            name: 'accounts',
            valueReference: createReference(organization2),
          },
        ],
      });
    expect(res1.status).toBe(200);
    const result = res1.body;
    expect(result.parameter?.[0].name).toBe('resourcesUpdated');
    expect(result.parameter?.[0].valueInteger).toBe(1); // Observation only

    // Check if accounts are updated on the observation
    const res2 = await request(app)
      .get(`/fhir/R4/Observation/${observation.id}`)
      .set('Authorization', 'Bearer ' + accessToken);
    expect(res2.status).toBe(200);
    const updatedObservation = res2.body as Observation;
    expect(updatedObservation.meta?.accounts).toBeDefined();
    expect(updatedObservation.meta?.accounts?.[0].reference).toBe(`Organization/${organization2.id}`);

    // Execute the operation adding the organization to the patient's compartment
    const res3 = await request(app)
      .post(`/fhir/R4/Patient/${patient.id}/$set-accounts`)
      .set('Authorization', 'Bearer ' + accessToken)
      .send({
        resourceType: 'Parameters',
        parameter: [
          {
            name: 'accounts',
            valueReference: createReference(organization1),
          },
          {
            name: 'propagate',
            valueBoolean: true,
          },
        ],
      });
    expect(res3.status).toBe(200);
    const result2 = res3.body;
    expect(result2.parameter?.[0].name).toBe('resourcesUpdated');
    expect(result2.parameter?.[0].valueInteger).toBe(3); // Observation and DiagnosticReport included

    //check if the accounts are updated on the patient
    const res4 = await request(app)
      .get(`/fhir/R4/Patient/${patient.id}`)
      .set('Authorization', 'Bearer ' + accessToken);
    expect(res4.status).toBe(200);
    const updatedPatient = res4.body as Patient;
    expect(updatedPatient.meta?.accounts).toBeDefined();
    expect(updatedPatient.meta?.accounts?.[0].reference).toBe(`Organization/${organization1.id}`);

    // Check if accounts are updated on the observation
    const res5 = await request(app)
      .get(`/fhir/R4/Observation/${observation.id}`)
      .set('Authorization', 'Bearer ' + accessToken);
    expect(res5.status).toBe(200);
    const finalObservation = res5.body as Observation;
    expect(finalObservation.meta?.accounts).toHaveLength(2);
    expect(finalObservation.meta?.accounts?.[0].reference).toBe(`Organization/${organization2.id}`);
    expect(finalObservation.meta?.accounts?.[1].reference).toBe(`Organization/${organization1.id}`);

    // Check if accounts are updated on the diagnostic report
    const res6 = await request(app)
      .get(`/fhir/R4/DiagnosticReport/${diagnosticReport.id}`)
      .set('Authorization', 'Bearer ' + accessToken);
    expect(res6.status).toBe(200);
    const updatedDiagnosticReport = res6.body as DiagnosticReport;
    expect(updatedDiagnosticReport.meta?.accounts).toBeDefined();
    expect(updatedDiagnosticReport.meta?.accounts?.[0].reference).toBe(`Organization/${organization1.id}`);
  });

  test('Non-admin user cannot set accounts', async () => {
    accessToken = await initTestAuth();
    const res = await request(app)
      .post(`/fhir/R4/Patient/${patient.id}/$set-accounts`)
      .set('Authorization', 'Bearer ' + accessToken)
      .send({
        resourceType: 'Parameters',
        parameter: [
          {
            name: 'accounts',
            valueReference: createReference(organization1),
          },
        ],
      });
    expect(res.status).toBe(403);
  });

  test('Supports async response', async () => {
    // Start the operation
    const initRes = await request(app)
      .post(`/fhir/R4/Patient/${patient.id}/$set-accounts`)
      .set('Authorization', 'Bearer ' + accessToken)
      .set('Content-Type', ContentType.FHIR_JSON)
      .set('Prefer', 'respond-async')
      .send({
        resourceType: 'Parameters',
        parameter: [
          {
            name: 'accounts',
            valueReference: createReference(organization1),
          },
          {
            name: 'propagate',
            valueBoolean: true,
          },
        ],
      });
    expect(initRes.status).toBe(202);
    expect(initRes.headers['content-location']).toBeDefined();

    // Check the export status
    const contentLocation = new URL(initRes.headers['content-location']);
    await waitForAsyncJob(initRes.headers['content-location'], app, accessToken);

    const statusRes = await request(app)
      .get(contentLocation.pathname)
      .set('Authorization', 'Bearer ' + accessToken);
    expect(statusRes.status).toBe(200);
    const resBody = statusRes.body as AsyncJob;
    expect(resBody.output?.parameter).toStrictEqual(
      expect.arrayContaining([{ name: 'resourcesUpdated', valueInteger: 3 }])
    );
  });

<<<<<<< HEAD
  test('Removes account without extended header', async () => {
    const setTwo = await request(app)
      .post(`/fhir/R4/Patient/${patient.id}/$set-accounts`)
      .set('Authorization', 'Bearer ' + accessToken)
      .send({
        resourceType: 'Parameters',
        parameter: [
          { name: 'accounts', valueReference: createReference(organization1) },
          { name: 'accounts', valueReference: createReference(organization2) },
          { name: 'propagate', valueBoolean: false },
        ],
      });
    expect(setTwo.status).toBe(200);

    const get1 = await request(app)
      .get(`/fhir/R4/Patient/${patient.id}`)
      .set('Authorization', 'Bearer ' + accessToken);
    expect(get1.status).toBe(200);
    expect(get1.body.meta?.accounts?.map((r: any) => r.reference)).toEqual(
      expect.arrayContaining([`Organization/${organization1.id}`, `Organization/${organization2.id}`])
    );

    const setOne = await request(app)
      .post(`/fhir/R4/Patient/${patient.id}/$set-accounts`)
      .set('Authorization', 'Bearer ' + accessToken)
      .send({
        resourceType: 'Parameters',
        parameter: [
          { name: 'accounts', valueReference: createReference(organization2) },
          { name: 'propagate', valueBoolean: false },
        ],
      });
    expect(setOne.status).toBe(200);
    expect(setOne.body.parameter?.[0]).toMatchObject({ name: 'resourcesUpdated', valueInteger: 1 });

    const get2 = await request(app)
      .get(`/fhir/R4/Patient/${patient.id}`)
      .set('Authorization', 'Bearer ' + accessToken);
    expect(get2.status).toBe(200);
    const acctRefs = (get2.body.meta?.accounts ?? []).map((r: any) => r.reference);
    expect(acctRefs).toEqual([`Organization/${organization2.id}`]);
=======
  test('Accounts applied to resource with no default profile', async () => {
    const { accessToken, repo } = await createTestProject({
      withAccessToken: true,
      withRepo: true,
      project: {
        defaultProfile: [
          { resourceType: 'Patient', profile: ['http://hl7.org/fhir/us/core/StructureDefinition/us-core-patient'] },
        ],
      },
      membership: { admin: true },
    });

    const organization = await repo.createResource<Organization>({ resourceType: 'Organization' });
    const orgRef = createReference(organization);

    const patientRes = await await request(app)
      .post(`/fhir/R4/Patient`)
      .set('Authorization', 'Bearer ' + accessToken)
      .set('Content-Type', ContentType.FHIR_JSON)
      .set('X-Medplum', 'extended')
      .send({
        resourceType: 'Patient',
        meta: { accounts: [orgRef] },
      } satisfies Patient);
    expect(patientRes.status).toBe(201);
    const patient = patientRes.body as Patient;
    const patientRef = createReference(patient);
    expect(patient.meta?.accounts).toStrictEqual([orgRef]);
    expect(patient.meta?.compartment).toContainEqual(orgRef);

    const reportRes = await await request(app)
      .post(`/fhir/R4/DiagnosticReport`)
      .set('Authorization', 'Bearer ' + accessToken)
      .set('Content-Type', ContentType.FHIR_JSON)
      .set('X-Medplum', 'extended')
      .send({
        resourceType: 'DiagnosticReport',
        status: 'final',
        code: { text: 'Lab report' },
        subject: patientRef,
      } satisfies DiagnosticReport);
    expect(reportRes.status).toBe(201);
    const diagnosticReport = reportRes.body as DiagnosticReport;
    expect(diagnosticReport.subject).toStrictEqual(patientRef);
    expect(diagnosticReport.meta?.compartment).toStrictEqual(expect.arrayContaining([orgRef, patientRef]));
>>>>>>> 57af448f
  });
});<|MERGE_RESOLUTION|>--- conflicted
+++ resolved
@@ -407,7 +407,6 @@
     );
   });
 
-<<<<<<< HEAD
   test('Removes account without extended header', async () => {
     const setTwo = await request(app)
       .post(`/fhir/R4/Patient/${patient.id}/$set-accounts`)
@@ -449,7 +448,8 @@
     expect(get2.status).toBe(200);
     const acctRefs = (get2.body.meta?.accounts ?? []).map((r: any) => r.reference);
     expect(acctRefs).toEqual([`Organization/${organization2.id}`]);
-=======
+  });
+
   test('Accounts applied to resource with no default profile', async () => {
     const { accessToken, repo } = await createTestProject({
       withAccessToken: true,
@@ -495,6 +495,5 @@
     const diagnosticReport = reportRes.body as DiagnosticReport;
     expect(diagnosticReport.subject).toStrictEqual(patientRef);
     expect(diagnosticReport.meta?.compartment).toStrictEqual(expect.arrayContaining([orgRef, patientRef]));
->>>>>>> 57af448f
   });
 });