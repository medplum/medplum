<<<<<<< HEAD
import { getReferenceString, WithId } from '@medplum/core';
import { Binary, BulkDataExport, Bundle, Project, Resource, ResourceType } from '@medplum/fhirtypes';
=======
import { getReferenceString } from '@medplum/core';
import { AsyncJob, Binary, Bundle, Parameters, Project, Resource } from '@medplum/fhirtypes';
>>>>>>> 7fe3a24a
import { PassThrough } from 'node:stream';
import { Repository, getSystemRepo } from '../../repo';
import { getBinaryStorage } from '../../storage';

const NDJSON_CONTENT_TYPE = 'application/fhir+ndjson';

class BulkFileWriter {
  readonly binary: WithId<Binary>;
  private readonly stream: PassThrough;
  private readonly writerPromise: Promise<void>;

  constructor(binary: WithId<Binary>) {
    this.binary = binary;

    const filename = `export.ndjson`;
    this.stream = new PassThrough();
    this.writerPromise = getBinaryStorage().writeBinary(binary, filename, NDJSON_CONTENT_TYPE, this.stream);
  }

  write(resource: Resource): void {
    this.stream.write(JSON.stringify(resource) + '\n');
  }

  close(): Promise<void> {
    this.stream.end();
    return this.writerPromise;
  }
}

export class BulkExporter {
  readonly repo: Repository;
  private resource: AsyncJob | undefined;
  readonly writers: Record<string, BulkFileWriter> = {};
  readonly resourceSet = new Set<string>();

  constructor(repo: Repository) {
    this.repo = repo;
  }

  async start(url: string): Promise<AsyncJob> {
    this.resource = await this.repo.createResource<AsyncJob>({
      resourceType: 'AsyncJob',
      status: 'active',
      request: url,
      requestTime: new Date().toISOString(),
    });
    return this.resource;
  }

  async getWriter(resourceType: string): Promise<BulkFileWriter> {
    let writer = this.writers[resourceType];
    if (!writer) {
      const binary = await this.repo.createResource<Binary>({
        resourceType: 'Binary',
        contentType: NDJSON_CONTENT_TYPE,
      });
      writer = new BulkFileWriter(binary);
      this.writers[resourceType] = writer;
    }
    return writer;
  }

  async writeBundle(bundle: Bundle<WithId<Resource>>): Promise<void> {
    if (bundle.entry) {
      for (const entry of bundle.entry) {
        if (entry.resource) {
          await this.writeResource(entry.resource);
        }
      }
    }
  }

<<<<<<< HEAD
  async writeResource(resource: WithId<Resource>): Promise<void> {
    if (this.types.length > 0 && !this.types.includes(resource.resourceType)) {
      return;
    }
    if (resource.resourceType === 'AuditEvent') {
      return;
    }
    if (this.since !== undefined && (resource.meta?.lastUpdated as string) < this.since) {
      return;
    }
=======
  async writeResource(resource: Resource): Promise<void> {
>>>>>>> 7fe3a24a
    const ref = getReferenceString(resource);
    if (!this.resourceSet.has(ref)) {
      const writer = await this.getWriter(resource.resourceType);
      writer.write(resource);
      this.resourceSet.add(ref);
    }
  }

  async close(project: Project): Promise<AsyncJob> {
    if (!this.resource) {
      throw new Error('Export muse be started before calling close()');
    }

    for (const writer of Object.values(this.writers)) {
      await writer.close();
    }

    // Update the AsyncJob
    const systemRepo = getSystemRepo();
    const asyncJob = await systemRepo.readResource<AsyncJob>('AsyncJob', this.resource.id as string);
    if (asyncJob.status !== 'cancelled') {
      return systemRepo.updateResource<AsyncJob>({
        ...this.resource,
        meta: {
          project: project.id,
        },
        status: 'completed',
        transactionTime: new Date().toISOString(),
        output: this.formatOutput(),
      });
    }
    return this.resource;
  }

  formatOutput(): Parameters {
    return {
      resourceType: 'Parameters',
      parameter: Object.entries(this.writers).map(([resourceType, writer]) => ({
        name: 'output',
        part: [
          { name: 'type', valueCode: resourceType },
          { name: 'url', valueUri: getReferenceString(writer.binary) },
        ],
      })),
    };
  }
}<|MERGE_RESOLUTION|>--- conflicted
+++ resolved
@@ -1,10 +1,5 @@
-<<<<<<< HEAD
 import { getReferenceString, WithId } from '@medplum/core';
-import { Binary, BulkDataExport, Bundle, Project, Resource, ResourceType } from '@medplum/fhirtypes';
-=======
-import { getReferenceString } from '@medplum/core';
 import { AsyncJob, Binary, Bundle, Parameters, Project, Resource } from '@medplum/fhirtypes';
->>>>>>> 7fe3a24a
 import { PassThrough } from 'node:stream';
 import { Repository, getSystemRepo } from '../../repo';
 import { getBinaryStorage } from '../../storage';
@@ -36,7 +31,7 @@
 
 export class BulkExporter {
   readonly repo: Repository;
-  private resource: AsyncJob | undefined;
+  private resource: WithId<AsyncJob> | undefined;
   readonly writers: Record<string, BulkFileWriter> = {};
   readonly resourceSet = new Set<string>();
 
@@ -44,7 +39,7 @@
     this.repo = repo;
   }
 
-  async start(url: string): Promise<AsyncJob> {
+  async start(url: string): Promise<WithId<AsyncJob>> {
     this.resource = await this.repo.createResource<AsyncJob>({
       resourceType: 'AsyncJob',
       status: 'active',
@@ -77,20 +72,7 @@
     }
   }
 
-<<<<<<< HEAD
   async writeResource(resource: WithId<Resource>): Promise<void> {
-    if (this.types.length > 0 && !this.types.includes(resource.resourceType)) {
-      return;
-    }
-    if (resource.resourceType === 'AuditEvent') {
-      return;
-    }
-    if (this.since !== undefined && (resource.meta?.lastUpdated as string) < this.since) {
-      return;
-    }
-=======
-  async writeResource(resource: Resource): Promise<void> {
->>>>>>> 7fe3a24a
     const ref = getReferenceString(resource);
     if (!this.resourceSet.has(ref)) {
       const writer = await this.getWriter(resource.resourceType);
