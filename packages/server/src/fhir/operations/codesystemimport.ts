import { OperationOutcomeError, allOk, badRequest, normalizeOperationOutcome } from '@medplum/core';
import { FhirRequest, FhirResponse } from '@medplum/fhir-router';
import { CodeSystem, Coding, OperationDefinition } from '@medplum/fhirtypes';
<<<<<<< HEAD
import { Request, Response } from 'express';
import { PoolClient } from 'pg';
import { sendOutcome } from '../outcomes';
import { InsertQuery, SelectQuery } from '../sql';
import { parseInputParameters, sendOutputParameters } from './utils/parameters';
import { requireSuperAdmin } from '../../admin/super';
import { Repository } from '../repo';
=======
import { PoolClient } from 'pg';
import { requireSuperAdmin } from '../../admin/super';
import { getAuthenticatedContext } from '../../context';
import { InsertQuery, SelectQuery } from '../sql';
import { buildOutputParameters, parseInputParameters } from './utils/parameters';
import { findTerminologyResource, parentProperty } from './utils/terminology';
>>>>>>> 66e158c7

const operation: OperationDefinition = {
  resourceType: 'OperationDefinition',
  name: 'codesystem-import',
  status: 'active',
  kind: 'operation',
  code: 'import',
  experimental: true,
  resource: ['CodeSystem'],
  system: false,
  type: true,
  instance: false,
  parameter: [
    { use: 'in', name: 'system', type: 'uri', min: 0, max: '1' },
    { use: 'in', name: 'concept', type: 'Coding', min: 0, max: '*' },
    {
      use: 'in',
      name: 'property',
      min: 0,
      max: '*',
      part: [
        { use: 'in', name: 'code', type: 'code', min: 1, max: '1' },
        { use: 'in', name: 'property', type: 'code', min: 1, max: '1' },
        { use: 'in', name: 'value', type: 'string', min: 1, max: '1' },
      ],
    },
    { use: 'out', name: 'return', type: 'CodeSystem', min: 1, max: '1' },
  ],
};

export type ImportedProperty = {
  code: string;
  property: string;
  value: string;
};

export type CodeSystemImportParameters = {
  system?: string;
  concept?: Coding[];
  property?: ImportedProperty[];
};

/**
 * Handles a request to import codes and their properties into a CodeSystem.
 *
 * Endpoint - Project resource type
 *   [fhir base]/CodeSystem/$import
 *
 * @param req - The FHIR request.
 * @returns The FHIR response.
 */
export async function codeSystemImportHandler(req: FhirRequest): Promise<FhirResponse> {
  const ctx = requireSuperAdmin();

  const params = parseInputParameters<CodeSystemImportParameters>(operation, req);

  let codeSystem: CodeSystem;
  if (req.params.id) {
    codeSystem = await getAuthenticatedContext().repo.readResource<CodeSystem>('CodeSystem', req.params.id);
  } else if (params.system) {
    codeSystem = await findTerminologyResource<CodeSystem>('CodeSystem', params.system);
  } else {
    return [badRequest('No code system specified')];
  }

  try {
<<<<<<< HEAD
    await importCodeSystem(ctx.repo, codeSystem, params.concept, params.property);
=======
    await ctx.repo.withTransaction(async (db) => {
      await importCodeSystem(db, codeSystem, params.concept, params.property);
    });
>>>>>>> 66e158c7
  } catch (err) {
    return [normalizeOperationOutcome(err)];
  }
  return [allOk, buildOutputParameters(operation, codeSystem)];
}

export async function importCodeSystem(
<<<<<<< HEAD
  repo: Repository,
=======
  db: PoolClient,
>>>>>>> 66e158c7
  codeSystem: CodeSystem,
  concepts?: Coding[],
  properties?: ImportedProperty[]
): Promise<void> {
<<<<<<< HEAD
  await repo.withTransaction(async (db) => {
    if (concepts?.length) {
      for (const concept of concepts) {
        const row = {
          system: codeSystem.id,
          code: concept.code,
          display: concept.display,
        };
        const query = new InsertQuery('Coding', [row]).mergeOnConflict(['system', 'code']);
        await query.execute(db);
      }
=======
  if (concepts?.length) {
    for (const concept of concepts) {
      const row = {
        system: codeSystem.id,
        code: concept.code,
        display: concept.display,
      };
      const query = new InsertQuery('Coding', [row]).mergeOnConflict(['system', 'code']);
      await query.execute(db);
>>>>>>> 66e158c7
    }

<<<<<<< HEAD
    if (properties?.length) {
      await processProperties(properties, codeSystem, db);
    }
  });
=======
  if (properties?.length) {
    await processProperties(properties, codeSystem, db);
  }
>>>>>>> 66e158c7
}

async function processProperties(
  importedProperties: ImportedProperty[],
  codeSystem: CodeSystem,
  db: PoolClient
): Promise<void> {
  const cache: Record<string, { id: number; isRelationship: boolean }> = Object.create(null);
  for (const imported of importedProperties) {
    const codingId = (
      await new SelectQuery('Coding')
        .column('id')
        .where('system', '=', codeSystem.id)
        .where('code', '=', imported.code)
        .execute(db)
    )[0]?.id;
    if (!codingId) {
      throw new OperationOutcomeError(badRequest(`Unknown code: ${codeSystem.url}|${imported.code}`));
    }

    const propertyCode = imported.property;
    const cacheKey = codeSystem.url + '|' + propertyCode;
    let { id: propId, isRelationship } = cache[cacheKey] ?? {};
    if (!propId) {
      [propId, isRelationship] = await resolveProperty(codeSystem, propertyCode, db);
      cache[cacheKey] = { id: propId, isRelationship };
    }

    const property: Record<string, any> = {
      coding: codingId,
      property: propId,
      value: imported.value,
    };

    if (isRelationship) {
      const targetId = (
        await new SelectQuery('Coding')
          .column('id')
          .where('system', '=', codeSystem.id)
          .where('code', '=', imported.value)
          .execute(db)
      )[0]?.id;
      if (targetId) {
        property.target = targetId;
      }
    }

    const query = new InsertQuery('Coding_Property', [property]).ignoreOnConflict();
    await query.execute(db);
  }
}

<<<<<<< HEAD
export const parentProperty = 'http://hl7.org/fhir/concept-properties#parent';

=======
>>>>>>> 66e158c7
async function resolveProperty(codeSystem: CodeSystem, code: string, db: PoolClient): Promise<[number, boolean]> {
  let prop = codeSystem.property?.find((p) => p.code === code);
  if (!prop) {
    if (code === codeSystem.hierarchyMeaning || (code === 'parent' && !codeSystem.hierarchyMeaning)) {
      prop = { code, uri: parentProperty, type: 'code' };
    } else {
      throw new OperationOutcomeError(badRequest(`Unknown property: ${code}`));
    }
  }
  const isRelationship = prop.type === 'code';

  const knownProp = (
    await new SelectQuery('CodeSystem_Property')
      .column('id')
      .where('system', '=', codeSystem.id)
      .where('code', '=', code)
      .execute(db)
  )[0];
  if (knownProp) {
    return [knownProp.id, isRelationship];
  }

  const newProp = (
    await new InsertQuery('CodeSystem_Property', [
      {
        system: codeSystem.id,
        code,
        type: prop.type,
        uri: prop.uri,
        description: prop.description,
      },
    ])
      .returnColumn('id')
      .execute(db)
  )[0];
  return [newProp.id, isRelationship];
}<|MERGE_RESOLUTION|>--- conflicted
+++ resolved
@@ -1,22 +1,12 @@
 import { OperationOutcomeError, allOk, badRequest, normalizeOperationOutcome } from '@medplum/core';
 import { FhirRequest, FhirResponse } from '@medplum/fhir-router';
 import { CodeSystem, Coding, OperationDefinition } from '@medplum/fhirtypes';
-<<<<<<< HEAD
-import { Request, Response } from 'express';
-import { PoolClient } from 'pg';
-import { sendOutcome } from '../outcomes';
-import { InsertQuery, SelectQuery } from '../sql';
-import { parseInputParameters, sendOutputParameters } from './utils/parameters';
-import { requireSuperAdmin } from '../../admin/super';
-import { Repository } from '../repo';
-=======
 import { PoolClient } from 'pg';
 import { requireSuperAdmin } from '../../admin/super';
 import { getAuthenticatedContext } from '../../context';
 import { InsertQuery, SelectQuery } from '../sql';
 import { buildOutputParameters, parseInputParameters } from './utils/parameters';
 import { findTerminologyResource, parentProperty } from './utils/terminology';
->>>>>>> 66e158c7
 
 const operation: OperationDefinition = {
   resourceType: 'OperationDefinition',
@@ -83,13 +73,9 @@
   }
 
   try {
-<<<<<<< HEAD
-    await importCodeSystem(ctx.repo, codeSystem, params.concept, params.property);
-=======
     await ctx.repo.withTransaction(async (db) => {
       await importCodeSystem(db, codeSystem, params.concept, params.property);
     });
->>>>>>> 66e158c7
   } catch (err) {
     return [normalizeOperationOutcome(err)];
   }
@@ -97,28 +83,11 @@
 }
 
 export async function importCodeSystem(
-<<<<<<< HEAD
-  repo: Repository,
-=======
   db: PoolClient,
->>>>>>> 66e158c7
   codeSystem: CodeSystem,
   concepts?: Coding[],
   properties?: ImportedProperty[]
 ): Promise<void> {
-<<<<<<< HEAD
-  await repo.withTransaction(async (db) => {
-    if (concepts?.length) {
-      for (const concept of concepts) {
-        const row = {
-          system: codeSystem.id,
-          code: concept.code,
-          display: concept.display,
-        };
-        const query = new InsertQuery('Coding', [row]).mergeOnConflict(['system', 'code']);
-        await query.execute(db);
-      }
-=======
   if (concepts?.length) {
     for (const concept of concepts) {
       const row = {
@@ -128,19 +97,12 @@
       };
       const query = new InsertQuery('Coding', [row]).mergeOnConflict(['system', 'code']);
       await query.execute(db);
->>>>>>> 66e158c7
     }
+  }
 
-<<<<<<< HEAD
-    if (properties?.length) {
-      await processProperties(properties, codeSystem, db);
-    }
-  });
-=======
   if (properties?.length) {
     await processProperties(properties, codeSystem, db);
   }
->>>>>>> 66e158c7
 }
 
 async function processProperties(
@@ -193,11 +155,6 @@
   }
 }
 
-<<<<<<< HEAD
-export const parentProperty = 'http://hl7.org/fhir/concept-properties#parent';
-
-=======
->>>>>>> 66e158c7
 async function resolveProperty(codeSystem: CodeSystem, code: string, db: PoolClient): Promise<[number, boolean]> {
   let prop = codeSystem.property?.find((p) => p.code === code);
   if (!prop) {
