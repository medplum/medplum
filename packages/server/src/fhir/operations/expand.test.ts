--- conflicted
+++ resolved
@@ -1288,7 +1288,6 @@
     ]);
   });
 
-<<<<<<< HEAD
   test('Honors ValueSet designation overrides', async () => {
     const codeSystem: CodeSystem = {
       resourceType: 'CodeSystem',
@@ -1350,7 +1349,8 @@
     expect(expansion.contains).toStrictEqual<ValueSetExpansionContains[]>([
       { code: 'MSG_INVALID_ID', display: 'Identifiant invalide', system: codeSystem.url },
     ]);
-=======
+  });
+  
   test('Base resources are not shadowed for Super Admin', async () => {
     const url = 'https://medplum.com/fhir/ValueSet/resource-types';
     const csRes = await request(app)
@@ -1370,6 +1370,5 @@
       .set('Authorization', 'Bearer ' + superAdminToken);
     expect(res.status).toBe(200);
     expect(res.body.expansion.contains[0].display).toStrictEqual('ClientApplication');
->>>>>>> e3604990
   });
 });