import { allOk, badRequest, OperationOutcomeError } from '@medplum/core';
import { FhirRequest, FhirResponse } from '@medplum/fhir-router';
import {
  CodeSystem,
  Coding,
  ValueSet,
  ValueSetComposeInclude,
  ValueSetComposeIncludeConcept,
  ValueSetComposeIncludeFilter,
  ValueSetExpansionContains,
} from '@medplum/fhirtypes';
<<<<<<< HEAD
import { getAuthenticatedContext, getLogger } from '../../context';
import { DatabaseMode } from '../../database';
=======
import { getAuthenticatedContext } from '../../context';
import { DatabaseMode, getDatabasePool } from '../../database';
import { getLogger } from '../../logger';
>>>>>>> eaef4866
import {
  Column,
  Condition,
  Conjunction,
  Disjunction,
  escapeLikeString,
  Parameter,
  SelectQuery,
  SqlFunction,
} from '../sql';
import { validateCodings } from './codesystemvalidatecode';
import { getOperationDefinition } from './definitions';
import { buildOutputParameters, parseInputParameters } from './utils/parameters';
import {
  abstractProperty,
  addDescendants,
  addPropertyFilter,
  findAncestor,
  findTerminologyResource,
  getParentProperty,
} from './utils/terminology';

const operation = getOperationDefinition('ValueSet', 'expand');

type ValueSetExpandParameters = {
  url?: string;
  filter?: string;
  offset?: number;
  count?: number;
  excludeNotForUI?: boolean;
  valueSet?: ValueSet;
};

/**
 * Implements FHIR ValueSet expansion.
 * @see https://www.hl7.org/fhir/operation-valueset-expand.html
 * @param req - The incoming request.
 * @returns The server response.
 */
export async function expandOperator(req: FhirRequest): Promise<FhirResponse> {
  const params = parseInputParameters<ValueSetExpandParameters>(operation, req);

  const filter = params.filter;
  if (filter !== undefined && typeof filter !== 'string') {
    return [badRequest('Invalid filter')];
  }
  let valueSet = params.valueSet;
  if (!valueSet) {
    let url = params.url;
    if (!url) {
      return [badRequest('Missing url')];
    }

    const pipeIndex = url.indexOf('|');
    if (pipeIndex >= 0) {
      url = url.substring(0, pipeIndex);
    }

    valueSet = await findTerminologyResource<ValueSet>('ValueSet', url);
  }

  if (params.filter && !params.count) {
    params.count = 10; // Default to small page size for typeahead queries
  }
  const result = await expandValueSet(valueSet, params);

  return [allOk, buildOutputParameters(operation, result)];
}

const MAX_EXPANSION_SIZE = 1000;

export function filterIncludedConcepts(
  concepts: ValueSetComposeIncludeConcept[] | ValueSetExpansionContains[] | Coding[],
  params: ValueSetExpandParameters,
  system?: string
): ValueSetExpansionContains[] {
  const filter = params.filter?.trim().toLowerCase();
  const codings: Coding[] = flattenConcepts(concepts, { filter, system });
  if (!filter) {
    return codings;
  }
  return codings.filter((c) => c.display?.toLowerCase().includes(filter));
}

function flattenConcepts(
  concepts: ValueSetComposeIncludeConcept[] | ValueSetExpansionContains[] | Coding[],
  options?: {
    filter?: string;
    system?: string;
  }
): Coding[] {
  const result: Coding[] = [];
  for (const concept of concepts) {
    const system = (concept as Coding).system ?? options?.system;
    if (!system) {
      throw new Error('Missing system for Coding');
    }

    // Flatten contained codings recursively
    const contained = (concept as ValueSetExpansionContains).contains;
    if (contained) {
      result.push(...flattenConcepts(contained, options));
    }

    const filter = options?.filter;
    if (!filter || concept.display?.toLowerCase().includes(filter)) {
      result.push({ system, code: concept.code, display: concept.display });
    }
  }

  return result;
}

export async function expandValueSet(valueSet: ValueSet, params: ValueSetExpandParameters): Promise<ValueSet> {
  const expandedSet = await computeExpansion(valueSet, params);
  if (expandedSet.length >= MAX_EXPANSION_SIZE) {
    valueSet.expansion = {
      total: MAX_EXPANSION_SIZE + 1,
      timestamp: new Date().toISOString(),
      contains: expandedSet.slice(0, MAX_EXPANSION_SIZE),
    };
  } else {
    valueSet.expansion = {
      total: expandedSet.length,
      timestamp: new Date().toISOString(),
      contains: expandedSet.slice(0, params.count),
    };
  }
  return valueSet;
}

async function computeExpansion(
  valueSet: ValueSet,
  params: ValueSetExpandParameters,
  terminologyResources: Record<string, CodeSystem | ValueSet> = Object.create(null)
): Promise<ValueSetExpansionContains[]> {
  const preExpansion = valueSet.expansion;
  if (
    preExpansion?.contains?.length &&
    !preExpansion.parameter &&
    (!preExpansion.total || preExpansion.total === preExpansion.contains.length)
  ) {
    // Full expansion is already available, use that
    return filterIncludedConcepts(preExpansion.contains, params);
  }

  if (!valueSet.compose?.include.length) {
    throw new OperationOutcomeError(badRequest('Missing ValueSet definition', 'ValueSet.compose.include'));
  }

  const maxCount = params.count ?? MAX_EXPANSION_SIZE;
  const expansion: ValueSetExpansionContains[] = [];
  for (const include of valueSet.compose.include) {
    if (include.valueSet) {
      for (const url of include.valueSet) {
        const includedValueSet = await findTerminologyResource<ValueSet>('ValueSet', url);
        terminologyResources[includedValueSet.url as string] = includedValueSet;

        const nestedExpansion = await computeExpansion(
          includedValueSet,
          {
            ...params,
            count: maxCount - expansion.length,
          },
          terminologyResources
        );
        expansion.push(...nestedExpansion);

        if (expansion.length >= maxCount) {
          // Skip further expansion
          break;
        }
      }
      continue;
    }
    if (!include.system) {
      throw new OperationOutcomeError(
        badRequest('Missing system URL for ValueSet include', 'ValueSet.compose.include.system')
      );
    }

    if (expansion.length >= maxCount) {
      // Skip further expansion
      break;
    }

    const codeSystem =
      (terminologyResources[include.system] as CodeSystem) ??
      (await findTerminologyResource('CodeSystem', include.system));
    terminologyResources[include.system] = codeSystem;

    if (include.concept) {
      const filteredCodings = filterIncludedConcepts(include.concept, params, include.system);
      const validCodings = await validateCodings(codeSystem, filteredCodings);
      for (const c of validCodings) {
        if (c) {
          c.id = undefined;
          expansion.push(c);
        }
      }
    } else {
      await includeInExpansion(include, expansion, codeSystem, params);
    }
  }

  return expansion;
}

const hierarchyOps: ValueSetComposeIncludeFilter['op'][] = ['is-a', 'is-not-a', 'descendent-of'];

async function includeInExpansion(
  include: ValueSetComposeInclude,
  expansion: ValueSetExpansionContains[],
  codeSystem: CodeSystem,
  params: ValueSetExpandParameters
): Promise<void> {
  const db = getAuthenticatedContext().repo.getDatabaseClient(DatabaseMode.READER);

  const hierarchyFilter = include.filter?.find((f) => hierarchyOps.includes(f.op));
  if (hierarchyFilter) {
    // Hydrate parent property ID to optimize expensive DB queries for hierarchy expansion
    const parentProp = getParentProperty(codeSystem);
    const propId = (
      await new SelectQuery('CodeSystem_Property')
        .column('id')
        .where('system', '=', codeSystem.id)
        .where('code', '=', parentProp.code)
        .execute(db)
    )[0]?.id;
    if (propId) {
      parentProp.id = propId;
      codeSystem.property?.unshift?.(parentProp);
    }
  }

  const query = expansionQuery(include, codeSystem, params);
  if (!query) {
    return;
  }

  const results = await query.execute(db);
  const system = codeSystem.url;
  for (const { code, display } of results) {
    expansion.push({ system, code, display });
  }
}

export function expansionQuery(
  include: ValueSetComposeInclude,
  codeSystem: CodeSystem,
  params?: ValueSetExpandParameters
): SelectQuery | undefined {
  let query = new SelectQuery('Coding')
    .column('id')
    .column('code')
    .column('display')
    .where('system', '=', codeSystem.id);

  if (include.filter?.length) {
    for (const condition of include.filter) {
      switch (condition.op) {
        case 'is-a':
        case 'descendent-of':
          if (params?.filter) {
            if (params.filter.length < 3) {
              return undefined; // Must specify minimum filter length to make this expensive query workable
            }

            const base = new SelectQuery('Coding', undefined, 'origin')
              .column('id')
              .column('code')
              .column('display')
              .where(new Column('origin', 'system'), '=', codeSystem.id)
              .where(new Column('origin', 'code'), '=', new Column('Coding', 'code'));
            const ancestorQuery = findAncestor(base, codeSystem, condition.value);
            query.whereExpr(new SqlFunction('EXISTS', [ancestorQuery]));
          } else {
            query = addDescendants(query, codeSystem, condition.value);
          }
          if (condition.op !== 'is-a') {
            query.where(new Column('Coding', 'code'), '!=', condition.value);
          }
          break;
        case '=':
          query = addPropertyFilter(query, condition.property, '=', condition.value);
          break;
        case 'in':
          query = addPropertyFilter(query, condition.property, 'IN', condition.value.split(','));
          break;
        default:
          getLogger().warn('Unknown filter type in ValueSet', { filter: condition });
          return undefined; // Unknown filter type, don't make DB query with incorrect filters
      }
    }
  }

  if (params) {
    query = addExpansionFilters(query, params);
  }
  return query;
}

function addExpansionFilters(query: SelectQuery, params: ValueSetExpandParameters): SelectQuery {
  if (params.filter) {
    query
      .whereExpr(
        new Disjunction([
          new Condition(new Column('Coding', 'code'), '=', params.filter),
          new Conjunction(
            params.filter
              .split(/\s+/g)
              .map((filter) => new Condition('display', 'LIKE', `%${escapeLikeString(filter)}%`))
          ),
        ])
      )
      .orderByExpr(
        new SqlFunction('strict_word_similarity', [new Column(undefined, 'display'), new Parameter(params.filter)]),
        true
      );
  }
  if (params.excludeNotForUI) {
    query = addAbstractFilter(query);
  }

  query.limit((params.count ?? MAX_EXPANSION_SIZE) + 1).offset(params.offset ?? 0);
  return query;
}

function addAbstractFilter(query: SelectQuery): SelectQuery {
  const propertyTable = query.getNextJoinAlias();
  query.join(
    'LEFT JOIN',
    'Coding_Property',
    propertyTable,
    new Conjunction([
      new Condition(new Column(query.tableName, 'id'), '=', new Column(propertyTable, 'coding')),
      new Condition(new Column(propertyTable, 'value'), '=', 'true'),
    ])
  );
  query.where(new Column(propertyTable, 'value'), '=', null);

  const codeSystemProperty = query.getNextJoinAlias();
  query.join(
    'LEFT JOIN',
    'CodeSystem_Property',
    codeSystemProperty,
    new Conjunction([
      new Condition(new Column(codeSystemProperty, 'id'), '=', new Column(propertyTable, 'property')),
      new Condition(new Column(codeSystemProperty, 'uri'), '=', abstractProperty),
    ])
  );

  return query;
}<|MERGE_RESOLUTION|>--- conflicted
+++ resolved
@@ -9,14 +9,9 @@
   ValueSetComposeIncludeFilter,
   ValueSetExpansionContains,
 } from '@medplum/fhirtypes';
-<<<<<<< HEAD
-import { getAuthenticatedContext, getLogger } from '../../context';
+import { getAuthenticatedContext } from '../../context';
 import { DatabaseMode } from '../../database';
-=======
-import { getAuthenticatedContext } from '../../context';
-import { DatabaseMode, getDatabasePool } from '../../database';
 import { getLogger } from '../../logger';
->>>>>>> eaef4866
 import {
   Column,
   Condition,
