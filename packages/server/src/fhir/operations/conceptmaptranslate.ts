// SPDX-FileCopyrightText: Copyright Orangebot, Inc. and Medplum contributors
// SPDX-License-Identifier: Apache-2.0
<<<<<<< HEAD
import {
  ConceptMapTranslateMatch,
  ConceptMapTranslateOutput,
  ConceptMapTranslateParameters,
  OperationOutcomeError,
  Operator,
  WithId,
  allOk,
  append,
  badRequest,
  conceptMapTranslate,
} from '@medplum/core';
import { FhirRequest, FhirResponse } from '@medplum/fhir-router';
import { ConceptMap } from '@medplum/fhirtypes';
=======
import type { ConceptMapTranslateParameters } from '@medplum/core';
import { OperationOutcomeError, Operator, allOk, badRequest, conceptMapTranslate } from '@medplum/core';
import type { FhirRequest, FhirResponse } from '@medplum/fhir-router';
import type { ConceptMap } from '@medplum/fhirtypes';
>>>>>>> dc62baa2
import { getAuthenticatedContext } from '../../context';
import { DatabaseMode, getDatabasePool } from '../../database';
import { Column, Condition, SelectQuery } from '../sql';
import { getOperationDefinition } from './definitions';
import { buildOutputParameters, parseInputParameters } from './utils/parameters';
import { findTerminologyResource } from './utils/terminology';

const operation = getOperationDefinition('ConceptMap', 'translate');

export async function conceptMapTranslateHandler(req: FhirRequest): Promise<FhirResponse> {
  const params = parseInputParameters<ConceptMapTranslateParameters>(operation, req);

  const map = await lookupConceptMap(params, req.params.id);

  const output = conceptMapTranslate(map, params);
  return [allOk, buildOutputParameters(operation, output)];
}

export async function translateConcept(
  conceptMap: WithId<ConceptMap>,
  params: ConceptMapTranslateParameters
): Promise<ConceptMapTranslateOutput> {
  const sourceCodes: Record<string, string[]> = Object.create(null);
  if (params.system && params.code && !params.coding && !params.codeableConcept) {
    sourceCodes[params.system] = [params.code];
  } else if (params.coding && !params.code && !params.codeableConcept) {
    if (params.coding.system && params.coding.code) {
      sourceCodes[params.coding.system] = [params.coding.code];
    }
  } else if (params.codeableConcept && !params.code && !params.coding) {
    for (const { system, code } of params.codeableConcept.coding ?? []) {
      if (system && code) {
        sourceCodes[system] = append(sourceCodes[system], code);
      }
    }
  } else if (params.code || params.coding || params.codeableConcept) {
    throw new OperationOutcomeError(badRequest('Ambiguous input: multiple source codings provided'));
  }
  if (!Object.values(sourceCodes).length) {
    throw new OperationOutcomeError(badRequest('Source Coding (system + code) must be specified'));
  }

  for (const [system, codes] of Object.entries(sourceCodes)) {
    await findConceptMappings(conceptMap, system, codes);
  }
}

async function findConceptMappings(
  conceptMap: WithId<ConceptMap>,
  system: string,
  codes: string[]
): Promise<ConceptMapTranslateMatch[]> {
  const query = new SelectQuery('ConceptMapping')
    .column('conceptMap')
    .column('sourceSystem')
    .column('sourceCode')
    .column('sourceDisplay')
    .column('targetSystem')
    .column('targetCode')
    .column('targetDisplay')
    .column('relationship')
    .column('comment')
    .join(
      'LEFT JOIN',
      'ConceptMapping_Attribute',
      'attr',
      new Condition(new Column('ConceptMapping', 'id'), '=', new Column('attr', 'mapping'))
    )
    .column(new Column('attr', 'kind'))
    .column(new Column('attr', 'uri'))
    .column(new Column('attr', 'type'))
    .column(new Column('attr', 'value'))
    .where('conceptMap', '=', conceptMap.id)
    .where('sourceSystem', '=', system)
    .where('sourceCode', 'IN', codes);

  const db = getDatabasePool(DatabaseMode.READER);
  const results = await query.execute(db);
}

async function lookupConceptMap(params: ConceptMapTranslateParameters, id?: string): Promise<ConceptMap> {
  const { repo } = getAuthenticatedContext();
  if (id) {
    return repo.readResource('ConceptMap', id);
  } else if (params.url) {
    return findTerminologyResource<ConceptMap>('ConceptMap', params.url);
  } else if (params.source) {
    const result = await repo.searchOne<ConceptMap>({
      resourceType: 'ConceptMap',
      filters: [{ code: 'source', operator: Operator.EQUALS, value: params.source }],
      sortRules: [{ code: 'version', descending: true }],
    });
    if (!result) {
      throw new OperationOutcomeError(badRequest(`ConceptMap for source ${params.source} not found`));
    }
    return result;
  } else {
    throw new OperationOutcomeError(badRequest('No ConceptMap specified'));
  }
}<|MERGE_RESOLUTION|>--- conflicted
+++ resolved
@@ -1,26 +1,14 @@
 // SPDX-FileCopyrightText: Copyright Orangebot, Inc. and Medplum contributors
 // SPDX-License-Identifier: Apache-2.0
-<<<<<<< HEAD
-import {
+import type {
   ConceptMapTranslateMatch,
   ConceptMapTranslateOutput,
   ConceptMapTranslateParameters,
-  OperationOutcomeError,
-  Operator,
   WithId,
-  allOk,
-  append,
-  badRequest,
-  conceptMapTranslate,
 } from '@medplum/core';
-import { FhirRequest, FhirResponse } from '@medplum/fhir-router';
-import { ConceptMap } from '@medplum/fhirtypes';
-=======
-import type { ConceptMapTranslateParameters } from '@medplum/core';
-import { OperationOutcomeError, Operator, allOk, badRequest, conceptMapTranslate } from '@medplum/core';
+import { OperationOutcomeError, Operator, allOk, append, badRequest, conceptMapTranslate } from '@medplum/core';
 import type { FhirRequest, FhirResponse } from '@medplum/fhir-router';
 import type { ConceptMap } from '@medplum/fhirtypes';
->>>>>>> dc62baa2
 import { getAuthenticatedContext } from '../../context';
 import { DatabaseMode, getDatabasePool } from '../../database';
 import { Column, Condition, SelectQuery } from '../sql';
