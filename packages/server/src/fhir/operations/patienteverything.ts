<<<<<<< HEAD
import { allOk, getReferenceString, Operator, sortStringArray, WithId } from '@medplum/core';
import { FhirRequest, FhirResponse } from '@medplum/fhir-router';
import { Bundle, CompartmentDefinitionResource, Patient, Resource, ResourceType } from '@medplum/fhirtypes';
=======
import {
  allOk,
  flatMapFilter,
  getReferenceString,
  isReference,
  isResource,
  Operator,
  sortStringArray,
} from '@medplum/core';
import { FhirRequest, FhirResponse } from '@medplum/fhir-router';
import {
  Bundle,
  BundleEntry,
  CompartmentDefinitionResource,
  Patient,
  Reference,
  Resource,
  ResourceType,
} from '@medplum/fhirtypes';
>>>>>>> 7fe3a24a
import { getAuthenticatedContext } from '../../context';
import { getPatientCompartments } from '../patient';
import { Repository } from '../repo';
import { getOperationDefinition } from './definitions';
import { parseInputParameters } from './utils/parameters';

const operation = getOperationDefinition('Patient', 'everything');

const defaultMaxResults = 1000;

export interface PatientEverythingParameters {
  start?: string;
  end?: string;
  _since?: string;
  _count?: number;
  _offset?: number;
  _type?: ResourceType[];
}

// Patient everything operation.
// https://hl7.org/fhir/operation-patient-everything.html

/**
 * Handles a Patient everything request.
 * Searches for all resources related to the patient.
 * @param req - The FHIR request.
 * @returns The FHIR response.
 */
export async function patientEverythingHandler(req: FhirRequest): Promise<FhirResponse> {
  const ctx = getAuthenticatedContext();
  const { id } = req.params;
  const params = parseInputParameters<PatientEverythingParameters>(operation, req);

  // First read the patient to verify access
  const patient = await ctx.repo.readResource<Patient>('Patient', id);

  // Then read all of the patient data
  const bundle = await getPatientEverything(ctx.repo, patient, params);

  return [allOk, bundle];
}

/**
 * Executes the Patient $everything operation.
 * Searches for all resources related to the patient.
 * @param repo - The repository.
 * @param patient - The root patient.
 * @param params - The operation input parameters.
 * @returns The patient everything search result bundle.
 */
export async function getPatientEverything(
  repo: Repository,
  patient: WithId<Patient>,
  params?: PatientEverythingParameters
<<<<<<< HEAD
): Promise<Bundle<WithId<Resource>>> {
=======
): Promise<Bundle> {
  // First get all compartment resources
>>>>>>> 7fe3a24a
  const resourceList = getPatientCompartments().resource as CompartmentDefinitionResource[];
  const types = params?._type ?? resourceList.map((r) => r.code as ResourceType).filter((t) => t !== 'Binary');
  types.push('Patient');
  sortStringArray(types);

  const filters = [
    {
      code: '_compartment',
      operator: Operator.EQUALS,
      value: getReferenceString(patient),
    },
  ];

  if (params?.start) {
    filters.push({ code: '_lastUpdated', operator: Operator.GREATER_THAN_OR_EQUALS, value: params.start });
  }

  if (params?.end) {
    filters.push({ code: '_lastUpdated', operator: Operator.LESS_THAN_OR_EQUALS, value: params.end });
  }

  if (params?._since) {
    filters.push({ code: '_lastUpdated', operator: Operator.GREATER_THAN_OR_EQUALS, value: params._since });
  }

  // Get initial bundle of compartment resources
  const bundle = await repo.search({
    resourceType: 'Patient',
    types,
    filters,
    count: params?._count ?? defaultMaxResults,
    offset: params?._offset,
  });

  // Recursively resolve references
  await addResolvedReferences(repo, bundle.entry);
  return bundle;
}

/**
 * Recursively resolves references in the given resources.
 * @param repo - The repository.
 * @param entries - The initial resources to process.
 */
async function addResolvedReferences(repo: Repository, entries: BundleEntry[] | undefined): Promise<void> {
  const processedRefs = new Set<string>();
  let page = entries;
  while (page?.length) {
    const references = processReferencesFromResources(page, processedRefs);
    const resolved = await repo.readReferences(references);
    page = flatMapFilter(resolved, (resource) =>
      isResource(resource) ? { resource, search: { mode: 'include' } } : undefined
    );
    entries?.push(...page);
  }
}

function processReferencesFromResources(toProcess: BundleEntry[], processedRefs: Set<string>): Reference[] {
  const references = new Set<string>();
  for (const entry of toProcess) {
    const resource = entry.resource as Resource;
    const refString = getReferenceString(resource);
    if (processedRefs.has(refString)) {
      continue;
    } else {
      processedRefs.add(refString);
    }

    // Find all references in the resource
    const candidateRefs = collectReferences(resource);
    for (const reference of candidateRefs) {
      if (!processedRefs.has(reference) && shouldResolveReference(reference)) {
        references.add(reference);
      }
    }
  }

  const result: Reference[] = [];
  for (const reference of references) {
    result.push({ reference });
  }
  return result;
}

// Most relevant resource types are already included in the Patient compartment, so
// only references of select other types need to be resolved
const allowedReferenceTypes = /^(Organization|Location|Practitioner|Medication)\//;
function shouldResolveReference(refString: string): boolean {
  return allowedReferenceTypes.test(refString);
}

function collectReferences(resource: any, foundReferences = new Set<string>()): Set<string> {
  for (const key in resource) {
    if (resource[key] && typeof resource[key] === 'object') {
      const value = resource[key];
      if (isReference(value)) {
        foundReferences.add(value.reference);
      } else {
        collectReferences(value, foundReferences);
      }
    }
  }
  return foundReferences;
}<|MERGE_RESOLUTION|>--- conflicted
+++ resolved
@@ -1,8 +1,3 @@
-<<<<<<< HEAD
-import { allOk, getReferenceString, Operator, sortStringArray, WithId } from '@medplum/core';
-import { FhirRequest, FhirResponse } from '@medplum/fhir-router';
-import { Bundle, CompartmentDefinitionResource, Patient, Resource, ResourceType } from '@medplum/fhirtypes';
-=======
 import {
   allOk,
   flatMapFilter,
@@ -11,6 +6,7 @@
   isResource,
   Operator,
   sortStringArray,
+  WithId,
 } from '@medplum/core';
 import { FhirRequest, FhirResponse } from '@medplum/fhir-router';
 import {
@@ -22,7 +18,6 @@
   Resource,
   ResourceType,
 } from '@medplum/fhirtypes';
->>>>>>> 7fe3a24a
 import { getAuthenticatedContext } from '../../context';
 import { getPatientCompartments } from '../patient';
 import { Repository } from '../repo';
@@ -77,12 +72,8 @@
   repo: Repository,
   patient: WithId<Patient>,
   params?: PatientEverythingParameters
-<<<<<<< HEAD
 ): Promise<Bundle<WithId<Resource>>> {
-=======
-): Promise<Bundle> {
   // First get all compartment resources
->>>>>>> 7fe3a24a
   const resourceList = getPatientCompartments().resource as CompartmentDefinitionResource[];
   const types = params?._type ?? resourceList.map((r) => r.code as ResourceType).filter((t) => t !== 'Binary');
   types.push('Patient');
@@ -143,7 +134,7 @@
 function processReferencesFromResources(toProcess: BundleEntry[], processedRefs: Set<string>): Reference[] {
   const references = new Set<string>();
   for (const entry of toProcess) {
-    const resource = entry.resource as Resource;
+    const resource = entry.resource as WithId<Resource>;
     const refString = getReferenceString(resource);
     if (processedRefs.has(refString)) {
       continue;
