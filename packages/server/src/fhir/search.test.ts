--- conflicted
+++ resolved
@@ -1866,8 +1866,6 @@
 
     test('Chained search sort order', () =>
       withTestContext(async () => {
-        config.chainedSearchWithReferenceTables = true;
-
         const identifier = randomUUID();
         // Create linked resources
         const link1 = await repo.createResource<Patient>({
@@ -1911,8 +1909,6 @@
 
     test('Chained search with negated filter', () =>
       withTestContext(async () => {
-        config.chainedSearchWithReferenceTables = true;
-
         // Create linked resources
         const link1 = await repo.createResource<Patient>({
           resourceType: 'Patient',
@@ -1986,91 +1982,7 @@
           parseSearchRequest(`EvidenceVariable?derived-from:Questionnaire.identifier=${q}`)
         );
         expect(result2.entry).toHaveLength(1);
-<<<<<<< HEAD
         expect(result2.entry?.[0]?.resource?.id).toEqual(evidenceVariable.id);
-=======
-        expect(result2.entry?.[0]?.resource?.id).toStrictEqual(evidenceVariable.id);
-      })
-    );
-
-    // TODO: To be removed when reference table migration is complete
-    test('Chained search on array columns using reference strings', () =>
-      withTestContext(async () => {
-        config.chainedSearchWithReferenceTables = false;
-
-        // Create Practitioner
-        const pcp = await repo.createResource<Practitioner>({
-          resourceType: 'Practitioner',
-        });
-        // Create Patient
-        const patient = await repo.createResource<Patient>({
-          resourceType: 'Patient',
-          generalPractitioner: [createReference(pcp)],
-        });
-
-        // Create CareTeam
-        const code = randomUUID();
-        const categorySystem = 'http://example.com/care-team-category';
-        await repo.createResource<CareTeam>({
-          resourceType: 'CareTeam',
-          category: [
-            {
-              coding: [
-                {
-                  system: categorySystem,
-                  code,
-                  display: 'Public health-focused care team',
-                },
-              ],
-            },
-          ],
-          participant: [{ member: createReference(pcp) }],
-        });
-
-        // Search chain
-        const searchResult = await repo.search(
-          parseSearchRequest(
-            `Patient?general-practitioner:Practitioner._has:CareTeam:participant:category=${categorySystem}|${code}`
-          )
-        );
-        expect(searchResult.entry?.[0]?.resource?.id).toStrictEqual(patient.id);
-      }));
-
-    // TODO: To be removed when reference table migration is complete
-    test('Chained search on single columns using reference strings', () =>
-      withTestContext(async () => {
-        config.chainedSearchWithReferenceTables = false;
-
-        const code = randomUUID();
-        // Create linked resources
-        const patient = await repo.createResource<Patient>({
-          resourceType: 'Patient',
-        });
-        const encounter = await repo.createResource<Encounter>({
-          resourceType: 'Encounter',
-          status: 'finished',
-          class: { system: 'http://example.com/appt-type', code },
-        });
-        const observation = await repo.createResource<Observation>({
-          resourceType: 'Observation',
-          status: 'final',
-          code: { text: 'Throat culture' },
-          subject: createReference(patient),
-          encounter: createReference(encounter),
-        });
-        await repo.createResource<DiagnosticReport>({
-          resourceType: 'DiagnosticReport',
-          status: 'final',
-          code: { text: 'Strep test' },
-          encounter: createReference(encounter),
-          result: [createReference(observation)],
-        });
-
-        const result = await repo.search(
-          parseSearchRequest(`Patient?_has:Observation:subject:encounter:Encounter.class=${code}`)
-        );
-        expect(result.entry?.[0]?.resource?.id).toStrictEqual(patient.id);
->>>>>>> eaef4866
       }));
 
     test('Rejects too long chained search', () =>
@@ -3291,11 +3203,7 @@
         expect(result.entry?.[0]?.resource?.id).toStrictEqual(patient.id);
       }));
 
-<<<<<<< HEAD
-    test.only('_filter with chained search', () =>
-=======
-    test('_filter chained pr', () =>
->>>>>>> eaef4866
+    test('_filter with chained search', () =>
       withTestContext(async () => {
         const patient = await repo.createResource<Patient>({
           resourceType: 'Patient',
@@ -3363,10 +3271,8 @@
         expect(result2.entry?.[0]?.resource?.id).toStrictEqual(patient.id);
       }));
 
-    test.each([true, false])('_filter with chained search', (ff) =>
-      withTestContext(async () => {
-        config.chainedSearchWithReferenceTables = ff;
-
+    test('_filter with chained search', () =>
+      withTestContext(async () => {
         const mrn = randomUUID();
         const npi = randomUUID();
         const patient = await repo.createResource<Patient>({
@@ -3414,8 +3320,7 @@
         expect(result.entry?.map((e) => e.resource?.id)).toStrictEqual(
           expect.arrayContaining([observation1.id, observation2.id])
         );
-      })
-    );
+      }));
 
     test('Lookup table exact match with comma disjunction', () =>
       withTestContext(async () => {
