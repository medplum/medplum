--- conflicted
+++ resolved
@@ -567,10 +567,7 @@
   private readonly values: Record<string, any>[];
   private returnColumns?: string[];
   private conflictColumns?: string[];
-<<<<<<< HEAD
-=======
   private ignoreConflict?: boolean;
->>>>>>> 2410c7f8
 
   constructor(tableName: string, values: Record<string, any>[]) {
     super(tableName);
@@ -582,17 +579,6 @@
     return this;
   }
 
-<<<<<<< HEAD
-  returnColumn(column: Column | string): this {
-    if (column instanceof Column) {
-      column = column.columnName;
-    }
-    if (this.returnColumns) {
-      this.returnColumns.push(column);
-    } else {
-      this.returnColumns = [column];
-    }
-=======
   ignoreOnConflict(): this {
     this.ignoreConflict = true;
     return this;
@@ -600,7 +586,6 @@
 
   returnColumn(column: Column | string): this {
     this.returnColumns = append(this.returnColumns, column instanceof Column ? column.columnName : column);
->>>>>>> 2410c7f8
     return this;
   }
 
@@ -656,14 +641,10 @@
   }
 
   private appendMerge(sql: SqlBuilder): void {
-<<<<<<< HEAD
-    if (!this.conflictColumns?.length) {
-=======
     if (this.ignoreConflict) {
       sql.append(` ON CONFLICT DO NOTHING`);
       return;
     } else if (!this.conflictColumns?.length) {
->>>>>>> 2410c7f8
       return;
     }
 
