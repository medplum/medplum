--- conflicted
+++ resolved
@@ -53,11 +53,8 @@
   resolveId,
   satisfiedAccessPolicy,
   SearchParameterType,
-<<<<<<< HEAD
   SearchRequest,
-=======
   serverError,
->>>>>>> cafb528b
   sleep,
   stringify,
   toPeriod,
