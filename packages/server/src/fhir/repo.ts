--- conflicted
+++ resolved
@@ -1503,17 +1503,12 @@
       return;
     }
 
-<<<<<<< HEAD
-    const values = evalFhirPath(impl.parsedExpression, resource);
-    let columnValue = null;
-=======
     const impl = getSearchParameterImplementation(resource.resourceType, searchParam);
     if (impl.searchStrategy === 'lookup-table') {
       return;
     }
 
-    const values = evalFhirPath(searchParam.expression as string, resource);
->>>>>>> cebbbfeb
+    const values = evalFhirPath(impl.parsedExpression, resource);
 
     let columnImpl: ColumnSearchParameterImplementation | undefined;
     if (impl.searchStrategy === 'token-column') {
