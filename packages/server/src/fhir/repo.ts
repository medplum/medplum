import {
  AccessPolicyInteraction,
  BackgroundJobInteraction,
  DEFAULT_MAX_SEARCH_COUNT,
  OperationOutcomeError,
  Operator,
  PropertyType,
  SearchParameterDetails,
  SearchParameterType,
  SearchRequest,
  TypedValue,
  WithId,
  allOk,
  arrayify,
  badRequest,
  canReadResourceType,
  canWriteResourceType,
  createReference,
  deepClone,
  deepEquals,
  evalFhirPath,
  evalFhirPathTyped,
  forbidden,
  formatSearchQuery,
  getReferenceString,
  getStatus,
  gone,
  isGone,
  isNotFound,
  isObject,
  isOk,
  isReference,
  isResource,
  isResourceWithId,
  isUUID,
  normalizeErrorString,
  normalizeOperationOutcome,
  notFound,
  parseReference,
  parseSearchRequest,
  preconditionFailed,
  protectedResourceTypes,
  resolveId,
  satisfiedAccessPolicy,
  serverError,
  sleep,
  stringify,
  toPeriod,
  validateResource,
  validateResourceType,
} from '@medplum/core';
import { CreateResourceOptions, FhirRepository, RepositoryMode, UpdateResourceOptions } from '@medplum/fhir-router';
import {
  AccessPolicy,
  Binary,
  Bundle,
  BundleEntry,
  Meta,
  OperationOutcome,
  Project,
  Reference,
  Resource,
  ResourceType,
  SearchParameter,
  StructureDefinition,
} from '@medplum/fhirtypes';
import { Readable } from 'node:stream';
import { Pool, PoolClient } from 'pg';
import { Operation } from 'rfc6902';
import { v7 } from 'uuid';
import { getConfig } from '../config/loader';
import { r4ProjectId } from '../constants';
import { DatabaseMode, getDatabasePool } from '../database';
import { getLogger } from '../logger';
import { incrementCounter, recordHistogramValue } from '../otel/otel';
import { getRedis } from '../redis';
import { getBinaryStorage } from '../storage/loader';
import {
  AuditEventOutcome,
  AuditEventSubtype,
  CreateInteraction,
  DeleteInteraction,
  HistoryInteraction,
  PatchInteraction,
  ReadInteraction,
  RestfulOperationType,
  SearchInteraction,
  UpdateInteraction,
  VreadInteraction,
  createAuditEvent,
  logAuditEvent,
} from '../util/auditevent';
import { patchObject } from '../util/patch';
import { addBackgroundJobs } from '../workers';
import { addSubscriptionJobs } from '../workers/subscription';
import { validateResourceWithJsonSchema } from './jsonschema';
import { getStandardAndDerivedSearchParameters } from './lookups/util';
import { getPatients } from './patient';
import { replaceConditionalReferences, validateResourceReferences } from './references';
import { getFullUrl } from './response';
import { RewriteMode, rewriteAttachments } from './rewrite';
<<<<<<< HEAD
import {
  SearchOptions,
  buildSearchExpression,
  isChainedSearchFilter,
  searchByReferenceImpl,
  searchImpl,
} from './search';
import { getSearchParameterImplementation, lookupTables } from './searchparameter';
=======
import { SearchOptions, buildSearchExpression, searchByReferenceImpl, searchImpl } from './search';
import { ColumnSearchParameterImplementation, getSearchParameterImplementation, lookupTables } from './searchparameter';
>>>>>>> 780f25a5
import {
  Condition,
  DeleteQuery,
  Disjunction,
  Expression,
  InsertQuery,
  SelectQuery,
  TransactionIsolationLevel,
  normalizeDatabaseError,
  periodToRangeString,
} from './sql';
<<<<<<< HEAD
import { tryGetRequestContext } from '../context';
=======
import { buildTokenColumns } from './token-column';
import { isLegacyTokenColumnSearchParameter, TokenColumnsFeature } from './tokens';
>>>>>>> 780f25a5

const transactionAttempts = 2;
const retryableTransactionErrorCodes = ['40001'];

/**
 * The RepositoryContext interface defines standard metadata for repository actions.
 * In practice, there will be one Repository per HTTP request.
 * And the RepositoryContext represents the context of that request,
 * such as "who is the current user?" and "what is the current project?"
 */
export interface RepositoryContext {
  /**
   * The current author reference.
   * This should be a FHIR reference string (i.e., "resourceType/id").
   * Where resource type is ClientApplication, Patient, Practitioner, etc.
   * This value will be included in every resource as meta.author.
   */
  author: Reference;

  /**
   * Optional individual, device, or organization for whom the change was made.
   * This value will be included in every resource as meta.onBehalfOf.
   */
  onBehalfOf?: Reference;

  remoteAddress?: string;

  /**
   * Projects that the Repository is allowed to access.
   * This should include the ID/UUID of the current project, but may also include other accessory Projects.
   * If this is undefined, the current user is a server user (e.g. Super Admin)
   * The usual case has two elements: the user's Project and the base R4 Project
   * The user's "primary" Project will be the first element in the array (i.e. projects[0])
   * This value will be included in every resource as meta.project.
   */
  projects?: string[];

  /** Current Project of the authenticated user, or none for the system repository. */
  currentProject?: Project;

  /**
   * Optional compartment restriction.
   * If the compartments array is provided,
   * all queries will be restricted to those compartments.
   */
  accessPolicy?: AccessPolicy;

  /**
   * Optional flag for system administrators,
   * which grants system-level access.
   */
  superAdmin?: boolean;

  /**
   * Optional flag for project administrators,
   * which grants additional project-level access.
   */
  projectAdmin?: boolean;

  /**
   * Optional flag to validate resources in strict mode.
   * Strict mode validates resources against StructureDefinition resources,
   * which includes strict date validation, backbone elements, and more.
   * Non-strict mode uses the official FHIR JSONSchema definition, which is
   * significantly more relaxed.
   */
  strictMode?: boolean;

  /**
   * Optional flag to validate references on write operations.
   * If enabled, the repository will check that all references are valid,
   * and that the current user has access to the referenced resource.
   */
  checkReferencesOnWrite?: boolean;

  /**
   * Optional flag to include Medplum extended meta fields.
   * Medplum tracks additional metadata for each resource, such as:
   * 1) "author" - Reference to the last user who modified the resource.
   * 2) "project" - Reference to the project that owns the resource.
   * 3) "compartment" - References to all compartments the resource is in.
   */
  extendedMode?: boolean;
}

export interface CacheEntry<T extends Resource = Resource> {
  resource: T;
  projectId: string;
}

export interface InteractionOptions {
  verbose?: boolean;
}

export interface ReadResourceOptions extends InteractionOptions {
  checkCacheOnly?: boolean;
}

export interface ResendSubscriptionsOptions extends InteractionOptions {
  interaction?: BackgroundJobInteraction;
  subscription?: string;
}

export interface ProcessAllResourcesOptions {
  delayBetweenPagesMs?: number;
}

/**
 * The Repository class manages reading and writing to the FHIR repository.
 * It is a thin layer on top of the database.
 * Repository instances should be created per author and project.
 */
export class Repository extends FhirRepository<PoolClient> implements Disposable {
  private readonly context: RepositoryContext;
  private conn?: PoolClient;
  private readonly disposable: boolean = true;
  private transactionDepth = 0;
  private closed = false;
  mode: RepositoryMode;

  private preCommitCallbacks: (() => Promise<void>)[] = [];
  private postCommitCallbacks: (() => Promise<void>)[] = [];

  constructor(context: RepositoryContext, conn?: PoolClient) {
    super();
    this.context = context;
    this.context.projects?.push?.(r4ProjectId);
    if (!this.context.author?.reference) {
      throw new Error('Invalid author reference');
    }

    if (conn) {
      this.conn = conn;
      this.disposable = false;
    }

    // Default to writer mode
    // In the future, as we do more testing and validation, we will explore defaulting to reader mode
    // However, for now, we default to writer and only use reader mode for requests guaranteed not to have consistency risks
    this.mode = RepositoryMode.WRITER;
  }

  clone(): Repository {
    return new Repository(this.context, this.conn);
  }

  setMode(mode: RepositoryMode): void {
    this.mode = mode;
  }

  currentProject(): Project | undefined {
    return this.context.currentProject;
  }

  async createResource<T extends Resource>(resource: T, options?: CreateResourceOptions): Promise<WithId<T>> {
    await tryGetRequestContext()?.fhirRateLimiter?.recordWrite({ transactional: this.transactionDepth > 0 });

    const resourceWithId = {
      ...resource,
      id: options?.assignedId && resource.id ? resource.id : this.generateId(),
    };
    const startTime = Date.now();
    try {
      const result = await this.updateResourceImpl(resourceWithId, true);
      const durationMs = Date.now() - startTime;

      await this.postCommit(async () => {
        this.logEvent(CreateInteraction, AuditEventOutcome.Success, undefined, { resource: result, durationMs });
      });
      return result;
    } catch (err) {
      const durationMs = Date.now() - startTime;
      this.logEvent(CreateInteraction, AuditEventOutcome.MinorFailure, err, { durationMs });
      throw err;
    }
  }

  generateId(): string {
    return v7();
  }

  async readResource<T extends Resource>(
    resourceType: T['resourceType'],
    id: string,
    options?: ReadResourceOptions
  ): Promise<WithId<T>> {
    const startTime = Date.now();
    try {
      const result = this.removeHiddenFields(await this.readResourceImpl<T>(resourceType, id, options));
      const durationMs = Date.now() - startTime;
      this.logEvent(ReadInteraction, AuditEventOutcome.Success, undefined, { resource: result, durationMs });
      return result;
    } catch (err) {
      const durationMs = Date.now() - startTime;
      this.logEvent(ReadInteraction, AuditEventOutcome.MinorFailure, err, {
        resource: { reference: `${resourceType}/${id}` },
        durationMs,
      });
      throw err;
    }
  }

  private async readResourceImpl<T extends Resource>(
    resourceType: T['resourceType'],
    id: string,
    options?: ReadResourceOptions
  ): Promise<WithId<T>> {
    if (!id || !isUUID(id)) {
      throw new OperationOutcomeError(notFound);
    }

    validateResourceType(resourceType);

    if (!this.canReadResourceType(resourceType)) {
      throw new OperationOutcomeError(forbidden);
    }

    const cacheRecord = await this.getCacheEntry<T>(resourceType, id);
    if (cacheRecord) {
      // This is an optimization to avoid a database query.
      // However, it depends on all values in the cache having "meta.compartment"
      // Old versions of Medplum did not populate "meta.compartment"
      // So this optimization is blocked until we add a migration.
      // if (!this.canReadCacheEntry(cacheRecord)) {
      //   throw new OperationOutcomeError(notFound);
      // }
      if (this.canReadCacheEntry(cacheRecord)) {
        return cacheRecord.resource;
      }
    }

    if (options?.checkCacheOnly) {
      throw new OperationOutcomeError(notFound);
    }

    return this.readResourceFromDatabase(resourceType, id);
  }

  private async readResourceFromDatabase<T extends Resource>(resourceType: string, id: string): Promise<T> {
    if (!isUUID(id)) {
      throw new OperationOutcomeError(notFound);
    }

    const builder = new SelectQuery(resourceType).column('content').column('deleted').where('id', '=', id);

    this.addSecurityFilters(builder, resourceType);

    const rows = await builder.execute(this.getDatabaseClient(DatabaseMode.READER));
    if (rows.length === 0) {
      throw new OperationOutcomeError(notFound);
    }

    if (rows[0].deleted) {
      throw new OperationOutcomeError(gone);
    }

    const resource = JSON.parse(rows[0].content as string) as WithId<T>;
    await this.setCacheEntry(resource);
    return resource;
  }

  private canReadCacheEntry(cacheEntry: CacheEntry): boolean {
    if (this.isSuperAdmin()) {
      return true;
    }
    if (!this.context.projects?.includes(cacheEntry.projectId)) {
      return false;
    }
    if (!satisfiedAccessPolicy(cacheEntry.resource, AccessPolicyInteraction.READ, this.context.accessPolicy)) {
      return false;
    }
    return true;
  }

  async readReferences<T extends Resource>(references: Reference<T>[]): Promise<(T | Error)[]> {
    const cacheEntries = await this.getCacheEntries(references);
    const result: (T | Error)[] = new Array(references.length);

    for (let i = 0; i < result.length; i++) {
      const startTime = Date.now();
      const reference = references[i];
      const cacheEntry = cacheEntries[i];
      let entryResult = await this.processReadReferenceEntry(reference, cacheEntry);
      const durationMs = Date.now() - startTime;

      if (entryResult instanceof Error) {
        const reference = references[i];
        this.logEvent(ReadInteraction, AuditEventOutcome.MinorFailure, entryResult, {
          resource: reference,
          durationMs,
        });
      } else {
        entryResult = this.removeHiddenFields(entryResult);
        this.logEvent(ReadInteraction, AuditEventOutcome.Success, undefined, { resource: entryResult, durationMs });
      }
      result[i] = entryResult as T | Error;
    }

    return result;
  }

  private async processReadReferenceEntry(
    reference: Reference,
    cacheEntry: CacheEntry | undefined
  ): Promise<Resource | Error> {
    if (!reference.reference?.match(/^[A-Z][a-zA-Z]+\//)) {
      // Non-local references cannot be resolved
      return new OperationOutcomeError(notFound);
    }

    try {
      const [resourceType, id] = parseReference(reference);
      validateResourceType(resourceType);

      if (!this.canReadResourceType(resourceType)) {
        return new OperationOutcomeError(forbidden);
      }

      if (cacheEntry) {
        if (!this.canReadCacheEntry(cacheEntry)) {
          return new OperationOutcomeError(notFound);
        }
        return cacheEntry.resource;
      }
      return await this.readResourceFromDatabase(resourceType, id);
    } catch (err) {
      if (err instanceof OperationOutcomeError) {
        if (isNotFound(err.outcome) || isGone(err.outcome)) {
          // Only return "not found" or "gone" errors
          return err;
        }
        // Other errors should be treated as database errors
        throw err;
      }
      throw new OperationOutcomeError(normalizeOperationOutcome(err), err);
    }
  }

  async readReference<T extends Resource>(reference: Reference<T>): Promise<WithId<T>> {
    let parts: [T['resourceType'], string];
    try {
      parts = parseReference(reference);
    } catch (_err) {
      throw new OperationOutcomeError(badRequest('Invalid reference'));
    }
    return this.readResource(parts[0], parts[1]);
  }

  /**
   * Returns resource history.
   *
   * Results are sorted with oldest versions last
   *
   * See: https://www.hl7.org/fhir/http.html#history
   * @param resourceType - The FHIR resource type.
   * @param id - The FHIR resource ID.
   * @param limit - The maximum number of results to return.
   * @returns Operation outcome and a history bundle.
   */
  async readHistory<T extends Resource>(resourceType: T['resourceType'], id: string, limit = 100): Promise<Bundle<T>> {
    const startTime = Date.now();
    try {
      let resource: T | undefined = undefined;
      try {
        resource = await this.readResourceImpl<T>(resourceType, id);
      } catch (err) {
        if (!(err instanceof OperationOutcomeError) || !isGone(err.outcome)) {
          throw err;
        }
      }

      const rows = await new SelectQuery(resourceType + '_History')
        .column('versionId')
        .column('id')
        .column('content')
        .column('lastUpdated')
        .where('id', '=', id)
        .orderBy('lastUpdated', true)
        .limit(Math.min(limit, DEFAULT_MAX_SEARCH_COUNT))
        .execute(this.getDatabaseClient(DatabaseMode.READER));

      const entries: BundleEntry<T>[] = [];

      for (const row of rows) {
        const resource = row.content ? this.removeHiddenFields(JSON.parse(row.content as string)) : undefined;
        const outcome: OperationOutcome = row.content
          ? allOk
          : {
              resourceType: 'OperationOutcome',
              id: 'gone',
              issue: [
                {
                  severity: 'error',
                  code: 'deleted',
                  details: {
                    text: 'Deleted on ' + row.lastUpdated,
                  },
                },
              ],
            };
        entries.push({
          fullUrl: getFullUrl(resourceType, row.id),
          request: {
            method: 'GET',
            url: `${resourceType}/${row.id}/_history/${row.versionId}`,
          },
          response: {
            status: getStatus(outcome).toString(),
            outcome,
          },
          resource,
        });
      }

      const durationMs = Date.now() - startTime;
      this.logEvent(HistoryInteraction, AuditEventOutcome.Success, undefined, { resource, durationMs });
      return {
        resourceType: 'Bundle',
        type: 'history',
        entry: entries,
      };
    } catch (err) {
      const durationMs = Date.now() - startTime;
      this.logEvent(HistoryInteraction, AuditEventOutcome.MinorFailure, err, {
        resource: { reference: `${resourceType}/${id}` },
        durationMs,
      });
      throw err;
    }
  }

  async readVersion<T extends Resource>(resourceType: T['resourceType'], id: string, vid: string): Promise<T> {
    const startTime = Date.now();
    const versionReference = { reference: `${resourceType}/${id}/_history/${vid}` };
    try {
      if (!isUUID(id) || !isUUID(vid)) {
        throw new OperationOutcomeError(notFound);
      }

      try {
        await this.readResourceImpl<T>(resourceType, id);
      } catch (err) {
        if (!isGone(normalizeOperationOutcome(err))) {
          throw err;
        }
      }

      const rows = await new SelectQuery(resourceType + '_History')
        .column('content')
        .where('id', '=', id)
        .where('versionId', '=', vid)
        .execute(this.getDatabaseClient(DatabaseMode.READER));

      if (rows.length === 0) {
        throw new OperationOutcomeError(notFound);
      }

      const result = this.removeHiddenFields(JSON.parse(rows[0].content as string));
      const durationMs = Date.now() - startTime;
      this.logEvent(VreadInteraction, AuditEventOutcome.Success, undefined, { resource: versionReference, durationMs });
      return result;
    } catch (err) {
      const durationMs = Date.now() - startTime;
      this.logEvent(VreadInteraction, AuditEventOutcome.MinorFailure, err, { resource: versionReference, durationMs });
      throw err;
    }
  }

  async updateResource<T extends Resource>(resource: T, options?: UpdateResourceOptions): Promise<WithId<T>> {
    await tryGetRequestContext()?.fhirRateLimiter?.recordWrite({ transactional: this.transactionDepth > 0 });

    const startTime = Date.now();
    try {
      let result: WithId<T>;
      if (options?.ifMatch) {
        // Conditional update requires transaction
        result = await this.withTransaction(() => this.updateResourceImpl(resource, false, options.ifMatch));
      } else {
        result = await this.updateResourceImpl(resource, false);
      }
      const durationMs = Date.now() - startTime;
      await this.postCommit(async () => {
        this.logEvent(UpdateInteraction, AuditEventOutcome.Success, undefined, { resource: result, durationMs });
      });
      return result;
    } catch (err) {
      const durationMs = Date.now() - startTime;
      this.logEvent(UpdateInteraction, AuditEventOutcome.MinorFailure, err, { resource, durationMs });
      throw err;
    }
  }

  private async updateResourceImpl<T extends Resource>(
    resource: T,
    create: boolean,
    versionId?: string
  ): Promise<WithId<T>> {
    if (!isResourceWithId(resource)) {
      throw new OperationOutcomeError(badRequest('Missing id'));
    }
    const { resourceType, id } = resource;
    if (!isUUID(id)) {
      throw new OperationOutcomeError(badRequest('Invalid id'));
    }

    // Add default profiles before validating resource
    if (!resource.meta?.profile && this.currentProject()?.defaultProfile) {
      const defaultProfiles = this.currentProject()?.defaultProfile?.find(
        (o) => o.resourceType === resourceType
      )?.profile;
      resource.meta = { ...resource.meta, profile: defaultProfiles };
    }

    if (!this.canWriteResourceType(resourceType)) {
      throw new OperationOutcomeError(forbidden);
    }

    const existing = create ? undefined : await this.checkExistingResource<T>(resourceType, id);
    if (existing) {
      (existing.meta as Meta).compartment = this.getCompartments(existing); // Update compartments with latest rules
      if (!this.canWriteToResource(existing)) {
        // Check before the update
        throw new OperationOutcomeError(forbidden);
      }
      if (versionId && existing.meta?.versionId !== versionId) {
        throw new OperationOutcomeError(preconditionFailed);
      }
    }

    let updated = await rewriteAttachments(RewriteMode.REFERENCE, this, {
      ...this.restoreReadonlyFields(resource, existing),
    });
    updated = await replaceConditionalReferences(this, updated);

    const resultMeta: Meta = {
      ...updated.meta,
      versionId: this.generateId(),
      lastUpdated: this.getLastUpdated(existing, resource),
      author: this.getAuthor(resource),
      onBehalfOf: this.context.onBehalfOf,
    };

    const result = { ...updated, meta: resultMeta };

    const project = this.getProjectId(existing, updated);
    if (project) {
      resultMeta.project = project;
    }
    const accounts = await this.getAccounts(existing, updated);
    if (accounts) {
      resultMeta.account = accounts[0];
      resultMeta.accounts = accounts;
    }
    resultMeta.compartment = this.getCompartments(result);

    // Validate resource after all modifications and touchups above are done
    await this.validateResource(result);
    if (this.context.checkReferencesOnWrite) {
      await this.preCommit(async () => {
        await validateResourceReferences(this, result);
      });
    }

    if (this.isNotModified(existing, result)) {
      this.removeHiddenFields(existing);
      return existing;
    }

    if (!this.isResourceWriteable(existing, result)) {
      // Check after the update
      throw new OperationOutcomeError(forbidden);
    }

    await this.handleStorage(result, create);
    await this.postCommit(async () => {
      await this.handleBinaryUpdate(existing, result);
      await addBackgroundJobs(result, existing, { interaction: create ? 'create' : 'update' });
    });

    const output = deepClone(result);
    return this.removeHiddenFields(output);
  }

  /**
   * Handles a Binary resource update.
   * If the resource has embedded base-64 data, writes the data to the binary storage.
   * Otherwise if the resource already exists, copies the existing binary to the new resource.
   * @param existing - Existing binary if it exists.
   * @param resource - The resource to write to the database.
   */
  private async handleBinaryUpdate<T extends Resource>(existing: T | undefined, resource: T): Promise<void> {
    if (resource.resourceType !== 'Binary') {
      return;
    }

    if (resource.data) {
      await this.handleBinaryData(resource);
    } else if (existing) {
      await getBinaryStorage().copyBinary(existing as Binary, resource);
    }
  }

  /**
   * Handles a Binary resource with embedded base-64 data.
   * Writes the data to the binary storage and removes the data field from the resource.
   * @param resource - The resource to write to the database.
   */
  private async handleBinaryData(resource: Binary): Promise<void> {
    // Parse result.data as a base64 string
    const buffer = Buffer.from(resource.data as string, 'base64');

    // Convert buffer to a Readable stream
    const stream = new Readable({
      read() {
        this.push(buffer);
        this.push(null); // Signifies the end of the stream (EOF)
      },
    });

    // Write the stream to the binary storage
    await getBinaryStorage().writeBinary(resource, undefined, resource.contentType, stream);

    // Remove the data field from the resource
    resource.data = undefined;
  }

  /**
   * Handles persisting data to at-rest storage: cache and/or database.
   * This method handles all the special cases for storage, including cache invalidation.
   * @param resource - The resource to store.
   * @param create - Whether the resource is being create, or updated in place.
   */
  private async handleStorage(resource: WithId<Resource>, create: boolean): Promise<void> {
    if (!this.isCacheOnly(resource)) {
      await this.writeToDatabase(resource, create);
    }
    await this.setCacheEntry(resource);

    // Handle special cases for resource caching
    if (resource.resourceType === 'Subscription' && resource.channel?.type === 'websocket') {
      const redis = getRedis();
      const project = resource?.meta?.project;
      if (!project) {
        throw new OperationOutcomeError(serverError(new Error('No project connected to the specified Subscription.')));
      }
      // WebSocket Subscriptions are also cache-only, but also need to be added to a special cache key
      await redis.sadd(`medplum:subscriptions:r4:project:${project}:active`, `Subscription/${resource.id}`);
    }
    if (resource.resourceType === 'StructureDefinition') {
      await removeCachedProfile(resource);
    }
  }

  /**
   * Validates a resource against the current project configuration.
   * If strict mode is enabled (default), validates against base StructureDefinition and all profiles.
   * If strict mode is disabled, validates against the legacy JSONSchema validator.
   * Throws on validation errors.
   * Returns silently on success.
   * @param resource - The candidate resource to validate.
   */
  async validateResource(resource: Resource): Promise<void> {
    if (this.context.strictMode) {
      await this.validateResourceStrictly(resource);
    } else {
      // Perform loose validation first to detect any severe issues
      validateResourceWithJsonSchema(resource);

      // Attempt strict validation and log warnings on failure
      try {
        await this.validateResourceStrictly(resource);
      } catch (err: any) {
        getLogger().warn('Strict validation would fail', {
          resource: getReferenceString(resource),
          err,
        });
      }
    }
  }

  async validateResourceStrictly(resource: Resource): Promise<void> {
    const logger = getLogger();
    const start = process.hrtime.bigint();

    const issues = validateResource(resource);
    for (const issue of issues) {
      logger.warn(`Validator warning: ${issue.details?.text}`, { project: this.context.projects?.[0], issue });
    }

    const profileUrls = resource.meta?.profile;
    if (profileUrls) {
      await this.validateProfiles(resource, profileUrls);
    }

    const durationMs = Number(process.hrtime.bigint() - start) / 1e6; // Convert nanoseconds to milliseconds
    recordHistogramValue('medplum.server.validationDurationMs', durationMs, { options: { unit: 'ms' } });
    if (durationMs > 10) {
      logger.debug('High validator latency', {
        resourceType: resource.resourceType,
        id: resource.id,
        durationMs,
      });
    }
  }

  private async validateProfiles(resource: Resource, profileUrls: string[]): Promise<void> {
    const logger = getLogger();
    for (const url of profileUrls) {
      const loadStart = process.hrtime.bigint();
      const profile = await this.loadProfile(url);
      const loadTime = Number(process.hrtime.bigint() - loadStart);
      if (!profile) {
        logger.warn('Unknown profile referenced', {
          resource: `${resource.resourceType}/${resource.id}`,
          url,
        });
        continue;
      }
      const validateStart = process.hrtime.bigint();
      validateResource(resource, { profile });
      const validateTime = Number(process.hrtime.bigint() - validateStart);
      logger.debug('Profile loaded', {
        url,
        loadTime,
        validateTime,
      });
    }
  }

  private async loadProfile(url: string): Promise<StructureDefinition | undefined> {
    const projectIds = this.context.projects;

    if (projectIds?.length) {
      // Try loading from cache, using all available Project IDs
      const cacheKeys = projectIds.map((id) => getProfileCacheKey(id, url));
      const results = await getRedis().mget(...cacheKeys);
      const cachedProfile = results.find(Boolean) as string | undefined;
      if (cachedProfile) {
        return (JSON.parse(cachedProfile) as CacheEntry<StructureDefinition>).resource;
      }
    }

    // Fall back to loading from the DB; descending version sort approximates version resolution for some cases
    const profile = await this.searchOne<StructureDefinition>({
      resourceType: 'StructureDefinition',
      filters: [
        {
          code: 'url',
          operator: Operator.EQUALS,
          value: url,
        },
      ],
      sortRules: [
        {
          code: 'version',
          descending: true,
        },
        {
          code: 'date',
          descending: true,
        },
      ],
    });

    if (projectIds?.length && profile) {
      // Store loaded profile in cache
      await cacheProfile(profile);
    }
    return profile;
  }

  /**
   * Writes the resource to the database.
   * This is a single atomic operation inside of a transaction.
   * @param resource - The resource to write to the database.
   * @param create - If true, then the resource is being created.
   */
  private async writeToDatabase<T extends WithId<Resource>>(resource: T, create: boolean): Promise<void> {
    await this.ensureInTransaction(async (client) => {
      await this.writeResource(client, resource);
      await this.writeResourceVersion(client, resource);
      await this.writeLookupTables(client, resource, create);
    });
  }

  /**
   * Tries to return the existing resource, if it is available.
   * Handles the following cases:
   *  - Previous version exists
   *  - Previous version was deleted, and user is restoring it
   *  - Previous version does not exist, and user does not have permission to create by ID
   *  - Previous version does not exist, and user does have permission to create by ID
   * @param resourceType - The FHIR resource type.
   * @param id - The resource ID.
   * @returns The existing resource, if found.
   */
  private async checkExistingResource<T extends Resource>(
    resourceType: T['resourceType'],
    id: string
  ): Promise<WithId<T> | undefined> {
    try {
      return await this.readResourceImpl<T>(resourceType, id);
    } catch (err) {
      const outcome = normalizeOperationOutcome(err);
      if (!isOk(outcome) && !isNotFound(outcome) && !isGone(outcome)) {
        throw new OperationOutcomeError(outcome, err);
      }

      if (isNotFound(outcome) && !this.canSetId()) {
        throw new OperationOutcomeError(outcome, err);
      }

      // Otherwise, it is ok if the resource is not found.
      // This is an "update" operation, and the outcome is "not-found" or "gone",
      // and the current user has permission to create a new version.
      return undefined;
    }
  }

  /**
   * Returns true if the resource is not modified from the existing resource.
   * @param existing - The existing resource.
   * @param updated - The updated resource.
   * @returns True if the resource is not modified.
   */
  private isNotModified<T extends Resource>(existing: T | undefined, updated: T): existing is T {
    if (!existing) {
      return false;
    }

    // When stricter FHIR validation is enabled, then this can be removed.
    // At present, there are some cases where a server accepts "empty" values that escape the deep equals.
    const cleanExisting = JSON.parse(stringify(existing));
    const cleanUpdated = JSON.parse(stringify(updated));
    return deepEquals(cleanExisting, cleanUpdated);
  }

  /**
   * Reindexes the resource.
   * This is only available to the system and super admin accounts.
   * This should not result in any change to the resource or its history.
   * @param resourceType - The resource type.
   * @param id - The resource ID.
   * @returns Promise to complete.
   */
  async reindexResource<T extends Resource = Resource>(resourceType: T['resourceType'], id: string): Promise<void> {
    if (!this.isSuperAdmin()) {
      throw new OperationOutcomeError(forbidden);
    }

    await this.withTransaction(async (conn) => {
      const resource = await this.readResourceImpl<T>(resourceType, id);
      return this.reindexResources(conn, [resource]);
    });
  }

  /**
   * Internal implementation of reindexing a resource.
   * This accepts a resource as a parameter, rather than a resource type and ID.
   * When doing a bulk reindex, this will be more efficient because it avoids unnecessary reads.
   * @param conn - Database client to use for reindex operations.
   * @param resources - The resource(s) to reindex.
   */
  async reindexResources<T extends Resource>(conn: PoolClient, resources: WithId<T>[]): Promise<void> {
    // Since the page size could be relatively large (1k+), preferring a simple for loop with re-used variables
    // eslint-disable-next-line @typescript-eslint/prefer-for-of
    for (let i = 0; i < resources.length; i++) {
      const resource = resources[i];
      const meta = resource.meta as Meta;
      meta.compartment = this.getCompartments(resource);

      if (!meta.project) {
        const projectRef = meta.compartment.find((r) => r.reference?.startsWith('Project/'));
        meta.project = resolveId(projectRef);
      }
    }

    await this.batchWriteLookupTables(conn, resources, false);
    await this.batchWriteResources(conn, resources);
  }

  /**
   * Resends subscriptions for the resource.
   * This is only available to the admin accounts.
   * This should not result in any change to the resource or its history.
   * @param resourceType - The resource type.
   * @param id - The resource ID.
   * @param options - Additional options.
   * @returns Promise to complete.
   */
  async resendSubscriptions<T extends Resource = Resource>(
    resourceType: T['resourceType'],
    id: string,
    options?: ResendSubscriptionsOptions
  ): Promise<void> {
    if (!this.isSuperAdmin() && !this.isProjectAdmin()) {
      throw new OperationOutcomeError(forbidden);
    }

    const resource = await this.readResourceImpl<T>(resourceType, id);
    const interaction = options?.interaction ?? 'update';
    let previousVersion: T | undefined;

    if (interaction === 'update') {
      const history = await this.readHistory(resourceType, id, 2);
      if (history.entry?.[0]?.resource?.meta?.versionId !== resource.meta?.versionId) {
        throw new OperationOutcomeError(preconditionFailed);
      }
      previousVersion = history.entry?.[1]?.resource;
    }

    return addSubscriptionJobs(resource, previousVersion, { interaction }, options);
  }

  async deleteResource<T extends Resource = Resource>(resourceType: T['resourceType'], id: string): Promise<void> {
    await tryGetRequestContext()?.fhirRateLimiter?.recordWrite({ transactional: this.transactionDepth > 0 });

    const startTime = Date.now();
    let resource: WithId<T>;
    try {
      resource = await this.readResourceImpl<T>(resourceType, id);
    } catch (err) {
      const outcomeErr = err as OperationOutcomeError;
      if (isGone(outcomeErr.outcome)) {
        return; // Resource is already deleted, return successfully
      }
      throw err;
    }

    try {
      if (!this.canWriteResourceType(resourceType) || !this.isResourceWriteable(undefined, resource)) {
        throw new OperationOutcomeError(forbidden);
      }

      await this.deleteCacheEntry(resourceType, id);

      await this.ensureInTransaction(async (conn) => {
        const lastUpdated = new Date();
        const content = '';
        const columns: Record<string, any> = {
          id,
          lastUpdated,
          deleted: true,
          projectId: resource.meta?.project,
          compartments: this.getCompartments(resource).map((ref) => resolveId(ref)),
          content,
        };

        for (const searchParam of getStandardAndDerivedSearchParameters(resourceType)) {
          this.buildColumn({ resourceType } as Resource, columns, searchParam);
        }

        await new InsertQuery(resourceType, [columns]).mergeOnConflict().execute(conn);

        await new InsertQuery(resourceType + '_History', [
          {
            id,
            versionId: this.generateId(),
            lastUpdated,
            content,
          },
        ]).execute(conn);

        await this.deleteFromLookupTables(conn, resource);
        const durationMs = Date.now() - startTime;

        await this.postCommit(async () => {
          this.logEvent(DeleteInteraction, AuditEventOutcome.Success, undefined, { resource, durationMs });
        });
      });

      await addSubscriptionJobs(resource, resource, { interaction: 'delete' });
    } catch (err) {
      const durationMs = Date.now() - startTime;
      this.logEvent(DeleteInteraction, AuditEventOutcome.MinorFailure, err, {
        resource: { reference: `${resourceType}/${id}` },
        durationMs,
      });
      throw err;
    }
  }

  async patchResource<T extends Resource>(
    resourceType: T['resourceType'],
    id: string,
    patch: Operation[],
    options?: UpdateResourceOptions
  ): Promise<WithId<T>> {
    await tryGetRequestContext()?.fhirRateLimiter?.recordWrite({ transactional: this.transactionDepth > 0 });

    const startTime = Date.now();
    try {
      return await this.withTransaction(async () => {
        const resource = await this.readResourceFromDatabase<T>(resourceType, id);

        if (resource.resourceType !== resourceType) {
          throw new OperationOutcomeError(badRequest('Incorrect resource type'));
        }
        if (resource.id !== id) {
          throw new OperationOutcomeError(badRequest('Incorrect ID'));
        }

        patchObject(resource, patch);

        const result = await this.updateResourceImpl(resource, false, options?.ifMatch);
        const durationMs = Date.now() - startTime;

        await this.postCommit(async () => {
          this.logEvent(PatchInteraction, AuditEventOutcome.Success, undefined, { resource: result, durationMs });
        });
        return result;
      });
    } catch (err) {
      const durationMs = Date.now() - startTime;
      this.logEvent(PatchInteraction, AuditEventOutcome.MinorFailure, err, {
        resource: { reference: `${resourceType}/${id}` },
        durationMs,
      });
      throw err;
    }
  }

  /**
   * Permanently deletes the specified resource and all of its history.
   * This is only available to the system and super admin accounts.
   * @param resourceType - The FHIR resource type.
   * @param id - The resource ID.
   */
  async expungeResource(resourceType: string, id: string): Promise<void> {
    await this.expungeResources(resourceType, [id]);
  }

  /**
   * Permanently deletes the specified resources and all of its history.
   * This is only available to the system and super admin accounts.
   * @param resourceType - The FHIR resource type.
   * @param ids - The resource IDs.
   */
  async expungeResources(resourceType: string, ids: string[]): Promise<void> {
    if (!this.isSuperAdmin()) {
      throw new OperationOutcomeError(forbidden);
    }
    if (ids.length === 0) {
      return;
    }
    await this.withTransaction(async (client) => {
      for (const id of ids) {
        await this.deleteFromLookupTables(client, { resourceType, id } as Resource);
      }

      const db = this.getDatabaseClient(DatabaseMode.WRITER);
      await new DeleteQuery(resourceType).where('id', 'IN', ids).execute(db);
      await new DeleteQuery(resourceType + '_History').where('id', 'IN', ids).execute(db);
      await this.postCommit(() => this.deleteCacheEntries(resourceType, ids));
    });
  }

  /**
   * Purges resources of the specified type that were last updated before the specified date.
   * This is only available to the system and super admin accounts.
   * @param resourceType - The FHIR resource type.
   * @param before - The date before which resources should be purged.
   */
  async purgeResources(resourceType: ResourceType, before: string): Promise<void> {
    if (!this.isSuperAdmin()) {
      throw new OperationOutcomeError(forbidden);
    }

    const client = this.getDatabaseClient(DatabaseMode.WRITER);

    // Delete from lookup tables first
    // These operations use the main resource table for lastUpdated, so must come first
    for (const lookupTable of lookupTables) {
      await lookupTable.purgeValuesBefore(client, resourceType, before);
    }

    await new DeleteQuery(resourceType).where('lastUpdated', '<=', before).execute(client);
    await new DeleteQuery(resourceType + '_History').where('lastUpdated', '<=', before).execute(client);
  }

  async search<T extends Resource>(
    searchRequest: SearchRequest<T>,
    options?: SearchOptions
  ): Promise<Bundle<WithId<T>>> {
    await tryGetRequestContext()?.fhirRateLimiter?.recordSearch({
      chained: Boolean(searchRequest.filters?.some((f) => isChainedSearchFilter(f))),
    });

    const startTime = Date.now();
    try {
      // Resource type validation is performed in the searchImpl function
      const result = await searchImpl(this, searchRequest, options);
      const durationMs = Date.now() - startTime;
      this.logEvent(SearchInteraction, AuditEventOutcome.Success, undefined, { searchRequest, durationMs });
      return result;
    } catch (err) {
      const durationMs = Date.now() - startTime;
      this.logEvent(SearchInteraction, AuditEventOutcome.MinorFailure, err, { searchRequest, durationMs });
      throw err;
    }
  }

  async processAllResources<T extends Resource>(
    initialSearchRequest: SearchRequest<T>,
    process: (resource: WithId<T>) => Promise<void>,
    options?: ProcessAllResourcesOptions
  ): Promise<void> {
    let searchRequest: SearchRequest<T> | undefined = initialSearchRequest;
    while (searchRequest) {
      const bundle: Bundle<T> = await this.search<T>(searchRequest);
      if (!bundle.entry?.length) {
        break;
      }
      for (const entry of bundle.entry) {
        if (entry.resource?.id) {
          await process(entry.resource as WithId<T>);
        }
      }
      const nextLink = bundle.link?.find((b) => b.relation === 'next');
      if (nextLink) {
        searchRequest = parseSearchRequest<T>(nextLink.url);
        if (options?.delayBetweenPagesMs) {
          await sleep(options.delayBetweenPagesMs);
        }
      } else {
        searchRequest = undefined;
      }
    }
  }

  async searchByReference<T extends Resource>(
    searchRequest: SearchRequest<T>,
    referenceField: string,
    references: string[]
  ): Promise<Record<string, WithId<T>[]>> {
    const startTime = Date.now();
    try {
      const result = await searchByReferenceImpl(this, searchRequest, referenceField, references);
      const durationMs = Date.now() - startTime;
      this.logEvent(SearchInteraction, AuditEventOutcome.Success, undefined, { searchRequest, durationMs });
      return result;
    } catch (err) {
      const durationMs = Date.now() - startTime;
      this.logEvent(SearchInteraction, AuditEventOutcome.MinorFailure, err, { searchRequest, durationMs });
      throw err;
    }
  }

  /**
   * Adds filters to ignore soft-deleted resources.
   * @param builder - The select query builder.
   */
  addDeletedFilter(builder: SelectQuery): void {
    builder.where('deleted', '=', false);
  }

  /**
   * Adds security filters to the select query.
   * @param builder - The select query builder.
   * @param resourceType - The resource type for compartments.
   */
  addSecurityFilters(builder: SelectQuery, resourceType: string): void {
    if (this.isSuperAdmin()) {
      // No compartment restrictions for admins.
      return;
    }

    this.addProjectFilters(builder);
    this.addAccessPolicyFilters(builder, resourceType);
  }

  /**
   * Adds the "project" filter to the select query.
   * @param builder - The select query builder.
   */
  private addProjectFilters(builder: SelectQuery): void {
    if (this.context.projects?.length) {
      builder.where('compartments', 'ARRAY_CONTAINS_AND_IS_NOT_NULL', this.context.projects, 'UUID[]');
    }
  }

  /**
   * Adds access policy filters to the select query.
   * @param builder - The select query builder.
   * @param resourceType - The resource type being searched.
   */
  private addAccessPolicyFilters(builder: SelectQuery, resourceType: string): void {
    const accessPolicy = this.context.accessPolicy;
    if (!accessPolicy?.resource) {
      return;
    }

    const expressions: Expression[] = [];

    for (const policy of accessPolicy.resource) {
      if (policy.resourceType === resourceType || policy.resourceType === '*') {
        const policyCompartmentId = resolveId(policy.compartment);
        if (policyCompartmentId) {
          // Deprecated - to be removed
          // Add compartment restriction for the access policy.
          expressions.push(
            new Condition('compartments', 'ARRAY_CONTAINS_AND_IS_NOT_NULL', policyCompartmentId, 'UUID[]')
          );
        } else if (policy.criteria) {
          if (!policy.criteria.startsWith(policy.resourceType + '?')) {
            getLogger().warn('Invalid access policy criteria', {
              accessPolicy: accessPolicy.id,
              resourceType: policy.resourceType,
              criteria: policy.criteria,
            });
            return; // Ignore invalid access policy criteria
          }

          // Add subquery for access policy criteria.
          let criteria = policy.criteria;
          if (policy.resourceType === '*') {
            const queryIndex = criteria.indexOf('?');
            criteria = resourceType + '?' + criteria.slice(queryIndex + 1);
          }
          const searchRequest = parseSearchRequest(criteria);
          const accessPolicyExpression = buildSearchExpression(
            this,
            builder,
            searchRequest.resourceType,
            searchRequest
          );
          if (accessPolicyExpression) {
            expressions.push(accessPolicyExpression);
          }
        } else {
          // Allow access to all resources in the compartment.
          return;
        }
      }
    }

    if (expressions.length > 0) {
      builder.predicate.expressions.push(new Disjunction(expressions));
    }
  }

  /**
   * The version to be set on resources when they are inserted/updated into the database.
   * The value should be incremented each time there is a change in the schema (really just columns)
   * of the resource tables or when there are code changes to `buildResourceRow`.
   *
   * Version history:
   *
   * 1. 02/27/25 - Added `__version` column (https://github.com/medplum/medplum/pull/6033)
   * 2. 04/09/25 - Added qualification-code search param for `Practitioner` (https://github.com/medplum/medplum/pull/6280)
   * 3. 04/09/25 - Added columns for `token-column` search strategy (https://github.com/medplum/medplum/pull/6291)
   *
   */
  static readonly VERSION: number = 3;

  private buildResourceRow(resource: Resource): Record<string, any> {
    const resourceType = resource.resourceType;
    const meta = resource.meta as Meta;
    const compartments = meta.compartment?.map((ref) => resolveId(ref));
    const content = stringify(resource);

    const row: Record<string, any> = {
      id: resource.id,
      lastUpdated: meta.lastUpdated,
      deleted: false,
      projectId: meta.project,
      compartments,
      content,
      __version: Repository.VERSION,
    };

    const searchParams = getStandardAndDerivedSearchParameters(resourceType);
    if (searchParams.length > 0) {
      const startTime = process.hrtime.bigint();
      for (const searchParam of searchParams) {
        this.buildColumn(resource, row, searchParam);
      }
      recordHistogramValue(
        'medplum.server.indexingDurationMs',
        Number(process.hrtime.bigint() - startTime) / 1e6, // High resolution time, converted from ns to ms
        {
          options: { unit: 'ms' },
        }
      );
    }
    return row;
  }

  /**
   * Writes the resource to the resource table.
   * This builds all search parameter columns.
   * This does *not* write the version to the history table.
   * @param client - The database client inside the transaction.
   * @param resource - The resource.
   */
  private async writeResource(client: PoolClient, resource: Resource): Promise<void> {
    await new InsertQuery(resource.resourceType, [this.buildResourceRow(resource)]).mergeOnConflict().execute(client);
  }

  private async batchWriteResources(client: PoolClient, resources: Resource[]): Promise<void> {
    if (!resources.length) {
      return;
    }

    await new InsertQuery(
      resources[0].resourceType,
      resources.map((r) => this.buildResourceRow(r))
    )
      .mergeOnConflict()
      .execute(client);
  }

  /**
   * Writes a version of the resource to the resource history table.
   * @param client - The database client inside the transaction.
   * @param resource - The resource.
   */
  private async writeResourceVersion(client: PoolClient, resource: Resource): Promise<void> {
    const resourceType = resource.resourceType;
    const meta = resource.meta as Meta;
    const content = stringify(resource);

    await new InsertQuery(resourceType + '_History', [
      {
        id: resource.id,
        versionId: meta.versionId,
        lastUpdated: meta.lastUpdated,
        content,
      },
    ]).execute(client);
  }

  /**
   * Builds a list of compartments for the resource for writing.
   * FHIR compartments are used for two purposes.
   * 1) Search narrowing (i.e., /Patient/123/Observation searches within the patient compartment).
   * 2) Access controls.
   * @param resource - The resource.
   * @returns The list of compartments for the resource.
   */
  private getCompartments(resource: WithId<Resource>): Reference[] {
    const compartments = new Set<string>();

    if (resource.meta?.project && isUUID(resource.meta.project)) {
      // Deprecated - to be removed after migrating all tables to use "projectId" column
      compartments.add('Project/' + resource.meta.project);
    }

    if (resource.resourceType === 'User' && resource.project?.reference && isUUID(resolveId(resource.project) ?? '')) {
      // Deprecated - to be removed after migrating all tables to use "projectId" column
      compartments.add(resource.project.reference);
    }

    if (resource.meta?.accounts) {
      for (const account of resource.meta.accounts) {
        const id = resolveId(account);
        if (!account.reference?.startsWith('Project/') && id && isUUID(id)) {
          compartments.add(account.reference as string);
        }
      }
    } else if (resource.meta?.account && !resource.meta.account.reference?.startsWith('Project/')) {
      const id = resolveId(resource.meta.account);
      if (id && isUUID(id)) {
        compartments.add(resource.meta.account.reference as string);
      }
    }

    for (const patient of getPatients(resource)) {
      const patientId = resolveId(patient);
      if (patientId && isUUID(patientId)) {
        compartments.add(patient.reference);
      }
    }

    const results: Reference[] = [];
    for (const reference of compartments.values()) {
      results.push({ reference });
    }

    return results;
  }

  /**
   * Builds the columns to write for a given resource and search parameter.
   * If nothing to write, then no columns will be added.
   * Some search parameters can result in multiple columns (for example, Reference objects).
   * @param resource - The resource to write.
   * @param columns - The output columns to write.
   * @param searchParam - The search parameter definition.
   */
  private buildColumn(resource: Resource, columns: Record<string, any>, searchParam: SearchParameter): void {
    if (
      searchParam.code === '_id' ||
      searchParam.code === '_lastUpdated' ||
      searchParam.code === '_compartment' ||
      searchParam.code === '_compartment:identifier' ||
      searchParam.type === 'composite'
    ) {
      return;
    }

    const impl = getSearchParameterImplementation(resource.resourceType, searchParam);
    if (impl.searchStrategy === 'lookup-table') {
      return;
    }

    const values = evalFhirPath(impl.parsedExpression, resource);

    let columnImpl: ColumnSearchParameterImplementation | undefined;
    if (impl.searchStrategy === 'token-column') {
      if (TokenColumnsFeature.write) {
        buildTokenColumns(searchParam, impl, columns, resource);
      }

      if (isLegacyTokenColumnSearchParameter(searchParam, resource.resourceType)) {
        // This is a legacy search parameter that should be indexed as a regular string column as well
        columnImpl = getSearchParameterImplementation(resource.resourceType, searchParam, true);
      }
    } else {
      impl satisfies ColumnSearchParameterImplementation;
      columnImpl = impl;
    }

    if (columnImpl) {
      let columnValue = undefined;
      if (values.length > 0) {
        if (columnImpl.array) {
          columnValue = values.map((v) => this.buildColumnValue(searchParam, columnImpl, v));
        } else {
          columnValue = this.buildColumnValue(searchParam, columnImpl, values[0]);
        }
      }
      columns[columnImpl.columnName] = columnValue;
    }

    // Handle special case for "MeasureReport-period"
    // This is a trial for using "tstzrange" columns for date/time ranges.
    // Eventually, this special case will go away, and this will become the default behavior for all "date" search parameters.
    if (searchParam.id === 'MeasureReport-period') {
      columns['period_range'] = this.buildPeriodColumn(values[0]);
    }
  }

  /**
   * Builds a single value for a given search parameter.
   * If the search parameter is an array, then this method will be called for each element.
   * If the search parameter is not an array, then this method will be called for the value.
   * @param searchParam - The search parameter definition.
   * @param details - The extra search parameter details.
   * @param value - The FHIR resource value.
   * @returns The column value.
   */
  private buildColumnValue(searchParam: SearchParameter, details: SearchParameterDetails, value: any): any {
    if (details.type === SearchParameterType.BOOLEAN) {
      return value === true || value === 'true';
    }

    if (details.type === SearchParameterType.DATE) {
      return this.buildDateColumn(value);
    }

    if (details.type === SearchParameterType.DATETIME) {
      return this.buildDateTimeColumn(value);
    }

    if (searchParam.type === 'quantity') {
      return this.buildQuantityColumn(value);
    }

    // Handle all string values specially to ensure they are truncated to the correct length
    let stringValue: string | undefined;
    if (searchParam.type === 'reference') {
      stringValue = this.buildReferenceColumns(value);
    } else if (searchParam.type === 'token') {
      stringValue = this.buildTokenColumn(value);
    } else {
      stringValue = typeof value === 'string' ? value : stringify(value);
    }

    if (!stringValue) {
      return undefined;
    }

    return truncateTextColumn(stringValue);
  }

  /**
   * Builds the column value for a date parameter.
   * Tries to parse the date string.
   * Silently ignores failure.
   * @param value - The FHIRPath result.
   * @returns The date string if parsed; undefined otherwise.
   */
  private buildDateColumn(value: any): string | undefined {
    // "Date" column is a special case that only applies when the following conditions are true:
    // 1. The search parameter is a date type.
    // 2. The underlying FHIR ElementDefinition referred to by the search parameter has a type of "date".
    if (typeof value === 'string') {
      try {
        const date = new Date(value);
        return date.toISOString().substring(0, 10);
      } catch (_err) {
        // Silent ignore
      }
    }
    return undefined;
  }

  /**
   * Builds the column value for a date/time parameter.
   * Tries to parse the date string.
   * Silently ignores failure.
   * @param value - The FHIRPath result.
   * @returns The date/time string if parsed; undefined otherwise.
   */
  private buildDateTimeColumn(value: any): string | undefined {
    if (typeof value === 'string') {
      try {
        const date = new Date(value);
        return date.toISOString();
      } catch (_err) {
        // Silent ignore
      }
    } else if (typeof value === 'object') {
      // Can be a Period
      if ('start' in value) {
        return this.buildDateTimeColumn(value.start);
      }
      if ('end' in value) {
        return this.buildDateTimeColumn(value.end);
      }
    }
    return undefined;
  }

  /**
   * Builds the column value for a "date" search parameter.
   * This is currently in trial mode. The intention is for this to replace all "date" and "date/time" search parameters.
   * @param value - The FHIRPath result value.
   * @returns The period column string value.
   */
  private buildPeriodColumn(value: any): string | undefined {
    const period = toPeriod(value);
    if (period) {
      return periodToRangeString(period);
    }
    return undefined;
  }

  /**
   * Builds the columns to write for a Reference value.
   * @param value - The property value of the reference.
   * @returns The reference column value.
   */
  private buildReferenceColumns(value: any): string | undefined {
    if (!value) {
      return undefined;
    }
    if (typeof value === 'string') {
      // Handle "canonical" properties such as QuestionnaireResponse.questionnaire
      // This is a reference string that is not a FHIR reference
      return value;
    }
    if (typeof value === 'object') {
      if (isReference(value)) {
        // Handle normal "reference" properties
        return value.reference;
      }
      if (isResource(value) && value.id) {
        // Handle inline references
        return getReferenceString(value);
      }
      if (typeof value.identifier === 'object') {
        // Handle logical (identifier-only) references by putting a placeholder in the column
        // NOTE(mattwiller 2023-11-01): This is done to enable searches using the :missing modifier;
        // actual identifier search matching is handled by the `<ResourceType>_Token` lookup tables
        return `identifier:${value.identifier.system}|${value.identifier.value}`;
      }
    }
    return undefined;
  }

  /**
   * Builds the column value to write a "code" search parameter.
   * The common cases are:
   *  1) The property value is a string, so return directly.
   *  2) The property value is a CodeableConcept.
   *  3) Otherwise fallback to stringify.
   * @param value - The property value of the code.
   * @returns The value to write to the database column.
   */
  private buildTokenColumn(value: any): string | undefined {
    if (!value) {
      return undefined;
    }

    if (typeof value === 'string') {
      // If the value is a string, return the value directly
      return value;
    }

    if (typeof value === 'object') {
      const codeableConceptValue = this.buildCodeableConceptColumn(value);
      if (codeableConceptValue) {
        return codeableConceptValue;
      }
    }

    // Otherwise, return a stringified version of the value
    return stringify(value);
  }

  /**
   * Builds a CodeableConcept column value.
   * @param value - The property value of the code.
   * @returns The value to write to the database column.
   */
  private buildCodeableConceptColumn(value: any): string | undefined {
    // If the value is a CodeableConcept,
    // then use the following logic to determine the code:
    // 1) value.coding[0].code
    // 2) value.coding[0].display
    // 3) value.text
    if ('coding' in value) {
      const coding = value.coding;
      if (Array.isArray(coding) && coding.length > 0) {
        if (coding[0].code) {
          return coding[0].code;
        }

        if (coding[0].display) {
          return coding[0].display;
        }
      }
    }

    if ('text' in value) {
      return value.text as string;
    }

    return undefined;
  }

  /**
   * Builds a Quantity column value.
   * @param value - The property value of the quantity.
   * @returns The numeric value if available; undefined otherwise.
   */
  private buildQuantityColumn(value: any): number | undefined {
    if (typeof value === 'object') {
      if ('value' in value) {
        const num = value.value;
        if (typeof num === 'number') {
          return num;
        }
      }
    }
    return undefined;
  }

  /**
   * Writes resources values to the lookup tables.
   * @param client - The database client inside the transaction.
   * @param resource - The resource to index.
   * @param create - If true, then the resource is being created.
   */
  private async writeLookupTables(client: PoolClient, resource: WithId<Resource>, create: boolean): Promise<void> {
    for (const lookupTable of lookupTables) {
      await lookupTable.indexResource(client, resource, create);
    }
  }

  private async batchWriteLookupTables<T extends Resource>(
    client: PoolClient,
    resources: WithId<T>[],
    create: boolean
  ): Promise<void> {
    for (const lookupTable of lookupTables) {
      await lookupTable.batchIndexResources(client, resources, create);
    }
  }

  /**
   * Deletes values from lookup tables.
   * @param client - The database client inside the transaction.
   * @param resource - The resource to delete.
   */
  private async deleteFromLookupTables(client: Pool | PoolClient, resource: Resource): Promise<void> {
    for (const lookupTable of lookupTables) {
      await lookupTable.deleteValuesForResource(client, resource);
    }
  }

  /**
   * Returns the last updated timestamp for the resource.
   * During historical data migration, some client applications are allowed
   * to override the timestamp.
   * @param existing - Existing resource if one exists.
   * @param resource - The FHIR resource.
   * @returns The last updated date.
   */
  private getLastUpdated(existing: Resource | undefined, resource: Resource): string {
    if (!existing) {
      // If the resource has a specified "lastUpdated",
      // and there is no existing version,
      // and the current context is a ClientApplication (i.e., OAuth client credentials),
      // then allow the ClientApplication to set the date.
      const lastUpdated = resource.meta?.lastUpdated;
      if (lastUpdated && this.canWriteProtectedMeta()) {
        return lastUpdated;
      }
    }

    // Otherwise, use "now"
    return new Date().toISOString();
  }

  /**
   * Returns the project ID for the resource.
   * If it is a public resource type, then returns the public project ID.
   * If it is a protected resource type, then returns the Medplum project ID.
   * Otherwise, by default, return the current context project ID.
   * @param existing - Existing resource if one exists.
   * @param updated - The FHIR resource.
   * @returns The project ID.
   */
  private getProjectId(existing: Resource | undefined, updated: Resource): string | undefined {
    if (updated.resourceType === 'Project') {
      return updated.id;
    }

    if (updated.resourceType === 'ProjectMembership') {
      return resolveId(updated.project);
    }

    if (updated.resourceType === 'User' && this.isSuperAdmin()) {
      // Super admins can add, remove, and the project compartment of users.
      return updated?.meta?.project;
    }

    if (protectedResourceTypes.includes(updated.resourceType)) {
      return undefined;
    }

    const submittedProjectId = updated.meta?.project;
    if (submittedProjectId && this.canWriteProtectedMeta()) {
      // If the resource has an project (whether provided or from existing),
      // and the current context is allowed to write meta,
      // then use the provided value.
      return submittedProjectId;
    }

    return existing?.meta?.project ?? this.context.projects?.[0];
  }

  /**
   * Returns the author reference.
   * If the current context is allowed to write meta,
   * and the provided resource includes an author reference,
   * then use the provided value.
   * Otherwise uses the current context profile.
   * @param resource - The FHIR resource.
   * @returns The author value.
   */
  private getAuthor(resource: Resource): Reference {
    // If the resource has an author (whether provided or from existing),
    // and the current context is allowed to write meta,
    // then use the provided value.
    const author = resource.meta?.author;
    if (author && this.canWriteProtectedMeta()) {
      return author;
    }

    return this.context.author;
  }

  /**
   * Returns the author reference string (resourceType/id).
   * If the current context is a ClientApplication, handles "on behalf of".
   * Otherwise uses the current context profile.
   * @param existing - Current (soon to be previous) resource, if one exists.
   * @param updated - The incoming updated resource.
   * @returns The account values.
   */
  private async getAccounts(
    existing: WithId<Resource> | undefined,
    updated: WithId<Resource>
  ): Promise<Reference[] | undefined> {
    if (updated.meta && this.canWriteAccount()) {
      // If the user specifies accounts, allow it if they have permission.
      const updatedAccounts = this.extractAccountReferences(updated.meta);
      return updatedAccounts;
    }

    const accounts = new Set<string>();
    if (!existing && this.context.accessPolicy?.compartment?.reference) {
      // If the creator's access policy specifies a compartment, then use it as the account.
      // The writer's access policy is only applied at resource creation: simply editing a
      // resource does NOT pull it into the user's account.
      accounts.add(this.context.accessPolicy.compartment.reference);
    }

    if (updated.resourceType === 'Patient') {
      // When examining a Patient resource, we only look at the individual patient
      // We should not call `getPatients` and `readReference`
      const existingAccounts = this.extractAccountReferences(existing?.meta);
      if (existingAccounts?.length) {
        for (const account of existingAccounts) {
          accounts.add(account.reference as string);
        }
      }
    } else {
      const systemRepo = getSystemRepo(this.conn); // Re-use DB connection to preserve transaction state
      const patients = await systemRepo.readReferences(getPatients(updated));
      for (const patient of patients) {
        if (patient instanceof Error) {
          getLogger().debug('Error setting patient compartment', patient);
          continue;
        }

        // If the patient has an account, then use it as the resource account.
        const patientAccounts = this.extractAccountReferences(patient.meta);
        if (patientAccounts?.length) {
          for (const account of patientAccounts) {
            if (account.reference) {
              accounts.add(account.reference);
            }
          }
        }
      }
    }

    if (accounts.size < 1) {
      return undefined;
    }

    const result: Reference[] = [];
    for (const reference of accounts) {
      result.push({ reference });
    }
    return result;
  }

  private extractAccountReferences(meta: Meta | undefined): Reference[] | undefined {
    if (!meta) {
      return undefined;
    }
    if (meta.accounts && meta.account) {
      const accounts = meta.accounts;
      if (accounts.some((a) => a.reference === meta.account?.reference)) {
        return accounts;
      }
      return [meta.account, ...accounts];
    } else {
      return arrayify(meta.accounts ?? meta.account);
    }
  }

  /**
   * Determines if the current user can manually set the ID field.
   * This is very powerful, and reserved for the system account.
   * @returns True if the current user can manually set the ID field.
   */
  private canSetId(): boolean {
    return this.isSuperAdmin();
  }

  /**
   * Determines if the current user can manually set certain protected meta fields
   * such as author, project, lastUpdated, etc.
   * @returns True if the current user can manually set protected meta fields.
   */
  private canWriteProtectedMeta(): boolean {
    return this.isSuperAdmin();
  }

  private canWriteAccount(): boolean {
    return Boolean(this.context.extendedMode && (this.isSuperAdmin() || this.isProjectAdmin()));
  }

  /**
   * Determines if the current user can read the specified resource type.
   * @param resourceType - The resource type.
   * @returns True if the current user can read the specified resource type.
   */
  canReadResourceType(resourceType: string): boolean {
    if (this.isSuperAdmin()) {
      return true;
    }
    if (protectedResourceTypes.includes(resourceType)) {
      return false;
    }
    if (!this.context.accessPolicy) {
      return true;
    }
    return canReadResourceType(this.context.accessPolicy, resourceType as ResourceType);
  }

  /**
   * Determines if the current user can write the specified resource type.
   * This is a preliminary check before evaluating a write operation in depth.
   * If a user cannot write a resource type at all, then don't bother looking up previous versions.
   * @param resourceType - The resource type.
   * @returns True if the current user can write the specified resource type.
   */
  private canWriteResourceType(resourceType: string): boolean {
    if (this.isSuperAdmin()) {
      return true;
    }
    if (protectedResourceTypes.includes(resourceType)) {
      return false;
    }
    if (!this.context.accessPolicy) {
      return true;
    }
    return canWriteResourceType(this.context.accessPolicy, resourceType as ResourceType);
  }

  /**
   * Determines if the current user can write to the specified resource.
   * This is a more in-depth check after building the candidate result of a write operation.
   * @param resource - The resource.
   * @returns True if the current user can write the specified resource type.
   */
  private canWriteToResource(resource: Resource): boolean {
    if (this.isSuperAdmin()) {
      return true;
    }
    const resourceType = resource.resourceType;
    if (protectedResourceTypes.includes(resourceType)) {
      return false;
    }
    if (resource.meta?.project !== this.context.projects?.[0]) {
      return false;
    }
    return !!satisfiedAccessPolicy(resource, AccessPolicyInteraction.UPDATE, this.context.accessPolicy);
  }

  /**
   * Check that a resource can be written in its current form.
   * @param previous - The resource before updates were applied.
   * @param current - The resource as it will be written.
   * @returns True if the current user can write the specified resource type.
   */
  private isResourceWriteable(previous: Resource | undefined, current: Resource): boolean {
    if (this.isSuperAdmin()) {
      return true;
    }

    if (current.meta?.project !== this.context.projects?.[0]) {
      return false;
    }

    const matchingPolicy = satisfiedAccessPolicy(current, AccessPolicyInteraction.UPDATE, this.context.accessPolicy);
    if (!matchingPolicy) {
      return false;
    }
    if (matchingPolicy?.writeConstraint) {
      return matchingPolicy.writeConstraint.every((constraint) => {
        const invariant = evalFhirPathTyped(
          constraint.expression as string,
          [{ type: current.resourceType, value: current }],
          {
            '%before': { type: previous?.resourceType ?? 'undefined', value: previous },
            '%after': { type: current.resourceType, value: current },
          }
        );
        return invariant.length === 1 && invariant[0].value === true;
      });
    }
    return true;
  }

  /**
   * Returns true if the resource is "cache only" and not written to the database.
   * This is a highly specialized use case for internal system resources.
   * @param resource - The candidate resource.
   * @returns True if the resource should be cached only and not written to the database.
   */
  private isCacheOnly(resource: Resource): boolean {
    if (resource.resourceType === 'Login' && (resource.authMethod === 'client' || resource.authMethod === 'execute')) {
      return true;
    }
    if (resource.resourceType === 'Subscription' && resource.channel?.type === 'websocket') {
      return true;
    }
    return false;
  }

  /**
   * Removes hidden fields from a resource as defined by the access policy.
   * This should be called for any "read" operation.
   * @param input - The input resource.
   * @returns The resource with hidden fields removed.
   */
  removeHiddenFields<T extends Resource>(input: T): T {
    const policy = satisfiedAccessPolicy(input, AccessPolicyInteraction.READ, this.context.accessPolicy);
    if (policy?.hiddenFields) {
      for (const field of policy.hiddenFields) {
        this.removeField(input, field);
      }
    }
    if (!this.context.extendedMode) {
      const meta = input.meta as Meta;
      meta.author = undefined;
      meta.project = undefined;
      meta.account = undefined;
      meta.compartment = undefined;
    }
    return input;
  }

  /**
   * Overwrites readonly fields from a resource as defined by the access policy.
   * If no original (i.e., this is the first version), then blank them out.
   * This should be called for any "write" operation.
   * @param input - The input resource.
   * @param original - The previous version, if it exists.
   * @returns The resource with restored hidden fields.
   */
  private restoreReadonlyFields<T extends Resource>(input: T, original: T | undefined): T {
    const policy = satisfiedAccessPolicy(
      original ?? input,
      original ? AccessPolicyInteraction.UPDATE : AccessPolicyInteraction.CREATE,
      this.context.accessPolicy
    );
    if (!policy?.readonlyFields && !policy?.hiddenFields) {
      return input;
    }
    const fieldsToRestore = [];
    if (policy.readonlyFields) {
      fieldsToRestore.push(...policy.readonlyFields);
    }
    if (policy.hiddenFields) {
      fieldsToRestore.push(...policy.hiddenFields);
    }
    for (const field of fieldsToRestore) {
      this.removeField(input, field);
      // only top-level fields can be restored.
      // choice-of-type fields technically aren't allowed in readonlyFields/hiddenFields,
      // but that isn't currently enforced at write time, so exclude them here
      if (original && !field.includes('.') && !field.endsWith('[x]')) {
        const value = original[field as keyof T];
        if (value) {
          input[field as keyof T] = value;
        }
      }
    }
    return input;
  }

  /**
   * Removes a field from the input resource; supports nested fields.
   * @param input - The input resource.
   * @param path - The path to the field to remove
   */
  private removeField<T extends Resource>(input: T, path: string): void {
    let last: any[] = [input];
    const pathParts = path.split('.');
    for (let i = 0; i < pathParts.length; i++) {
      const pathPart = pathParts[i];

      if (i === pathParts.length - 1) {
        // final key part
        last.forEach((item) => {
          resolveFieldName(item, pathPart).forEach((k) => {
            delete item[k];
          });
        });
      } else {
        // intermediate key part
        const next: any[] = [];
        for (const lastItem of last) {
          for (const k of resolveFieldName(lastItem, pathPart)) {
            if (lastItem[k] !== undefined) {
              if (Array.isArray(lastItem[k])) {
                next.push(...lastItem[k]);
              } else if (isObject(lastItem[k])) {
                next.push(lastItem[k]);
              }
            }
          }
        }
        last = next;
      }
    }
  }

  isSuperAdmin(): boolean {
    return !!this.context.superAdmin;
  }

  isProjectAdmin(): boolean {
    return !!this.context.projectAdmin;
  }

  /**
   * Logs an AuditEvent for a restful operation.
   * @param subtype - The AuditEvent subtype.
   * @param outcome - The AuditEvent outcome.
   * @param description - The description.  Can be a string, object, or Error.  Will be normalized to a string.
   * @param options -
   * @param options.resource - Optional resource to associate with the AuditEvent.
   * @param options.searchRequest - Optional search parameters to associate with the AuditEvent.
   * @param options.durationMs - Duration of the operation, used for generating metrics.
   */
  private logEvent(
    subtype: AuditEventSubtype,
    outcome: AuditEventOutcome,
    description?: unknown,
    options?: {
      resource?: Resource | Reference;
      searchRequest?: SearchRequest;
      durationMs?: number;
    }
  ): void {
    if (this.context.author.reference === 'system') {
      // Don't log system events.
      return;
    }
    let outcomeDesc: string | undefined = undefined;
    if (description) {
      outcomeDesc = normalizeErrorString(description);
    }
    let query: string | undefined = undefined;
    if (options?.searchRequest) {
      query = options.searchRequest.resourceType + formatSearchQuery(options.searchRequest);
    }
    const resource = options?.resource;

    const auditEvent = createAuditEvent(
      RestfulOperationType,
      subtype,
      this.context.projects?.[0] as string,
      this.context.author,
      this.context.remoteAddress,
      outcome,
      {
        description: outcomeDesc,
        resource,
        searchQuery: query,
        durationMs: options?.durationMs,
      }
    );
    logAuditEvent(auditEvent);

    if (options?.durationMs && outcome === AuditEventOutcome.Success) {
      const duration = options.durationMs / 1000; // Report duration in whole seconds
      recordHistogramValue('medplum.fhir.interaction.' + subtype.code, duration, {
        attributes: {
          resourceType: isResource(resource) ? resource?.resourceType : undefined,
        },
      });
    }
    incrementCounter(`medplum.fhir.interaction.${subtype.code}.count`, {
      attributes: {
        resourceType: isResource(resource) ? resource?.resourceType : undefined,
        result: outcome === AuditEventOutcome.Success ? 'success' : 'failure',
      },
    });

    if (getConfig().saveAuditEvents && isResource(resource) && resource?.resourceType !== 'AuditEvent') {
      auditEvent.id = this.generateId();
      this.updateResourceImpl(auditEvent, true).catch(console.error);
    }
  }

  /**
   * Returns a database client.
   * Use this method when you don't care if you're in a transaction or not.
   * For example, use this method for "read by ID".
   * The return value can either be a pool client or a pool.
   * If in a transaction, then returns the transaction client (PoolClient).
   * Otherwise, returns the pool (Pool).
   * @param mode - The database mode.
   * @returns The database client.
   */
  getDatabaseClient(mode: DatabaseMode): Pool | PoolClient {
    this.assertNotClosed();
    if (this.conn) {
      // If in a transaction, then use the transaction client.
      return this.conn;
    }
    if (mode === DatabaseMode.WRITER) {
      // If we ever use a writer, then all subsequent operations must use a writer.
      this.mode = RepositoryMode.WRITER;
    }
    return getDatabasePool(this.mode === RepositoryMode.WRITER ? DatabaseMode.WRITER : mode);
  }

  /**
   * Returns a proper database connection.
   * Unlike getDatabaseClient(), this method always returns a PoolClient.
   * @param mode - The database mode.
   * @returns Database connection.
   */
  private async getConnection(mode: DatabaseMode): Promise<PoolClient> {
    this.assertNotClosed();
    if (!this.conn) {
      this.conn = await getDatabasePool(mode).connect();
    }
    return this.conn;
  }

  /**
   * Releases the database connection.
   * Include an error to remove the connection from the pool.
   * See: https://github.com/brianc/node-postgres/blob/master/packages/pg-pool/index.js#L333
   * @param err - Optional error to remove the connection from the pool.
   */
  private releaseConnection(err?: boolean | Error): void {
    if (this.conn) {
      this.conn.release(err);
      this.conn = undefined;
    }
  }

  async withTransaction<TResult>(
    callback: (client: PoolClient) => Promise<TResult>,
    options?: { serializable: boolean }
  ): Promise<TResult> {
    let error: OperationOutcomeError | undefined;
    for (let i = 0; i < transactionAttempts; i++) {
      try {
        const client = await this.beginTransaction(options?.serializable ? 'SERIALIZABLE' : undefined);
        const result = await callback(client);
        await this.commitTransaction();
        return result;
      } catch (err) {
        const operationOutcomeError = normalizeDatabaseError(err);
        // Assigning here and throwing below is necessary to satisfy TypeScript
        error = operationOutcomeError;

        // Ensure transaction is rolled back before attempting any retry
        await this.rollbackTransaction(operationOutcomeError);
        if (!this.isRetryableTransactionError(operationOutcomeError)) {
          break; // Fall through to throw statement outside of the loop
        }
      } finally {
        this.endTransaction();
      }
    }

    // Cannot be undefined: either the function returns normally from the `try` block,
    // or `error` is assigned at top of `catch` block before reaching this line
    throw error;
  }

  private async beginTransaction(isolationLevel: TransactionIsolationLevel = 'REPEATABLE READ'): Promise<PoolClient> {
    this.assertNotClosed();
    this.transactionDepth++;
    const conn = await this.getConnection(DatabaseMode.WRITER);
    if (this.transactionDepth === 1) {
      await conn.query('BEGIN ISOLATION LEVEL ' + isolationLevel);
    } else {
      await conn.query('SAVEPOINT sp' + this.transactionDepth);
    }
    return conn;
  }

  private async commitTransaction(): Promise<void> {
    this.assertInTransaction();
    const conn = await this.getConnection(DatabaseMode.WRITER);
    if (this.transactionDepth === 1) {
      await this.processPreCommit();
      await conn.query('COMMIT');
      this.transactionDepth--;
      this.releaseConnection();
      await this.processPostCommit();
    } else {
      await conn.query('RELEASE SAVEPOINT sp' + this.transactionDepth);
      this.transactionDepth--;
    }
  }

  private async rollbackTransaction(error: Error): Promise<void> {
    this.assertInTransaction();
    const conn = await this.getConnection(DatabaseMode.WRITER);
    if (this.transactionDepth === 1) {
      await conn.query('ROLLBACK');
      this.transactionDepth--;
      this.releaseConnection(error);
    } else {
      await conn.query('ROLLBACK TO SAVEPOINT sp' + this.transactionDepth);
      this.transactionDepth--;
    }
  }

  private endTransaction(): void {
    if (this.transactionDepth === 0) {
      this.releaseConnection();
    }
  }

  private assertInTransaction(): void {
    if (this.transactionDepth <= 0) {
      throw new Error('Not in transaction');
    }
  }

  async preCommit(fn: () => Promise<void>): Promise<void> {
    if (this.transactionDepth) {
      this.preCommitCallbacks.push(fn);
    } else {
      await fn();
    }
  }

  private async processPreCommit(): Promise<void> {
    const callbacks = this.preCommitCallbacks;
    this.preCommitCallbacks = [];
    for (const cb of callbacks) {
      await cb();
    }
  }

  async postCommit(fn: () => Promise<void>): Promise<void> {
    if (this.transactionDepth) {
      this.postCommitCallbacks.push(fn);
    } else {
      await fn();
    }
  }

  private async processPostCommit(): Promise<void> {
    const callbacks = this.postCommitCallbacks;
    this.postCommitCallbacks = [];
    for (const cb of callbacks) {
      await cb();
    }
  }

  /**
   * Checks whether an error represents a serialization conflict that can safely be retried.
   * NOTE: Retrying a transaction must be done in full: the entire `Repository.withTransaction()` block
   * should be re-executed, in a new transaction.
   * @param err - The error to check.
   * @returns True if the error indicates a retryable transaction failure.
   */
  private isRetryableTransactionError(err: OperationOutcomeError): boolean {
    if (this.transactionDepth) {
      // Nested transactions (i.e. savepoints) are NOT retryable per the Postgres docs;
      // the entire transaction must have been rolled back before anything can be retried:
      // "It is important to retry the complete transaction, including all logic
      // that decides which SQL to issue and/or which values to use"
      // @see https://www.postgresql.org/docs/16/mvcc-serialization-failure-handling.html
      return false;
    }
    if (err.outcome.issue.length !== 1) {
      // Multiple errors combined cannot be guaranteed to be retryable
      return false;
    }

    const issue = err.outcome.issue[0];
    return Boolean(
      issue.code === 'conflict' &&
        issue.details?.coding?.some((c) => retryableTransactionErrorCodes.includes(c.code as string))
    );
  }

  /**
   * Tries to read a cache entry from Redis by resource type and ID.
   * @param resourceType - The resource type.
   * @param id - The resource ID.
   * @returns The cache entry if found; otherwise, undefined.
   */
  private async getCacheEntry<T extends Resource>(
    resourceType: string,
    id: string
  ): Promise<CacheEntry<WithId<T>> | undefined> {
    // No cache access allowed mid-transaction
    if (this.transactionDepth) {
      return undefined;
    }
    const cachedValue = await getRedis().get(getCacheKey(resourceType, id));
    return cachedValue ? (JSON.parse(cachedValue) as CacheEntry<WithId<T>>) : undefined;
  }

  /**
   * Performs a bulk read of cache entries from Redis.
   * @param references - Array of FHIR references.
   * @returns Array of cache entries or undefined.
   */
  private async getCacheEntries(references: Reference[]): Promise<(CacheEntry | undefined)[]> {
    // No cache access allowed mid-transaction
    if (this.transactionDepth) {
      return new Array(references.length);
    }
    const referenceKeys = references.map((r) => r.reference as string);
    if (referenceKeys.length === 0) {
      // Return early to avoid calling mget() with no args, which is an error
      return [];
    }
    return (await getRedis().mget(referenceKeys)).map((cachedValue) =>
      cachedValue ? (JSON.parse(cachedValue) as CacheEntry) : undefined
    );
  }

  /**
   * Writes a cache entry to Redis.
   * @param resource - The resource to cache.
   */
  private async setCacheEntry(resource: WithId<Resource>): Promise<void> {
    // No cache access allowed mid-transaction
    if (this.transactionDepth) {
      const cachedResource = deepClone(resource);
      await this.postCommit(() => {
        return this.setCacheEntry(cachedResource);
      });
      return;
    }

    const projectId = resource.meta?.project;
    await getRedis().set(
      getCacheKey(resource.resourceType, resource.id),
      stringify({ resource, projectId }),
      'EX',
      REDIS_CACHE_EX_SECONDS
    );
  }

  /**
   * Deletes a cache entry from Redis.
   * @param resourceType - The resource type.
   * @param id - The resource ID.
   */
  private async deleteCacheEntry(resourceType: string, id: string): Promise<void> {
    // No cache access allowed mid-transaction
    if (this.transactionDepth) {
      await this.postCommit(() => this.deleteCacheEntry(resourceType, id));
      return;
    }

    await getRedis().del(getCacheKey(resourceType, id));
  }

  /**
   * Deletes cache entries from Redis.
   * @param resourceType - The resource type.
   * @param ids - The resource IDs.
   */
  private async deleteCacheEntries(resourceType: string, ids: string[]): Promise<void> {
    // No cache access allowed mid-transaction
    if (this.transactionDepth) {
      await this.postCommit(() => this.deleteCacheEntries(resourceType, ids));
      return;
    }

    const cacheKeys = ids.map((id) => {
      return getCacheKey(resourceType, id);
    });

    await getRedis().del(cacheKeys);
  }

  async ensureInTransaction<TResult>(callback: (client: PoolClient) => Promise<TResult>): Promise<TResult> {
    if (this.transactionDepth) {
      const client = await this.getConnection(DatabaseMode.WRITER);
      return callback(client);
    } else {
      return this.withTransaction(callback);
    }
  }

  getConfig(): RepositoryContext {
    return this.context;
  }

  [Symbol.dispose](): void {
    this.assertNotClosed();
    if (this.disposable) {
      if (this.transactionDepth > 0) {
        // Bad state, remove connection from pool
        getLogger().error('Closing Repository with active transaction');
        this.releaseConnection(new Error('Closing Repository with active transaction'));
      } else {
        // Good state, return healthy connection to pool
        this.releaseConnection();
      }
    }
    this.closed = true;
  }

  private assertNotClosed(): void {
    if (this.closed) {
      throw new Error('Already closed');
    }
  }
}

const REDIS_CACHE_EX_SECONDS = 24 * 60 * 60; // 24 hours in seconds
const PROFILE_CACHE_EX_SECONDS = 5 * 60; // 5 minutes in seconds

/**
 * Returns the redis cache key for the given resource type and resource ID.
 * @param resourceType - The resource type.
 * @param id - The resource ID.
 * @returns The Redis cache key.
 */
function getCacheKey(resourceType: string, id: string): string {
  return `${resourceType}/${id}`;
}

/**
 * Writes a FHIR profile cache entry to Redis.
 * @param profile - The profile structure definition.
 */
async function cacheProfile(profile: StructureDefinition): Promise<void> {
  if (!profile.url || !profile.meta?.project) {
    return;
  }
  profile = await getSystemRepo().readReference(createReference(profile));
  await getRedis().set(
    getProfileCacheKey(profile.meta?.project as string, profile.url),
    JSON.stringify({ resource: profile, projectId: profile.meta?.project }),
    'EX',
    PROFILE_CACHE_EX_SECONDS
  );
}

/**
 * Writes a FHIR profile cache entry to Redis.
 * @param profile - The profile structure definition.
 */
async function removeCachedProfile(profile: StructureDefinition): Promise<void> {
  if (!profile.url || !profile.meta?.project) {
    return;
  }
  await getRedis().del(getProfileCacheKey(profile.meta.project, profile.url));
}

/**
 * Returns the redis cache key for the given profile resource.
 * @param projectId - The ID of the Project to which the profile belongs.
 * @param url - The canonical URL of the profile.
 * @returns The Redis cache key.
 */
function getProfileCacheKey(projectId: string, url: string): string {
  return `Project/${projectId}/StructureDefinition/${url}`;
}

export function getSystemRepo(conn?: PoolClient): Repository {
  return new Repository(
    {
      superAdmin: true,
      strictMode: true,
      extendedMode: true,
      author: {
        reference: 'system',
      },
      // System repo does not have an associated Project; it can write to any
    },
    conn
  );
}

function lowercaseFirstLetter(str: string): string {
  return str.charAt(0).toLowerCase() + str.slice(1);
}

function resolveFieldName(input: any, fieldName: string): string[] {
  if (!fieldName.endsWith('[x]')) {
    return [fieldName];
  }

  const baseKey = fieldName.slice(0, -3);
  return Object.keys(input).filter((k) => {
    if (k.startsWith(baseKey)) {
      const maybePropertyType = k.substring(baseKey.length);
      if (maybePropertyType in PropertyType || lowercaseFirstLetter(maybePropertyType) in PropertyType) {
        return true;
      }
    }
    return false;
  });
}

export function setTypedPropertyValue(target: TypedValue, path: string, replacement: TypedValue): void {
  let patchPath = '/' + path.replaceAll(/\[|\]\.|\./g, '/');
  if (patchPath.endsWith(']')) {
    patchPath = patchPath.slice(0, -1);
  }
  patchObject(target.value, [{ op: 'replace', path: patchPath, value: replacement.value }]);
}

const textEncoder = new TextEncoder();

/**
 * Apply a maximum string length to ensure the value can accommodate the maximum
 * size for a btree index entry: 2704 bytes. If the string is too large,
 * be as conservative as possible to avoid write errors by truncating to 675 characters
 * to accommodate the entire string being 4-byte UTF-8 code points.
 * @param value - The column value to truncate.
 * @returns The possibly truncated column value.
 */
function truncateTextColumn(value: string): string {
  if (textEncoder.encode(value).length <= 2704) {
    return value;
  }

  return Array.from(value).slice(0, 675).join('');
}<|MERGE_RESOLUTION|>--- conflicted
+++ resolved
@@ -99,7 +99,6 @@
 import { replaceConditionalReferences, validateResourceReferences } from './references';
 import { getFullUrl } from './response';
 import { RewriteMode, rewriteAttachments } from './rewrite';
-<<<<<<< HEAD
 import {
   SearchOptions,
   buildSearchExpression,
@@ -107,11 +106,7 @@
   searchByReferenceImpl,
   searchImpl,
 } from './search';
-import { getSearchParameterImplementation, lookupTables } from './searchparameter';
-=======
-import { SearchOptions, buildSearchExpression, searchByReferenceImpl, searchImpl } from './search';
 import { ColumnSearchParameterImplementation, getSearchParameterImplementation, lookupTables } from './searchparameter';
->>>>>>> 780f25a5
 import {
   Condition,
   DeleteQuery,
@@ -123,12 +118,9 @@
   normalizeDatabaseError,
   periodToRangeString,
 } from './sql';
-<<<<<<< HEAD
 import { tryGetRequestContext } from '../context';
-=======
 import { buildTokenColumns } from './token-column';
 import { isLegacyTokenColumnSearchParameter, TokenColumnsFeature } from './tokens';
->>>>>>> 780f25a5
 
 const transactionAttempts = 2;
 const retryableTransactionErrorCodes = ['40001'];
