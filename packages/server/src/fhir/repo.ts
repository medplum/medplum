--- conflicted
+++ resolved
@@ -2055,41 +2055,6 @@
     }
   }
 
-<<<<<<< HEAD
-=======
-  async ensureInTransaction<TResult>(callback: (client: PoolClient) => Promise<TResult>): Promise<TResult> {
-    if (this.transactionDepth) {
-      const client = await this.getConnection(DatabaseMode.WRITER);
-      return callback(client);
-    } else {
-      return this.withTransaction(callback);
-    }
-  }
-
-  close(): void {
-    this.assertNotClosed();
-    if (this.transactionDepth > 0) {
-      // Bad state, remove connection from pool
-      getRequestContext().logger.error('Closing Repository with active transaction');
-      this.releaseConnection(new Error('Closing Repository with active transaction'));
-    } else {
-      // Good state, return healthy connection to pool
-      this.releaseConnection();
-    }
-    this.closed = true;
-  }
-
-  [Symbol.dispose](): void {
-    this.close();
-  }
-
-  private assertNotClosed(): void {
-    if (this.closed) {
-      throw new Error('Already closed');
-    }
-  }
-
->>>>>>> 083ed1e8
   private async beginTransaction(isolationLevel: TransactionIsolationLevel = 'REPEATABLE READ'): Promise<PoolClient> {
     this.assertNotClosed();
     this.transactionDepth++;
@@ -2266,6 +2231,15 @@
     await getRedis().del(cacheKeys);
   }
 
+  async ensureInTransaction<TResult>(callback: (client: PoolClient) => Promise<TResult>): Promise<TResult> {
+    if (this.transactionDepth) {
+      const client = await this.getConnection(DatabaseMode.WRITER);
+      return callback(client);
+    } else {
+      return this.withTransaction(callback);
+    }
+  }
+
   close(): void {
     this.assertNotClosed();
     if (this.transactionDepth > 0) {
