import {
  AccessPolicyInteraction,
  BackgroundJobInteraction,
  DEFAULT_MAX_SEARCH_COUNT,
  OperationOutcomeError,
  Operator,
  PropertyType,
  SearchParameterDetails,
  SearchParameterType,
  SearchRequest,
  TypedValue,
  WithId,
  allOk,
  arrayify,
  badRequest,
  canReadResourceType,
  canWriteResourceType,
  createReference,
  deepClone,
  deepEquals,
  evalFhirPath,
  evalFhirPathTyped,
  forbidden,
  formatSearchQuery,
  getReferenceString,
  getStatus,
  gone,
  isGone,
  isNotFound,
  isObject,
  isOk,
  isReference,
  isResource,
  isResourceWithId,
  normalizeErrorString,
  normalizeOperationOutcome,
  notFound,
  parseReference,
  parseSearchRequest,
  preconditionFailed,
  protectedResourceTypes,
  resolveId,
  satisfiedAccessPolicy,
  serverError,
  sleep,
  stringify,
  toPeriod,
  validateResource,
  validateResourceType,
} from '@medplum/core';
import { CreateResourceOptions, FhirRepository, RepositoryMode, UpdateResourceOptions } from '@medplum/fhir-router';
import {
  AccessPolicy,
  Binary,
  Bundle,
  BundleEntry,
  Meta,
  OperationOutcome,
  Project,
  Reference,
  Resource,
  ResourceType,
  SearchParameter,
  StructureDefinition,
} from '@medplum/fhirtypes';
import { Readable } from 'node:stream';
import { Pool, PoolClient } from 'pg';
import { Operation } from 'rfc6902';
import { v7 } from 'uuid';
import validator from 'validator';
import { getConfig } from '../config/loader';
import { r4ProjectId } from '../constants';
import { DatabaseMode, getDatabasePool } from '../database';
import { getLogger } from '../logger';
import { incrementCounter, recordHistogramValue } from '../otel/otel';
import { getRedis } from '../redis';
import { getBinaryStorage } from '../storage/loader';
import {
  AuditEventOutcome,
  AuditEventSubtype,
  CreateInteraction,
  DeleteInteraction,
  HistoryInteraction,
  PatchInteraction,
  ReadInteraction,
  RestfulOperationType,
  SearchInteraction,
  UpdateInteraction,
  VreadInteraction,
  createAuditEvent,
  logAuditEvent,
} from '../util/auditevent';
import { patchObject } from '../util/patch';
import { addBackgroundJobs } from '../workers';
import { addSubscriptionJobs } from '../workers/subscription';
import { validateResourceWithJsonSchema } from './jsonschema';
import { getStandardAndDerivedSearchParameters } from './lookups/util';
import { getPatients } from './patient';
import { replaceConditionalReferences, validateResourceReferences } from './references';
import { getFullUrl } from './response';
import { RewriteMode, rewriteAttachments } from './rewrite';
import { SearchOptions, buildSearchExpression, searchByReferenceImpl, searchImpl } from './search';
import { ColumnSearchParameterImplementation, getSearchParameterImplementation, lookupTables } from './searchparameter';
import {
  Condition,
  DeleteQuery,
  Disjunction,
  Expression,
  InsertQuery,
  SelectQuery,
  TransactionIsolationLevel,
  normalizeDatabaseError,
  periodToRangeString,
} from './sql';
import { TokenColumnsFeature, buildTokenColumns } from './token-column';

const transactionAttempts = 2;
const retryableTransactionErrorCodes = ['40001'];

/**
 * The RepositoryContext interface defines standard metadata for repository actions.
 * In practice, there will be one Repository per HTTP request.
 * And the RepositoryContext represents the context of that request,
 * such as "who is the current user?" and "what is the current project?"
 */
export interface RepositoryContext {
  /**
   * The current author reference.
   * This should be a FHIR reference string (i.e., "resourceType/id").
   * Where resource type is ClientApplication, Patient, Practitioner, etc.
   * This value will be included in every resource as meta.author.
   */
  author: Reference;

  /**
   * Optional individual, device, or organization for whom the change was made.
   * This value will be included in every resource as meta.onBehalfOf.
   */
  onBehalfOf?: Reference;

  remoteAddress?: string;

  /**
   * Projects that the Repository is allowed to access.
   * This should include the ID/UUID of the current project, but may also include other accessory Projects.
   * If this is undefined, the current user is a server user (e.g. Super Admin)
   * The usual case has two elements: the user's Project and the base R4 Project
   * The user's "primary" Project will be the first element in the array (i.e. projects[0])
   * This value will be included in every resource as meta.project.
   */
  projects?: string[];

  /** Current Project of the authenticated user, or none for the system repository. */
  currentProject?: Project;

  /**
   * Optional compartment restriction.
   * If the compartments array is provided,
   * all queries will be restricted to those compartments.
   */
  accessPolicy?: AccessPolicy;

  /**
   * Optional flag for system administrators,
   * which grants system-level access.
   */
  superAdmin?: boolean;

  /**
   * Optional flag for project administrators,
   * which grants additional project-level access.
   */
  projectAdmin?: boolean;

  /**
   * Optional flag to validate resources in strict mode.
   * Strict mode validates resources against StructureDefinition resources,
   * which includes strict date validation, backbone elements, and more.
   * Non-strict mode uses the official FHIR JSONSchema definition, which is
   * significantly more relaxed.
   */
  strictMode?: boolean;

  /**
   * Optional flag to validate references on write operations.
   * If enabled, the repository will check that all references are valid,
   * and that the current user has access to the referenced resource.
   */
  checkReferencesOnWrite?: boolean;

  /**
   * Optional flag to include Medplum extended meta fields.
   * Medplum tracks additional metadata for each resource, such as:
   * 1) "author" - Reference to the last user who modified the resource.
   * 2) "project" - Reference to the project that owns the resource.
   * 3) "compartment" - References to all compartments the resource is in.
   */
  extendedMode?: boolean;
}

export interface CacheEntry<T extends Resource = Resource> {
  resource: T;
  projectId: string;
}

export interface InteractionOptions {
  verbose?: boolean;
}

export interface ReadResourceOptions extends InteractionOptions {
  checkCacheOnly?: boolean;
}

export interface ResendSubscriptionsOptions extends InteractionOptions {
  interaction?: BackgroundJobInteraction;
  subscription?: string;
}

export interface ProcessAllResourcesOptions {
  delayBetweenPagesMs?: number;
}

/**
 * The Repository class manages reading and writing to the FHIR repository.
 * It is a thin layer on top of the database.
 * Repository instances should be created per author and project.
 */
export class Repository extends FhirRepository<PoolClient> implements Disposable {
  private readonly context: RepositoryContext;
  private conn?: PoolClient;
  private readonly disposable: boolean = true;
  private transactionDepth = 0;
  private closed = false;
  mode: RepositoryMode;

  private preCommitCallbacks: (() => Promise<void>)[] = [];
  private postCommitCallbacks: (() => Promise<void>)[] = [];

  constructor(context: RepositoryContext, conn?: PoolClient) {
    super();
    this.context = context;
    this.context.projects?.push?.(r4ProjectId);
    if (!this.context.author?.reference) {
      throw new Error('Invalid author reference');
    }

    if (conn) {
      this.conn = conn;
      this.disposable = false;
    }

    // Default to writer mode
    // In the future, as we do more testing and validation, we will explore defaulting to reader mode
    // However, for now, we default to writer and only use reader mode for requests guaranteed not to have consistency risks
    this.mode = RepositoryMode.WRITER;
  }

  clone(): Repository {
    return new Repository(this.context, this.conn);
  }

  setMode(mode: RepositoryMode): void {
    this.mode = mode;
  }

  currentProject(): Project | undefined {
    return this.context.currentProject;
  }

  async createResource<T extends Resource>(resource: T, options?: CreateResourceOptions): Promise<WithId<T>> {
    const resourceWithId = {
      ...resource,
      id: options?.assignedId && resource.id ? resource.id : this.generateId(),
    };
    const startTime = Date.now();
    try {
      const result = await this.updateResourceImpl(resourceWithId, true);
      const durationMs = Date.now() - startTime;

      await this.postCommit(async () => {
        this.logEvent(CreateInteraction, AuditEventOutcome.Success, undefined, { resource: result, durationMs });
      });
      return result;
    } catch (err) {
      const durationMs = Date.now() - startTime;
      this.logEvent(CreateInteraction, AuditEventOutcome.MinorFailure, err, { durationMs });
      throw err;
    }
  }

  generateId(): string {
    return v7();
  }

  async readResource<T extends Resource>(
    resourceType: T['resourceType'],
    id: string,
    options?: ReadResourceOptions
  ): Promise<WithId<T>> {
    const startTime = Date.now();
    try {
      const result = this.removeHiddenFields(await this.readResourceImpl<T>(resourceType, id, options));
      const durationMs = Date.now() - startTime;
      this.logEvent(ReadInteraction, AuditEventOutcome.Success, undefined, { resource: result, durationMs });
      return result;
    } catch (err) {
      const durationMs = Date.now() - startTime;
      this.logEvent(ReadInteraction, AuditEventOutcome.MinorFailure, err, {
        resource: { reference: `${resourceType}/${id}` },
        durationMs,
      });
      throw err;
    }
  }

  private async readResourceImpl<T extends Resource>(
    resourceType: T['resourceType'],
    id: string,
    options?: ReadResourceOptions
  ): Promise<WithId<T>> {
    if (!id || !validator.isUUID(id)) {
      throw new OperationOutcomeError(notFound);
    }

    validateResourceType(resourceType);

    if (!this.canReadResourceType(resourceType)) {
      throw new OperationOutcomeError(forbidden);
    }

    const cacheRecord = await this.getCacheEntry<T>(resourceType, id);
    if (cacheRecord) {
      // This is an optimization to avoid a database query.
      // However, it depends on all values in the cache having "meta.compartment"
      // Old versions of Medplum did not populate "meta.compartment"
      // So this optimization is blocked until we add a migration.
      // if (!this.canReadCacheEntry(cacheRecord)) {
      //   throw new OperationOutcomeError(notFound);
      // }
      if (this.canReadCacheEntry(cacheRecord)) {
        return cacheRecord.resource;
      }
    }

    if (options?.checkCacheOnly) {
      throw new OperationOutcomeError(notFound);
    }

    return this.readResourceFromDatabase(resourceType, id);
  }

  private async readResourceFromDatabase<T extends Resource>(resourceType: string, id: string): Promise<T> {
    if (!validator.isUUID(id)) {
      throw new OperationOutcomeError(notFound);
    }

    const builder = new SelectQuery(resourceType).column('content').column('deleted').where('id', '=', id);

    this.addSecurityFilters(builder, resourceType);

    const rows = await builder.execute(this.getDatabaseClient(DatabaseMode.READER));
    if (rows.length === 0) {
      throw new OperationOutcomeError(notFound);
    }

    if (rows[0].deleted) {
      throw new OperationOutcomeError(gone);
    }

    const resource = JSON.parse(rows[0].content as string) as WithId<T>;
    await this.setCacheEntry(resource);
    return resource;
  }

  private canReadCacheEntry(cacheEntry: CacheEntry): boolean {
    if (this.isSuperAdmin()) {
      return true;
    }
    if (!this.context.projects?.includes(cacheEntry.projectId)) {
      return false;
    }
    if (!satisfiedAccessPolicy(cacheEntry.resource, AccessPolicyInteraction.READ, this.context.accessPolicy)) {
      return false;
    }
    return true;
  }

  async readReferences<T extends Resource>(references: Reference<T>[]): Promise<(T | Error)[]> {
    const cacheEntries = await this.getCacheEntries(references);
    const result: (T | Error)[] = new Array(references.length);

    for (let i = 0; i < result.length; i++) {
      const startTime = Date.now();
      const reference = references[i];
      const cacheEntry = cacheEntries[i];
      let entryResult = await this.processReadReferenceEntry(reference, cacheEntry);
      const durationMs = Date.now() - startTime;

      if (entryResult instanceof Error) {
        const reference = references[i];
        this.logEvent(ReadInteraction, AuditEventOutcome.MinorFailure, entryResult, {
          resource: reference,
          durationMs,
        });
      } else {
        entryResult = this.removeHiddenFields(entryResult);
        this.logEvent(ReadInteraction, AuditEventOutcome.Success, undefined, { resource: entryResult, durationMs });
      }
      result[i] = entryResult as T | Error;
    }

    return result;
  }

  private async processReadReferenceEntry(
    reference: Reference,
    cacheEntry: CacheEntry | undefined
  ): Promise<Resource | Error> {
    if (!reference.reference?.match(/^[A-Z][a-zA-Z]+\//)) {
      // Non-local references cannot be resolved
      return new OperationOutcomeError(notFound);
    }

    try {
      const [resourceType, id] = parseReference(reference);
      validateResourceType(resourceType);

      if (!this.canReadResourceType(resourceType)) {
        return new OperationOutcomeError(forbidden);
      }

      if (cacheEntry) {
        if (!this.canReadCacheEntry(cacheEntry)) {
          return new OperationOutcomeError(notFound);
        }
        return cacheEntry.resource;
      }
      return await this.readResourceFromDatabase(resourceType, id);
    } catch (err) {
      if (err instanceof OperationOutcomeError) {
        if (isNotFound(err.outcome) || isGone(err.outcome)) {
          // Only return "not found" or "gone" errors
          return err;
        }
        // Other errors should be treated as database errors
        throw err;
      }
      throw new OperationOutcomeError(normalizeOperationOutcome(err), err);
    }
  }

  async readReference<T extends Resource>(reference: Reference<T>): Promise<WithId<T>> {
    let parts: [T['resourceType'], string];
    try {
      parts = parseReference(reference);
    } catch (_err) {
      throw new OperationOutcomeError(badRequest('Invalid reference'));
    }
    return this.readResource(parts[0], parts[1]);
  }

  /**
   * Returns resource history.
   *
   * Results are sorted with oldest versions last
   *
   * See: https://www.hl7.org/fhir/http.html#history
   * @param resourceType - The FHIR resource type.
   * @param id - The FHIR resource ID.
   * @param limit - The maximum number of results to return.
   * @returns Operation outcome and a history bundle.
   */
  async readHistory<T extends Resource>(resourceType: T['resourceType'], id: string, limit = 100): Promise<Bundle<T>> {
    const startTime = Date.now();
    try {
      let resource: T | undefined = undefined;
      try {
        resource = await this.readResourceImpl<T>(resourceType, id);
      } catch (err) {
        if (!(err instanceof OperationOutcomeError) || !isGone(err.outcome)) {
          throw err;
        }
      }

      const rows = await new SelectQuery(resourceType + '_History')
        .column('versionId')
        .column('id')
        .column('content')
        .column('lastUpdated')
        .where('id', '=', id)
        .orderBy('lastUpdated', true)
        .limit(Math.min(limit, DEFAULT_MAX_SEARCH_COUNT))
        .execute(this.getDatabaseClient(DatabaseMode.READER));

      const entries: BundleEntry<T>[] = [];

      for (const row of rows) {
        const resource = row.content ? this.removeHiddenFields(JSON.parse(row.content as string)) : undefined;
        const outcome: OperationOutcome = row.content
          ? allOk
          : {
              resourceType: 'OperationOutcome',
              id: 'gone',
              issue: [
                {
                  severity: 'error',
                  code: 'deleted',
                  details: {
                    text: 'Deleted on ' + row.lastUpdated,
                  },
                },
              ],
            };
        entries.push({
          fullUrl: getFullUrl(resourceType, row.id),
          request: {
            method: 'GET',
            url: `${resourceType}/${row.id}/_history/${row.versionId}`,
          },
          response: {
            status: getStatus(outcome).toString(),
            outcome,
          },
          resource,
        });
      }

      const durationMs = Date.now() - startTime;
      this.logEvent(HistoryInteraction, AuditEventOutcome.Success, undefined, { resource, durationMs });
      return {
        resourceType: 'Bundle',
        type: 'history',
        entry: entries,
      };
    } catch (err) {
      const durationMs = Date.now() - startTime;
      this.logEvent(HistoryInteraction, AuditEventOutcome.MinorFailure, err, {
        resource: { reference: `${resourceType}/${id}` },
        durationMs,
      });
      throw err;
    }
  }

  async readVersion<T extends Resource>(resourceType: T['resourceType'], id: string, vid: string): Promise<T> {
    const startTime = Date.now();
    const versionReference = { reference: `${resourceType}/${id}/_history/${vid}` };
    try {
      if (!validator.isUUID(id) || !validator.isUUID(vid)) {
        throw new OperationOutcomeError(notFound);
      }

      try {
        await this.readResourceImpl<T>(resourceType, id);
      } catch (err) {
        if (!isGone(normalizeOperationOutcome(err))) {
          throw err;
        }
      }

      const rows = await new SelectQuery(resourceType + '_History')
        .column('content')
        .where('id', '=', id)
        .where('versionId', '=', vid)
        .execute(this.getDatabaseClient(DatabaseMode.READER));

      if (rows.length === 0) {
        throw new OperationOutcomeError(notFound);
      }

      const result = this.removeHiddenFields(JSON.parse(rows[0].content as string));
      const durationMs = Date.now() - startTime;
      this.logEvent(VreadInteraction, AuditEventOutcome.Success, undefined, { resource: versionReference, durationMs });
      return result;
    } catch (err) {
      const durationMs = Date.now() - startTime;
      this.logEvent(VreadInteraction, AuditEventOutcome.MinorFailure, err, { resource: versionReference, durationMs });
      throw err;
    }
  }

  async updateResource<T extends Resource>(resource: T, options?: UpdateResourceOptions): Promise<WithId<T>> {
    const startTime = Date.now();
    try {
      let result: WithId<T>;
      if (options?.ifMatch) {
        // Conditional update requires transaction
        result = await this.withTransaction(() => this.updateResourceImpl(resource, false, options.ifMatch));
      } else {
        result = await this.updateResourceImpl(resource, false);
      }
      const durationMs = Date.now() - startTime;
      await this.postCommit(async () => {
        this.logEvent(UpdateInteraction, AuditEventOutcome.Success, undefined, { resource: result, durationMs });
      });
      return result;
    } catch (err) {
      const durationMs = Date.now() - startTime;
      this.logEvent(UpdateInteraction, AuditEventOutcome.MinorFailure, err, { resource, durationMs });
      throw err;
    }
  }

  private async updateResourceImpl<T extends Resource>(
    resource: T,
    create: boolean,
    versionId?: string
  ): Promise<WithId<T>> {
    if (!isResourceWithId(resource)) {
      throw new OperationOutcomeError(badRequest('Missing id'));
    }
    const { resourceType, id } = resource;
    if (!validator.isUUID(id)) {
      throw new OperationOutcomeError(badRequest('Invalid id'));
    }

    // Add default profiles before validating resource
    if (!resource.meta?.profile && this.currentProject()?.defaultProfile) {
      const defaultProfiles = this.currentProject()?.defaultProfile?.find(
        (o) => o.resourceType === resourceType
      )?.profile;
      resource.meta = { ...resource.meta, profile: defaultProfiles };
    }

    if (!this.canWriteResourceType(resourceType)) {
      throw new OperationOutcomeError(forbidden);
    }

    const existing = create ? undefined : await this.checkExistingResource<T>(resourceType, id);
    if (existing) {
      (existing.meta as Meta).compartment = this.getCompartments(existing); // Update compartments with latest rules
      if (!this.canWriteToResource(existing)) {
        // Check before the update
        throw new OperationOutcomeError(forbidden);
      }
      if (versionId && existing.meta?.versionId !== versionId) {
        throw new OperationOutcomeError(preconditionFailed);
      }
    }

    let updated = await rewriteAttachments(RewriteMode.REFERENCE, this, {
      ...this.restoreReadonlyFields(resource, existing),
    });
    updated = await replaceConditionalReferences(this, updated);

    const resultMeta: Meta = {
      ...updated.meta,
      versionId: this.generateId(),
      lastUpdated: this.getLastUpdated(existing, resource),
      author: this.getAuthor(resource),
      onBehalfOf: this.context.onBehalfOf,
    };

    const result = { ...updated, meta: resultMeta };

    const project = this.getProjectId(existing, updated);
    if (project) {
      resultMeta.project = project;
    }
    const accounts = await this.getAccounts(existing, updated);
    if (accounts) {
      resultMeta.account = accounts[0];
      resultMeta.accounts = accounts;
    }
    resultMeta.compartment = this.getCompartments(result);

    // Validate resource after all modifications and touchups above are done
    await this.validateResource(result);
    if (this.context.checkReferencesOnWrite) {
      await this.preCommit(async () => {
        await validateResourceReferences(this, result);
      });
    }

    if (this.isNotModified(existing, result)) {
      this.removeHiddenFields(existing);
      return existing;
    }

    if (!this.isResourceWriteable(existing, result)) {
      // Check after the update
      throw new OperationOutcomeError(forbidden);
    }

    await this.handleStorage(result, create);
    await this.postCommit(async () => {
      await this.handleBinaryUpdate(existing, result);
      await addBackgroundJobs(result, existing, { interaction: create ? 'create' : 'update' });
    });

    const output = deepClone(result);
    return this.removeHiddenFields(output);
  }

  /**
   * Handles a Binary resource update.
   * If the resource has embedded base-64 data, writes the data to the binary storage.
   * Otherwise if the resource already exists, copies the existing binary to the new resource.
   * @param existing - Existing binary if it exists.
   * @param resource - The resource to write to the database.
   */
  private async handleBinaryUpdate<T extends Resource>(existing: T | undefined, resource: T): Promise<void> {
    if (resource.resourceType !== 'Binary') {
      return;
    }

    if (resource.data) {
      await this.handleBinaryData(resource);
    } else if (existing) {
      await getBinaryStorage().copyBinary(existing as Binary, resource);
    }
  }

  /**
   * Handles a Binary resource with embedded base-64 data.
   * Writes the data to the binary storage and removes the data field from the resource.
   * @param resource - The resource to write to the database.
   */
  private async handleBinaryData(resource: Binary): Promise<void> {
    // Parse result.data as a base64 string
    const buffer = Buffer.from(resource.data as string, 'base64');

    // Convert buffer to a Readable stream
    const stream = new Readable({
      read() {
        this.push(buffer);
        this.push(null); // Signifies the end of the stream (EOF)
      },
    });

    // Write the stream to the binary storage
    await getBinaryStorage().writeBinary(resource, undefined, resource.contentType, stream);

    // Remove the data field from the resource
    resource.data = undefined;
  }

  /**
   * Handles persisting data to at-rest storage: cache and/or database.
   * This method handles all the special cases for storage, including cache invalidation.
   * @param resource - The resource to store.
   * @param create - Whether the resource is being create, or updated in place.
   */
  private async handleStorage(resource: WithId<Resource>, create: boolean): Promise<void> {
    if (!this.isCacheOnly(resource)) {
      await this.writeToDatabase(resource, create);
    }
    await this.setCacheEntry(resource);

    // Handle special cases for resource caching
    if (resource.resourceType === 'Subscription' && resource.channel?.type === 'websocket') {
      const redis = getRedis();
      const project = resource?.meta?.project;
      if (!project) {
        throw new OperationOutcomeError(serverError(new Error('No project connected to the specified Subscription.')));
      }
      // WebSocket Subscriptions are also cache-only, but also need to be added to a special cache key
      await redis.sadd(`medplum:subscriptions:r4:project:${project}:active`, `Subscription/${resource.id}`);
    }
    if (resource.resourceType === 'StructureDefinition') {
      await removeCachedProfile(resource);
    }
  }

  /**
   * Validates a resource against the current project configuration.
   * If strict mode is enabled (default), validates against base StructureDefinition and all profiles.
   * If strict mode is disabled, validates against the legacy JSONSchema validator.
   * Throws on validation errors.
   * Returns silently on success.
   * @param resource - The candidate resource to validate.
   */
  async validateResource(resource: Resource): Promise<void> {
    if (this.context.strictMode) {
      await this.validateResourceStrictly(resource);
    } else {
      // Perform loose validation first to detect any severe issues
      validateResourceWithJsonSchema(resource);

      // Attempt strict validation and log warnings on failure
      try {
        await this.validateResourceStrictly(resource);
      } catch (err: any) {
        getLogger().warn('Strict validation would fail', {
          resource: getReferenceString(resource),
          err,
        });
      }
    }
  }

  async validateResourceStrictly(resource: Resource): Promise<void> {
    const logger = getLogger();
    const start = Date.now();

    const issues = validateResource(resource);
    for (const issue of issues) {
      logger.warn(`Validator warning: ${issue.details?.text}`, { project: this.context.projects?.[0], issue });
    }

    const profileUrls = resource.meta?.profile;
    if (profileUrls) {
      await this.validateProfiles(resource, profileUrls);
    }

    const durationMs = Date.now() - start;
    if (durationMs > 10) {
      logger.debug('High validator latency', {
        resourceType: resource.resourceType,
        id: resource.id,
        durationMs,
      });
    }
  }

  private async validateProfiles(resource: Resource, profileUrls: string[]): Promise<void> {
    const logger = getLogger();
    for (const url of profileUrls) {
      const loadStart = process.hrtime.bigint();
      const profile = await this.loadProfile(url);
      const loadTime = Number(process.hrtime.bigint() - loadStart);
      if (!profile) {
        logger.warn('Unknown profile referenced', {
          resource: `${resource.resourceType}/${resource.id}`,
          url,
        });
        continue;
      }
      const validateStart = process.hrtime.bigint();
      validateResource(resource, { profile });
      const validateTime = Number(process.hrtime.bigint() - validateStart);
      logger.debug('Profile loaded', {
        url,
        loadTime,
        validateTime,
      });
    }
  }

  private async loadProfile(url: string): Promise<StructureDefinition | undefined> {
    const projectIds = this.context.projects;

    if (projectIds?.length) {
      // Try loading from cache, using all available Project IDs
      const cacheKeys = projectIds.map((id) => getProfileCacheKey(id, url));
      const results = await getRedis().mget(...cacheKeys);
      const cachedProfile = results.find(Boolean) as string | undefined;
      if (cachedProfile) {
        return (JSON.parse(cachedProfile) as CacheEntry<StructureDefinition>).resource;
      }
    }

    // Fall back to loading from the DB; descending version sort approximates version resolution for some cases
    const profile = await this.searchOne<StructureDefinition>({
      resourceType: 'StructureDefinition',
      filters: [
        {
          code: 'url',
          operator: Operator.EQUALS,
          value: url,
        },
      ],
      sortRules: [
        {
          code: 'version',
          descending: true,
        },
        {
          code: 'date',
          descending: true,
        },
      ],
    });

    if (projectIds?.length && profile) {
      // Store loaded profile in cache
      await cacheProfile(profile);
    }
    return profile;
  }

  /**
   * Writes the resource to the database.
   * This is a single atomic operation inside of a transaction.
   * @param resource - The resource to write to the database.
   * @param create - If true, then the resource is being created.
   */
  private async writeToDatabase<T extends WithId<Resource>>(resource: T, create: boolean): Promise<void> {
    await this.ensureInTransaction(async (client) => {
      await this.writeResource(client, resource);
      await this.writeResourceVersion(client, resource);
      await this.writeLookupTables(client, resource, create);
    });
  }

  /**
   * Tries to return the existing resource, if it is available.
   * Handles the following cases:
   *  - Previous version exists
   *  - Previous version was deleted, and user is restoring it
   *  - Previous version does not exist, and user does not have permission to create by ID
   *  - Previous version does not exist, and user does have permission to create by ID
   * @param resourceType - The FHIR resource type.
   * @param id - The resource ID.
   * @returns The existing resource, if found.
   */
  private async checkExistingResource<T extends Resource>(
    resourceType: T['resourceType'],
    id: string
  ): Promise<WithId<T> | undefined> {
    try {
      return await this.readResourceImpl<T>(resourceType, id);
    } catch (err) {
      const outcome = normalizeOperationOutcome(err);
      if (!isOk(outcome) && !isNotFound(outcome) && !isGone(outcome)) {
        throw new OperationOutcomeError(outcome, err);
      }

      if (isNotFound(outcome) && !this.canSetId()) {
        throw new OperationOutcomeError(outcome, err);
      }

      // Otherwise, it is ok if the resource is not found.
      // This is an "update" operation, and the outcome is "not-found" or "gone",
      // and the current user has permission to create a new version.
      return undefined;
    }
  }

  /**
   * Returns true if the resource is not modified from the existing resource.
   * @param existing - The existing resource.
   * @param updated - The updated resource.
   * @returns True if the resource is not modified.
   */
  private isNotModified<T extends Resource>(existing: T | undefined, updated: T): existing is T {
    if (!existing) {
      return false;
    }

    // When stricter FHIR validation is enabled, then this can be removed.
    // At present, there are some cases where a server accepts "empty" values that escape the deep equals.
    const cleanExisting = JSON.parse(stringify(existing));
    const cleanUpdated = JSON.parse(stringify(updated));
    return deepEquals(cleanExisting, cleanUpdated);
  }

  /**
   * Reindexes the resource.
   * This is only available to the system and super admin accounts.
   * This should not result in any change to the resource or its history.
   * @param resourceType - The resource type.
   * @param id - The resource ID.
   * @returns Promise to complete.
   */
  async reindexResource<T extends Resource = Resource>(resourceType: T['resourceType'], id: string): Promise<void> {
    if (!this.isSuperAdmin()) {
      throw new OperationOutcomeError(forbidden);
    }

    await this.withTransaction(async (conn) => {
      const resource = await this.readResourceImpl<T>(resourceType, id);
      return this.reindexResources(conn, [resource]);
    });
  }

  /**
   * Internal implementation of reindexing a resource.
   * This accepts a resource as a parameter, rather than a resource type and ID.
   * When doing a bulk reindex, this will be more efficient because it avoids unnecessary reads.
   * @param conn - Database client to use for reindex operations.
   * @param resources - The resource(s) to reindex.
   */
  async reindexResources<T extends Resource>(conn: PoolClient, resources: WithId<T>[]): Promise<void> {
    // Since the page size could be relatively large (1k+), preferring a simple for loop with re-used variables
    // eslint-disable-next-line @typescript-eslint/prefer-for-of
    for (let i = 0; i < resources.length; i++) {
      const resource = resources[i];
      const meta = resource.meta as Meta;
      meta.compartment = this.getCompartments(resource);

      if (!meta.project) {
        const projectRef = meta.compartment.find((r) => r.reference?.startsWith('Project/'));
        meta.project = resolveId(projectRef);
      }

      await this.writeLookupTables(conn, resource, false);
    }
    await this.batchWriteResources(conn, resources);
  }

  /**
   * Resends subscriptions for the resource.
   * This is only available to the admin accounts.
   * This should not result in any change to the resource or its history.
   * @param resourceType - The resource type.
   * @param id - The resource ID.
   * @param options - Additional options.
   * @returns Promise to complete.
   */
  async resendSubscriptions<T extends Resource = Resource>(
    resourceType: T['resourceType'],
    id: string,
    options?: ResendSubscriptionsOptions
  ): Promise<void> {
    if (!this.isSuperAdmin() && !this.isProjectAdmin()) {
      throw new OperationOutcomeError(forbidden);
    }

    const resource = await this.readResourceImpl<T>(resourceType, id);
    const interaction = options?.interaction ?? 'update';
    let previousVersion: T | undefined;

    if (interaction === 'update') {
      const history = await this.readHistory(resourceType, id, 2);
      if (history.entry?.[0]?.resource?.meta?.versionId !== resource.meta?.versionId) {
        throw new OperationOutcomeError(preconditionFailed);
      }
      previousVersion = history.entry?.[1]?.resource;
    }

    return addSubscriptionJobs(resource, previousVersion, { interaction }, options);
  }

  async deleteResource<T extends Resource = Resource>(resourceType: T['resourceType'], id: string): Promise<void> {
    const startTime = Date.now();
    let resource: WithId<T>;
    try {
      resource = await this.readResourceImpl<T>(resourceType, id);
    } catch (err) {
      const outcomeErr = err as OperationOutcomeError;
      if (isGone(outcomeErr.outcome)) {
        return; // Resource is already deleted, return successfully
      }
      throw err;
    }

    try {
      if (!this.canWriteResourceType(resourceType) || !this.isResourceWriteable(undefined, resource)) {
        throw new OperationOutcomeError(forbidden);
      }

      await this.deleteCacheEntry(resourceType, id);

      await this.ensureInTransaction(async (conn) => {
        const lastUpdated = new Date();
        const content = '';
        const columns: Record<string, any> = {
          id,
          lastUpdated,
          deleted: true,
          projectId: resource.meta?.project,
          compartments: this.getCompartments(resource).map((ref) => resolveId(ref)),
          content,
        };

        for (const searchParam of getStandardAndDerivedSearchParameters(resourceType)) {
          this.buildColumn({ resourceType } as Resource, columns, searchParam);
        }

        await new InsertQuery(resourceType, [columns]).mergeOnConflict().execute(conn);

        await new InsertQuery(resourceType + '_History', [
          {
            id,
            versionId: this.generateId(),
            lastUpdated,
            content,
          },
        ]).execute(conn);

        await this.deleteFromLookupTables(conn, resource);
        const durationMs = Date.now() - startTime;

        await this.postCommit(async () => {
          this.logEvent(DeleteInteraction, AuditEventOutcome.Success, undefined, { resource, durationMs });
        });
      });

      await addSubscriptionJobs(resource, resource, { interaction: 'delete' });
    } catch (err) {
      const durationMs = Date.now() - startTime;
      this.logEvent(DeleteInteraction, AuditEventOutcome.MinorFailure, err, {
        resource: { reference: `${resourceType}/${id}` },
        durationMs,
      });
      throw err;
    }
  }

  async patchResource<T extends Resource>(
    resourceType: T['resourceType'],
    id: string,
    patch: Operation[],
    options?: UpdateResourceOptions
  ): Promise<WithId<T>> {
    const startTime = Date.now();
    try {
      return await this.withTransaction(async () => {
        const resource = await this.readResourceFromDatabase<T>(resourceType, id);

        if (resource.resourceType !== resourceType) {
          throw new OperationOutcomeError(badRequest('Incorrect resource type'));
        }
        if (resource.id !== id) {
          throw new OperationOutcomeError(badRequest('Incorrect ID'));
        }

        patchObject(resource, patch);

        const result = await this.updateResourceImpl(resource, false, options?.ifMatch);
        const durationMs = Date.now() - startTime;

        await this.postCommit(async () => {
          this.logEvent(PatchInteraction, AuditEventOutcome.Success, undefined, { resource: result, durationMs });
        });
        return result;
      });
    } catch (err) {
      const durationMs = Date.now() - startTime;
      this.logEvent(PatchInteraction, AuditEventOutcome.MinorFailure, err, {
        resource: { reference: `${resourceType}/${id}` },
        durationMs,
      });
      throw err;
    }
  }

  /**
   * Permanently deletes the specified resource and all of its history.
   * This is only available to the system and super admin accounts.
   * @param resourceType - The FHIR resource type.
   * @param id - The resource ID.
   */
  async expungeResource(resourceType: string, id: string): Promise<void> {
    await this.expungeResources(resourceType, [id]);
  }

  /**
   * Permanently deletes the specified resources and all of its history.
   * This is only available to the system and super admin accounts.
   * @param resourceType - The FHIR resource type.
   * @param ids - The resource IDs.
   */
  async expungeResources(resourceType: string, ids: string[]): Promise<void> {
    if (!this.isSuperAdmin()) {
      throw new OperationOutcomeError(forbidden);
    }
    if (ids.length === 0) {
      return;
    }
    await this.withTransaction(async (client) => {
      for (const id of ids) {
        await this.deleteFromLookupTables(client, { resourceType, id } as Resource);
      }

      const db = this.getDatabaseClient(DatabaseMode.WRITER);
      await new DeleteQuery(resourceType).where('id', 'IN', ids).execute(db);
      await new DeleteQuery(resourceType + '_History').where('id', 'IN', ids).execute(db);
      await this.postCommit(() => this.deleteCacheEntries(resourceType, ids));
    });
  }

  /**
   * Purges resources of the specified type that were last updated before the specified date.
   * This is only available to the system and super admin accounts.
   * @param resourceType - The FHIR resource type.
   * @param before - The date before which resources should be purged.
   */
  async purgeResources(resourceType: ResourceType, before: string): Promise<void> {
    if (!this.isSuperAdmin()) {
      throw new OperationOutcomeError(forbidden);
    }

    const client = this.getDatabaseClient(DatabaseMode.WRITER);

    // Delete from lookup tables first
    // These operations use the main resource table for lastUpdated, so must come first
    for (const lookupTable of lookupTables) {
      await lookupTable.purgeValuesBefore(client, resourceType, before);
    }

    await new DeleteQuery(resourceType).where('lastUpdated', '<=', before).execute(client);
    await new DeleteQuery(resourceType + '_History').where('lastUpdated', '<=', before).execute(client);
  }

  async search<T extends Resource>(
    searchRequest: SearchRequest<T>,
    options?: SearchOptions
  ): Promise<Bundle<WithId<T>>> {
    const startTime = Date.now();
    try {
      // Resource type validation is performed in the searchImpl function
      const result = await searchImpl(this, searchRequest, options);
      const durationMs = Date.now() - startTime;
      this.logEvent(SearchInteraction, AuditEventOutcome.Success, undefined, { searchRequest, durationMs });
      return result;
    } catch (err) {
      const durationMs = Date.now() - startTime;
      this.logEvent(SearchInteraction, AuditEventOutcome.MinorFailure, err, { searchRequest, durationMs });
      throw err;
    }
  }

  async processAllResources<T extends Resource>(
    initialSearchRequest: SearchRequest<T>,
    process: (resource: WithId<T>) => Promise<void>,
    options?: ProcessAllResourcesOptions
  ): Promise<void> {
    let searchRequest: SearchRequest<T> | undefined = initialSearchRequest;
    while (searchRequest) {
      const bundle: Bundle<T> = await this.search<T>(searchRequest);
      if (!bundle.entry?.length) {
        break;
      }
      for (const entry of bundle.entry) {
        if (entry.resource?.id) {
          await process(entry.resource as WithId<T>);
        }
      }
      const nextLink = bundle.link?.find((b) => b.relation === 'next');
      if (nextLink) {
        searchRequest = parseSearchRequest<T>(nextLink.url);
        if (options?.delayBetweenPagesMs) {
          await sleep(options.delayBetweenPagesMs);
        }
      } else {
        searchRequest = undefined;
      }
    }
  }

  async searchByReference<T extends Resource>(
    searchRequest: SearchRequest<T>,
    referenceField: string,
    references: string[]
  ): Promise<Record<string, WithId<T>[]>> {
    const startTime = Date.now();
    try {
      const result = await searchByReferenceImpl(this, searchRequest, referenceField, references);
      const durationMs = Date.now() - startTime;
      this.logEvent(SearchInteraction, AuditEventOutcome.Success, undefined, { searchRequest, durationMs });
      return result;
    } catch (err) {
      const durationMs = Date.now() - startTime;
      this.logEvent(SearchInteraction, AuditEventOutcome.MinorFailure, err, { searchRequest, durationMs });
      throw err;
    }
  }

  /**
   * Adds filters to ignore soft-deleted resources.
   * @param builder - The select query builder.
   */
  addDeletedFilter(builder: SelectQuery): void {
    builder.where('deleted', '=', false);
  }

  /**
   * Adds security filters to the select query.
   * @param builder - The select query builder.
   * @param resourceType - The resource type for compartments.
   */
  addSecurityFilters(builder: SelectQuery, resourceType: string): void {
    if (this.isSuperAdmin()) {
      // No compartment restrictions for admins.
      return;
    }

    this.addProjectFilters(builder);
    this.addAccessPolicyFilters(builder, resourceType);
  }

  /**
   * Adds the "project" filter to the select query.
   * @param builder - The select query builder.
   */
  private addProjectFilters(builder: SelectQuery): void {
    if (this.context.projects?.length) {
      builder.where('compartments', 'ARRAY_CONTAINS_AND_IS_NOT_NULL', this.context.projects, 'UUID[]');
    }
  }

  /**
   * Adds access policy filters to the select query.
   * @param builder - The select query builder.
   * @param resourceType - The resource type being searched.
   */
  private addAccessPolicyFilters(builder: SelectQuery, resourceType: string): void {
    const accessPolicy = this.context.accessPolicy;
    if (!accessPolicy?.resource) {
      return;
    }

    const expressions: Expression[] = [];

    for (const policy of accessPolicy.resource) {
      if (policy.resourceType === resourceType || policy.resourceType === '*') {
        const policyCompartmentId = resolveId(policy.compartment);
        if (policyCompartmentId) {
          // Deprecated - to be removed
          // Add compartment restriction for the access policy.
          expressions.push(
            new Condition('compartments', 'ARRAY_CONTAINS_AND_IS_NOT_NULL', policyCompartmentId, 'UUID[]')
          );
        } else if (policy.criteria) {
          if (!policy.criteria.startsWith(policy.resourceType + '?')) {
            getLogger().warn('Invalid access policy criteria', {
              accessPolicy: accessPolicy.id,
              resourceType: policy.resourceType,
              criteria: policy.criteria,
            });
            return; // Ignore invalid access policy criteria
          }

          // Add subquery for access policy criteria.
          let criteria = policy.criteria;
          if (policy.resourceType === '*') {
            const queryIndex = criteria.indexOf('?');
            criteria = resourceType + '?' + criteria.slice(queryIndex + 1);
          }
          const searchRequest = parseSearchRequest(criteria);
          const accessPolicyExpression = buildSearchExpression(
            this,
            builder,
            searchRequest.resourceType,
            searchRequest
          );
          if (accessPolicyExpression) {
            expressions.push(accessPolicyExpression);
          }
        } else {
          // Allow access to all resources in the compartment.
          return;
        }
      }
    }

    if (expressions.length > 0) {
      builder.predicate.expressions.push(new Disjunction(expressions));
    }
  }

  /**
   * The version to be set on resources when they are inserted/updated into the database.
   * The value should be incremented each time there is a change in the schema (really just columns)
   * of the resource tables or when there are code changes to `buildResourceRow`.
   *
   * Version history:
   *
   * 1. 02/27/25 - Added `__version` column (https://github.com/medplum/medplum/pull/6033)
   * 2. 03/06/25 - Added columns for `token-column` search strategy (TBD)
   *
   */
  static readonly VERSION: number = 2;

  private buildResourceRow(resource: Resource): Record<string, any> {
    const resourceType = resource.resourceType;
    const meta = resource.meta as Meta;
    const compartments = meta.compartment?.map((ref) => resolveId(ref));
    const content = stringify(resource);

    const row: Record<string, any> = {
      id: resource.id,
      lastUpdated: meta.lastUpdated,
      deleted: false,
      projectId: meta.project,
      compartments,
      content,
      __version: Repository.VERSION,
    };

<<<<<<< HEAD
    const searchParams = getStandardAndDerivedSearchParameters(resourceType);
    for (const searchParam of searchParams) {
      this.buildColumn(resource, row, searchParam);
=======
    const searchParams = getSearchParameters(resourceType);
    if (searchParams) {
      const startTime = process.hrtime.bigint();
      for (const searchParam of Object.values(searchParams)) {
        this.buildColumn(resource, row, searchParam);
      }
      recordHistogramValue(
        'medplum.server.indexingDurationMs',
        Number((process.hrtime.bigint() - startTime) / 1_000_000n), // High resolution time, converted from ns to ms
        {
          options: { unit: 'ms' },
        }
      );
>>>>>>> 58a312a1
    }
    return row;
  }

  /**
   * Writes the resource to the resource table.
   * This builds all search parameter columns.
   * This does *not* write the version to the history table.
   * @param client - The database client inside the transaction.
   * @param resource - The resource.
   */
  private async writeResource(client: PoolClient, resource: Resource): Promise<void> {
    await new InsertQuery(resource.resourceType, [this.buildResourceRow(resource)]).mergeOnConflict().execute(client);
  }

  private async batchWriteResources(client: PoolClient, resources: Resource[]): Promise<void> {
    if (!resources.length) {
      return;
    }

    await new InsertQuery(
      resources[0].resourceType,
      resources.map((r) => this.buildResourceRow(r))
    )
      .mergeOnConflict()
      .execute(client);
  }

  /**
   * Writes a version of the resource to the resource history table.
   * @param client - The database client inside the transaction.
   * @param resource - The resource.
   */
  private async writeResourceVersion(client: PoolClient, resource: Resource): Promise<void> {
    const resourceType = resource.resourceType;
    const meta = resource.meta as Meta;
    const content = stringify(resource);

    await new InsertQuery(resourceType + '_History', [
      {
        id: resource.id,
        versionId: meta.versionId,
        lastUpdated: meta.lastUpdated,
        content,
      },
    ]).execute(client);
  }

  /**
   * Builds a list of compartments for the resource for writing.
   * FHIR compartments are used for two purposes.
   * 1) Search narrowing (i.e., /Patient/123/Observation searches within the patient compartment).
   * 2) Access controls.
   * @param resource - The resource.
   * @returns The list of compartments for the resource.
   */
  private getCompartments(resource: WithId<Resource>): Reference[] {
    const compartments = new Set<string>();

    if (resource.meta?.project && validator.isUUID(resource.meta.project)) {
      // Deprecated - to be removed after migrating all tables to use "projectId" column
      compartments.add('Project/' + resource.meta.project);
    }

    if (
      resource.resourceType === 'User' &&
      resource.project?.reference &&
      validator.isUUID(resolveId(resource.project) ?? '')
    ) {
      // Deprecated - to be removed after migrating all tables to use "projectId" column
      compartments.add(resource.project.reference);
    }

    if (resource.meta?.accounts) {
      for (const account of resource.meta.accounts) {
        const id = resolveId(account);
        if (!account.reference?.startsWith('Project/') && id && validator.isUUID(id)) {
          compartments.add(account.reference as string);
        }
      }
    } else if (resource.meta?.account && !resource.meta.account.reference?.startsWith('Project/')) {
      const id = resolveId(resource.meta.account);
      if (id && validator.isUUID(id)) {
        compartments.add(resource.meta.account.reference as string);
      }
    }

    for (const patient of getPatients(resource)) {
      const patientId = resolveId(patient);
      if (patientId && validator.isUUID(patientId)) {
        compartments.add(patient.reference);
      }
    }

    const results: Reference[] = [];
    for (const reference of compartments.values()) {
      results.push({ reference });
    }

    return results;
  }

  /**
   * Builds the columns to write for a given resource and search parameter.
   * If nothing to write, then no columns will be added.
   * Some search parameters can result in multiple columns (for example, Reference objects).
   * @param resource - The resource to write.
   * @param columns - The output columns to write.
   * @param searchParam - The search parameter definition.
   */
  private buildColumn(resource: Resource, columns: Record<string, any>, searchParam: SearchParameter): void {
    if (
      searchParam.code === '_id' ||
      searchParam.code === '_lastUpdated' ||
      searchParam.code === '_compartment' ||
      searchParam.code === '_compartment:identifier' ||
      searchParam.type === 'composite'
    ) {
      return;
    }

    const impl = getSearchParameterImplementation(resource.resourceType, searchParam);
    if (impl.searchStrategy === 'lookup-table') {
      return;
    }

    const values = evalFhirPath(searchParam.expression as string, resource);

    if (impl.searchStrategy === 'token-column') {
      if (TokenColumnsFeature.write) {
        buildTokenColumns(searchParam, impl, columns, resource);
      }
    } else {
      impl satisfies ColumnSearchParameterImplementation;
      let columnValue = null;
      if (values.length > 0) {
        if (impl.array) {
          columnValue = values.map((v) => this.buildColumnValue(searchParam, impl, v));
        } else {
          columnValue = this.buildColumnValue(searchParam, impl, values[0]);
        }
      }
      columns[impl.columnName] = columnValue;
    }

    // Handle special case for "MeasureReport-period"
    // This is a trial for using "tstzrange" columns for date/time ranges.
    // Eventually, this special case will go away, and this will become the default behavior for all "date" search parameters.
    if (searchParam.id === 'MeasureReport-period') {
      columns['period_range'] = this.buildPeriodColumn(values[0]);
    }
  }

  /**
   * Builds a single value for a given search parameter.
   * If the search parameter is an array, then this method will be called for each element.
   * If the search parameter is not an array, then this method will be called for the value.
   * @param searchParam - The search parameter definition.
   * @param details - The extra search parameter details.
   * @param value - The FHIR resource value.
   * @returns The column value.
   */
  private buildColumnValue(searchParam: SearchParameter, details: SearchParameterDetails, value: any): any {
    if (details.type === SearchParameterType.BOOLEAN) {
      return value === true || value === 'true';
    }

    if (details.type === SearchParameterType.DATE) {
      return this.buildDateColumn(value);
    }

    if (details.type === SearchParameterType.DATETIME) {
      return this.buildDateTimeColumn(value);
    }

    if (searchParam.type === 'quantity') {
      return this.buildQuantityColumn(value);
    }

    // Handle all string values specially to ensure they are truncated to the correct length
    let stringValue: string | undefined;
    if (searchParam.type === 'reference') {
      stringValue = this.buildReferenceColumns(value);
    } else if (searchParam.type === 'token') {
      stringValue = this.buildTokenColumn(value);
    } else {
      stringValue = typeof value === 'string' ? value : stringify(value);
    }

    if (!stringValue) {
      return undefined;
    }

    return truncateTextColumn(stringValue);
  }

  /**
   * Builds the column value for a date parameter.
   * Tries to parse the date string.
   * Silently ignores failure.
   * @param value - The FHIRPath result.
   * @returns The date string if parsed; undefined otherwise.
   */
  private buildDateColumn(value: any): string | undefined {
    // "Date" column is a special case that only applies when the following conditions are true:
    // 1. The search parameter is a date type.
    // 2. The underlying FHIR ElementDefinition referred to by the search parameter has a type of "date".
    if (typeof value === 'string') {
      try {
        const date = new Date(value);
        return date.toISOString().substring(0, 10);
      } catch (_err) {
        // Silent ignore
      }
    }
    return undefined;
  }

  /**
   * Builds the column value for a date/time parameter.
   * Tries to parse the date string.
   * Silently ignores failure.
   * @param value - The FHIRPath result.
   * @returns The date/time string if parsed; undefined otherwise.
   */
  private buildDateTimeColumn(value: any): string | undefined {
    if (typeof value === 'string') {
      try {
        const date = new Date(value);
        return date.toISOString();
      } catch (_err) {
        // Silent ignore
      }
    } else if (typeof value === 'object') {
      // Can be a Period
      if ('start' in value) {
        return this.buildDateTimeColumn(value.start);
      }
      if ('end' in value) {
        return this.buildDateTimeColumn(value.end);
      }
    }
    return undefined;
  }

  /**
   * Builds the column value for a "date" search parameter.
   * This is currently in trial mode. The intention is for this to replace all "date" and "date/time" search parameters.
   * @param value - The FHIRPath result value.
   * @returns The period column string value.
   */
  private buildPeriodColumn(value: any): string | undefined {
    const period = toPeriod(value);
    if (period) {
      return periodToRangeString(period);
    }
    return undefined;
  }

  /**
   * Builds the columns to write for a Reference value.
   * @param value - The property value of the reference.
   * @returns The reference column value.
   */
  private buildReferenceColumns(value: any): string | undefined {
    if (!value) {
      return undefined;
    }
    if (typeof value === 'string') {
      // Handle "canonical" properties such as QuestionnaireResponse.questionnaire
      // This is a reference string that is not a FHIR reference
      return value;
    }
    if (typeof value === 'object') {
      if (isReference(value)) {
        // Handle normal "reference" properties
        return value.reference;
      }
      if (isResource(value) && value.id) {
        // Handle inline references
        return getReferenceString(value);
      }
      if (typeof value.identifier === 'object') {
        // Handle logical (identifier-only) references by putting a placeholder in the column
        // NOTE(mattwiller 2023-11-01): This is done to enable searches using the :missing modifier;
        // actual identifier search matching is handled by the `<ResourceType>_Token` lookup tables
        return `identifier:${value.identifier.system}|${value.identifier.value}`;
      }
    }
    return undefined;
  }

  /**
   * Builds the column value to write a "code" search parameter.
   * The common cases are:
   *  1) The property value is a string, so return directly.
   *  2) The property value is a CodeableConcept.
   *  3) Otherwise fallback to stringify.
   * @param value - The property value of the code.
   * @returns The value to write to the database column.
   */
  private buildTokenColumn(value: any): string | undefined {
    if (!value) {
      return undefined;
    }

    if (typeof value === 'string') {
      // If the value is a string, return the value directly
      return value;
    }

    if (typeof value === 'object') {
      const codeableConceptValue = this.buildCodeableConceptColumn(value);
      if (codeableConceptValue) {
        return codeableConceptValue;
      }
    }

    // Otherwise, return a stringified version of the value
    return stringify(value);
  }

  /**
   * Builds a CodeableConcept column value.
   * @param value - The property value of the code.
   * @returns The value to write to the database column.
   */
  private buildCodeableConceptColumn(value: any): string | undefined {
    // If the value is a CodeableConcept,
    // then use the following logic to determine the code:
    // 1) value.coding[0].code
    // 2) value.coding[0].display
    // 3) value.text
    if ('coding' in value) {
      const coding = value.coding;
      if (Array.isArray(coding) && coding.length > 0) {
        if (coding[0].code) {
          return coding[0].code;
        }

        if (coding[0].display) {
          return coding[0].display;
        }
      }
    }

    if ('text' in value) {
      return value.text as string;
    }

    return undefined;
  }

  /**
   * Builds a Quantity column value.
   * @param value - The property value of the quantity.
   * @returns The numeric value if available; undefined otherwise.
   */
  private buildQuantityColumn(value: any): number | undefined {
    if (typeof value === 'object') {
      if ('value' in value) {
        const num = value.value;
        if (typeof num === 'number') {
          return num;
        }
      }
    }
    return undefined;
  }

  /**
   * Writes resources values to the lookup tables.
   * @param client - The database client inside the transaction.
   * @param resource - The resource to index.
   * @param create - If true, then the resource is being created.
   */
  private async writeLookupTables(client: PoolClient, resource: WithId<Resource>, create: boolean): Promise<void> {
    for (const lookupTable of lookupTables) {
      await lookupTable.indexResource(client, resource, create);
    }
  }

  /**
   * Deletes values from lookup tables.
   * @param client - The database client inside the transaction.
   * @param resource - The resource to delete.
   */
  private async deleteFromLookupTables(client: Pool | PoolClient, resource: Resource): Promise<void> {
    for (const lookupTable of lookupTables) {
      await lookupTable.deleteValuesForResource(client, resource);
    }
  }

  /**
   * Returns the last updated timestamp for the resource.
   * During historical data migration, some client applications are allowed
   * to override the timestamp.
   * @param existing - Existing resource if one exists.
   * @param resource - The FHIR resource.
   * @returns The last updated date.
   */
  private getLastUpdated(existing: Resource | undefined, resource: Resource): string {
    if (!existing) {
      // If the resource has a specified "lastUpdated",
      // and there is no existing version,
      // and the current context is a ClientApplication (i.e., OAuth client credentials),
      // then allow the ClientApplication to set the date.
      const lastUpdated = resource.meta?.lastUpdated;
      if (lastUpdated && this.canWriteProtectedMeta()) {
        return lastUpdated;
      }
    }

    // Otherwise, use "now"
    return new Date().toISOString();
  }

  /**
   * Returns the project ID for the resource.
   * If it is a public resource type, then returns the public project ID.
   * If it is a protected resource type, then returns the Medplum project ID.
   * Otherwise, by default, return the current context project ID.
   * @param existing - Existing resource if one exists.
   * @param updated - The FHIR resource.
   * @returns The project ID.
   */
  private getProjectId(existing: Resource | undefined, updated: Resource): string | undefined {
    if (updated.resourceType === 'Project') {
      return updated.id;
    }

    if (updated.resourceType === 'ProjectMembership') {
      return resolveId(updated.project);
    }

    if (updated.resourceType === 'User' && this.isSuperAdmin()) {
      // Super admins can add, remove, and the project compartment of users.
      return updated?.meta?.project;
    }

    if (protectedResourceTypes.includes(updated.resourceType)) {
      return undefined;
    }

    const submittedProjectId = updated.meta?.project;
    if (submittedProjectId && this.canWriteProtectedMeta()) {
      // If the resource has an project (whether provided or from existing),
      // and the current context is allowed to write meta,
      // then use the provided value.
      return submittedProjectId;
    }

    return existing?.meta?.project ?? this.context.projects?.[0];
  }

  /**
   * Returns the author reference.
   * If the current context is allowed to write meta,
   * and the provided resource includes an author reference,
   * then use the provided value.
   * Otherwise uses the current context profile.
   * @param resource - The FHIR resource.
   * @returns The author value.
   */
  private getAuthor(resource: Resource): Reference {
    // If the resource has an author (whether provided or from existing),
    // and the current context is allowed to write meta,
    // then use the provided value.
    const author = resource.meta?.author;
    if (author && this.canWriteProtectedMeta()) {
      return author;
    }

    return this.context.author;
  }

  /**
   * Returns the author reference string (resourceType/id).
   * If the current context is a ClientApplication, handles "on behalf of".
   * Otherwise uses the current context profile.
   * @param existing - Current (soon to be previous) resource, if one exists.
   * @param updated - The incoming updated resource.
   * @returns The account values.
   */
  private async getAccounts(
    existing: WithId<Resource> | undefined,
    updated: WithId<Resource>
  ): Promise<Reference[] | undefined> {
    if (updated.meta && this.canWriteAccount()) {
      // If the user specifies accounts, allow it if they have permission.
      const updatedAccounts = this.extractAccountReferences(updated.meta);
      return updatedAccounts;
    }

    const accounts = new Set<string>();
    if (!existing && this.context.accessPolicy?.compartment?.reference) {
      // If the creator's access policy specifies a compartment, then use it as the account.
      // The writer's access policy is only applied at resource creation: simply editing a
      // resource does NOT pull it into the user's account.
      accounts.add(this.context.accessPolicy.compartment.reference);
    }

    if (updated.resourceType === 'Patient') {
      // When examining a Patient resource, we only look at the individual patient
      // We should not call `getPatients` and `readReference`
      const existingAccounts = this.extractAccountReferences(existing?.meta);
      if (existingAccounts?.length) {
        for (const account of existingAccounts) {
          accounts.add(account.reference as string);
        }
      }
    } else {
      const systemRepo = getSystemRepo(this.conn); // Re-use DB connection to preserve transaction state
      const patients = await systemRepo.readReferences(getPatients(updated));
      for (const patient of patients) {
        if (patient instanceof Error) {
          getLogger().debug('Error setting patient compartment', patient);
          continue;
        }

        // If the patient has an account, then use it as the resource account.
        const patientAccounts = this.extractAccountReferences(patient.meta);
        if (patientAccounts?.length) {
          for (const account of patientAccounts) {
            if (account.reference) {
              accounts.add(account.reference);
            }
          }
        }
      }
    }

    if (accounts.size < 1) {
      return undefined;
    }

    const result: Reference[] = [];
    for (const reference of accounts) {
      result.push({ reference });
    }
    return result;
  }

  private extractAccountReferences(meta: Meta | undefined): Reference[] | undefined {
    if (!meta) {
      return undefined;
    }
    if (meta.accounts && meta.account) {
      const accounts = meta.accounts;
      if (accounts.some((a) => a.reference === meta.account?.reference)) {
        return accounts;
      }
      return [meta.account, ...accounts];
    } else {
      return arrayify(meta.accounts ?? meta.account);
    }
  }

  /**
   * Determines if the current user can manually set the ID field.
   * This is very powerful, and reserved for the system account.
   * @returns True if the current user can manually set the ID field.
   */
  private canSetId(): boolean {
    return this.isSuperAdmin();
  }

  /**
   * Determines if the current user can manually set certain protected meta fields
   * such as author, project, lastUpdated, etc.
   * @returns True if the current user can manually set protected meta fields.
   */
  private canWriteProtectedMeta(): boolean {
    return this.isSuperAdmin();
  }

  private canWriteAccount(): boolean {
    return Boolean(this.context.extendedMode && (this.isSuperAdmin() || this.isProjectAdmin()));
  }

  /**
   * Determines if the current user can read the specified resource type.
   * @param resourceType - The resource type.
   * @returns True if the current user can read the specified resource type.
   */
  canReadResourceType(resourceType: string): boolean {
    if (this.isSuperAdmin()) {
      return true;
    }
    if (protectedResourceTypes.includes(resourceType)) {
      return false;
    }
    if (!this.context.accessPolicy) {
      return true;
    }
    return canReadResourceType(this.context.accessPolicy, resourceType as ResourceType);
  }

  /**
   * Determines if the current user can write the specified resource type.
   * This is a preliminary check before evaluating a write operation in depth.
   * If a user cannot write a resource type at all, then don't bother looking up previous versions.
   * @param resourceType - The resource type.
   * @returns True if the current user can write the specified resource type.
   */
  private canWriteResourceType(resourceType: string): boolean {
    if (this.isSuperAdmin()) {
      return true;
    }
    if (protectedResourceTypes.includes(resourceType)) {
      return false;
    }
    if (!this.context.accessPolicy) {
      return true;
    }
    return canWriteResourceType(this.context.accessPolicy, resourceType as ResourceType);
  }

  /**
   * Determines if the current user can write to the specified resource.
   * This is a more in-depth check after building the candidate result of a write operation.
   * @param resource - The resource.
   * @returns True if the current user can write the specified resource type.
   */
  private canWriteToResource(resource: Resource): boolean {
    if (this.isSuperAdmin()) {
      return true;
    }
    const resourceType = resource.resourceType;
    if (protectedResourceTypes.includes(resourceType)) {
      return false;
    }
    if (resource.meta?.project !== this.context.projects?.[0]) {
      return false;
    }
    return !!satisfiedAccessPolicy(resource, AccessPolicyInteraction.UPDATE, this.context.accessPolicy);
  }

  /**
   * Check that a resource can be written in its current form.
   * @param previous - The resource before updates were applied.
   * @param current - The resource as it will be written.
   * @returns True if the current user can write the specified resource type.
   */
  private isResourceWriteable(previous: Resource | undefined, current: Resource): boolean {
    if (this.isSuperAdmin()) {
      return true;
    }

    if (current.meta?.project !== this.context.projects?.[0]) {
      return false;
    }

    const matchingPolicy = satisfiedAccessPolicy(current, AccessPolicyInteraction.UPDATE, this.context.accessPolicy);
    if (!matchingPolicy) {
      return false;
    }
    if (matchingPolicy?.writeConstraint) {
      return matchingPolicy.writeConstraint.every((constraint) => {
        const invariant = evalFhirPathTyped(
          constraint.expression as string,
          [{ type: current.resourceType, value: current }],
          {
            '%before': { type: previous?.resourceType ?? 'undefined', value: previous },
            '%after': { type: current.resourceType, value: current },
          }
        );
        return invariant.length === 1 && invariant[0].value === true;
      });
    }
    return true;
  }

  /**
   * Returns true if the resource is "cache only" and not written to the database.
   * This is a highly specialized use case for internal system resources.
   * @param resource - The candidate resource.
   * @returns True if the resource should be cached only and not written to the database.
   */
  private isCacheOnly(resource: Resource): boolean {
    if (resource.resourceType === 'Login' && (resource.authMethod === 'client' || resource.authMethod === 'execute')) {
      return true;
    }
    if (resource.resourceType === 'Subscription' && resource.channel?.type === 'websocket') {
      return true;
    }
    return false;
  }

  /**
   * Removes hidden fields from a resource as defined by the access policy.
   * This should be called for any "read" operation.
   * @param input - The input resource.
   * @returns The resource with hidden fields removed.
   */
  removeHiddenFields<T extends Resource>(input: T): T {
    const policy = satisfiedAccessPolicy(input, AccessPolicyInteraction.READ, this.context.accessPolicy);
    if (policy?.hiddenFields) {
      for (const field of policy.hiddenFields) {
        this.removeField(input, field);
      }
    }
    if (!this.context.extendedMode) {
      const meta = input.meta as Meta;
      meta.author = undefined;
      meta.project = undefined;
      meta.account = undefined;
      meta.compartment = undefined;
    }
    return input;
  }

  /**
   * Overwrites readonly fields from a resource as defined by the access policy.
   * If no original (i.e., this is the first version), then blank them out.
   * This should be called for any "write" operation.
   * @param input - The input resource.
   * @param original - The previous version, if it exists.
   * @returns The resource with restored hidden fields.
   */
  private restoreReadonlyFields<T extends Resource>(input: T, original: T | undefined): T {
    const policy = satisfiedAccessPolicy(
      original ?? input,
      original ? AccessPolicyInteraction.UPDATE : AccessPolicyInteraction.CREATE,
      this.context.accessPolicy
    );
    if (!policy?.readonlyFields && !policy?.hiddenFields) {
      return input;
    }
    const fieldsToRestore = [];
    if (policy.readonlyFields) {
      fieldsToRestore.push(...policy.readonlyFields);
    }
    if (policy.hiddenFields) {
      fieldsToRestore.push(...policy.hiddenFields);
    }
    for (const field of fieldsToRestore) {
      this.removeField(input, field);
      // only top-level fields can be restored.
      // choice-of-type fields technically aren't allowed in readonlyFields/hiddenFields,
      // but that isn't currently enforced at write time, so exclude them here
      if (original && !field.includes('.') && !field.endsWith('[x]')) {
        const value = original[field as keyof T];
        if (value) {
          input[field as keyof T] = value;
        }
      }
    }
    return input;
  }

  /**
   * Removes a field from the input resource; supports nested fields.
   * @param input - The input resource.
   * @param path - The path to the field to remove
   */
  private removeField<T extends Resource>(input: T, path: string): void {
    let last: any[] = [input];
    const pathParts = path.split('.');
    for (let i = 0; i < pathParts.length; i++) {
      const pathPart = pathParts[i];

      if (i === pathParts.length - 1) {
        // final key part
        last.forEach((item) => {
          resolveFieldName(item, pathPart).forEach((k) => {
            delete item[k];
          });
        });
      } else {
        // intermediate key part
        const next: any[] = [];
        for (const lastItem of last) {
          for (const k of resolveFieldName(lastItem, pathPart)) {
            if (lastItem[k] !== undefined) {
              if (Array.isArray(lastItem[k])) {
                next.push(...lastItem[k]);
              } else if (isObject(lastItem[k])) {
                next.push(lastItem[k]);
              }
            }
          }
        }
        last = next;
      }
    }
  }

  isSuperAdmin(): boolean {
    return !!this.context.superAdmin;
  }

  isProjectAdmin(): boolean {
    return !!this.context.projectAdmin;
  }

  /**
   * Logs an AuditEvent for a restful operation.
   * @param subtype - The AuditEvent subtype.
   * @param outcome - The AuditEvent outcome.
   * @param description - The description.  Can be a string, object, or Error.  Will be normalized to a string.
   * @param options -
   * @param options.resource - Optional resource to associate with the AuditEvent.
   * @param options.searchRequest - Optional search parameters to associate with the AuditEvent.
   * @param options.durationMs - Duration of the operation, used for generating metrics.
   */
  private logEvent(
    subtype: AuditEventSubtype,
    outcome: AuditEventOutcome,
    description?: unknown,
    options?: {
      resource?: Resource | Reference;
      searchRequest?: SearchRequest;
      durationMs?: number;
    }
  ): void {
    if (this.context.author.reference === 'system') {
      // Don't log system events.
      return;
    }
    let outcomeDesc: string | undefined = undefined;
    if (description) {
      outcomeDesc = normalizeErrorString(description);
    }
    let query: string | undefined = undefined;
    if (options?.searchRequest) {
      query = options.searchRequest.resourceType + formatSearchQuery(options.searchRequest);
    }
    const resource = options?.resource;

    const auditEvent = createAuditEvent(
      RestfulOperationType,
      subtype,
      this.context.projects?.[0] as string,
      this.context.author,
      this.context.remoteAddress,
      outcome,
      {
        description: outcomeDesc,
        resource,
        searchQuery: query,
        durationMs: options?.durationMs,
      }
    );
    logAuditEvent(auditEvent);

    if (options?.durationMs && outcome === AuditEventOutcome.Success) {
      const duration = options.durationMs / 1000; // Report duration in whole seconds
      recordHistogramValue('medplum.fhir.interaction.' + subtype.code, duration, {
        attributes: {
          resourceType: isResource(resource) ? resource?.resourceType : undefined,
        },
      });
    }
    incrementCounter(`medplum.fhir.interaction.${subtype.code}.count`, {
      attributes: {
        resourceType: isResource(resource) ? resource?.resourceType : undefined,
        result: outcome === AuditEventOutcome.Success ? 'success' : 'failure',
      },
    });

    if (getConfig().saveAuditEvents && isResource(resource) && resource?.resourceType !== 'AuditEvent') {
      auditEvent.id = this.generateId();
      this.updateResourceImpl(auditEvent, true).catch(console.error);
    }
  }

  /**
   * Returns a database client.
   * Use this method when you don't care if you're in a transaction or not.
   * For example, use this method for "read by ID".
   * The return value can either be a pool client or a pool.
   * If in a transaction, then returns the transaction client (PoolClient).
   * Otherwise, returns the pool (Pool).
   * @param mode - The database mode.
   * @returns The database client.
   */
  getDatabaseClient(mode: DatabaseMode): Pool | PoolClient {
    this.assertNotClosed();
    if (this.conn) {
      // If in a transaction, then use the transaction client.
      return this.conn;
    }
    if (mode === DatabaseMode.WRITER) {
      // If we ever use a writer, then all subsequent operations must use a writer.
      this.mode = RepositoryMode.WRITER;
    }
    return getDatabasePool(this.mode === RepositoryMode.WRITER ? DatabaseMode.WRITER : mode);
  }

  /**
   * Returns a proper database connection.
   * Unlike getDatabaseClient(), this method always returns a PoolClient.
   * @param mode - The database mode.
   * @returns Database connection.
   */
  private async getConnection(mode: DatabaseMode): Promise<PoolClient> {
    this.assertNotClosed();
    if (!this.conn) {
      this.conn = await getDatabasePool(mode).connect();
    }
    return this.conn;
  }

  /**
   * Releases the database connection.
   * Include an error to remove the connection from the pool.
   * See: https://github.com/brianc/node-postgres/blob/master/packages/pg-pool/index.js#L333
   * @param err - Optional error to remove the connection from the pool.
   */
  private releaseConnection(err?: boolean | Error): void {
    if (this.conn) {
      this.conn.release(err);
      this.conn = undefined;
    }
  }

  async withTransaction<TResult>(
    callback: (client: PoolClient) => Promise<TResult>,
    options?: { serializable: boolean }
  ): Promise<TResult> {
    let error: OperationOutcomeError | undefined;
    for (let i = 0; i < transactionAttempts; i++) {
      try {
        const client = await this.beginTransaction(options?.serializable ? 'SERIALIZABLE' : undefined);
        const result = await callback(client);
        await this.commitTransaction();
        return result;
      } catch (err) {
        const operationOutcomeError = normalizeDatabaseError(err);
        // Assigning here and throwing below is necessary to satisfy TypeScript
        error = operationOutcomeError;

        // Ensure transaction is rolled back before attempting any retry
        await this.rollbackTransaction(operationOutcomeError);
        if (!this.isRetryableTransactionError(operationOutcomeError)) {
          break; // Fall through to throw statement outside of the loop
        }
      } finally {
        this.endTransaction();
      }
    }

    // Cannot be undefined: either the function returns normally from the `try` block,
    // or `error` is assigned at top of `catch` block before reaching this line
    throw error;
  }

  private async beginTransaction(isolationLevel: TransactionIsolationLevel = 'REPEATABLE READ'): Promise<PoolClient> {
    this.assertNotClosed();
    this.transactionDepth++;
    const conn = await this.getConnection(DatabaseMode.WRITER);
    if (this.transactionDepth === 1) {
      await conn.query('BEGIN ISOLATION LEVEL ' + isolationLevel);
    } else {
      await conn.query('SAVEPOINT sp' + this.transactionDepth);
    }
    return conn;
  }

  private async commitTransaction(): Promise<void> {
    this.assertInTransaction();
    const conn = await this.getConnection(DatabaseMode.WRITER);
    if (this.transactionDepth === 1) {
      await this.processPreCommit();
      await conn.query('COMMIT');
      this.transactionDepth--;
      this.releaseConnection();
      await this.processPostCommit();
    } else {
      await conn.query('RELEASE SAVEPOINT sp' + this.transactionDepth);
      this.transactionDepth--;
    }
  }

  private async rollbackTransaction(error: Error): Promise<void> {
    this.assertInTransaction();
    const conn = await this.getConnection(DatabaseMode.WRITER);
    if (this.transactionDepth === 1) {
      await conn.query('ROLLBACK');
      this.transactionDepth--;
      this.releaseConnection(error);
    } else {
      await conn.query('ROLLBACK TO SAVEPOINT sp' + this.transactionDepth);
      this.transactionDepth--;
    }
  }

  private endTransaction(): void {
    if (this.transactionDepth === 0) {
      this.releaseConnection();
    }
  }

  private assertInTransaction(): void {
    if (this.transactionDepth <= 0) {
      throw new Error('Not in transaction');
    }
  }

  async preCommit(fn: () => Promise<void>): Promise<void> {
    if (this.transactionDepth) {
      this.preCommitCallbacks.push(fn);
    } else {
      await fn();
    }
  }

  private async processPreCommit(): Promise<void> {
    const callbacks = this.preCommitCallbacks;
    this.preCommitCallbacks = [];
    for (const cb of callbacks) {
      await cb();
    }
  }

  async postCommit(fn: () => Promise<void>): Promise<void> {
    if (this.transactionDepth) {
      this.postCommitCallbacks.push(fn);
    } else {
      await fn();
    }
  }

  private async processPostCommit(): Promise<void> {
    const callbacks = this.postCommitCallbacks;
    this.postCommitCallbacks = [];
    for (const cb of callbacks) {
      await cb();
    }
  }

  /**
   * Checks whether an error represents a serialization conflict that can safely be retried.
   * NOTE: Retrying a transaction must be done in full: the entire `Repository.withTransaction()` block
   * should be re-executed, in a new transaction.
   * @param err - The error to check.
   * @returns True if the error indicates a retryable transaction failure.
   */
  private isRetryableTransactionError(err: OperationOutcomeError): boolean {
    if (this.transactionDepth) {
      // Nested transactions (i.e. savepoints) are NOT retryable per the Postgres docs;
      // the entire transaction must have been rolled back before anything can be retried:
      // "It is important to retry the complete transaction, including all logic
      // that decides which SQL to issue and/or which values to use"
      // @see https://www.postgresql.org/docs/16/mvcc-serialization-failure-handling.html
      return false;
    }
    if (err.outcome.issue.length !== 1) {
      // Multiple errors combined cannot be guaranteed to be retryable
      return false;
    }

    const issue = err.outcome.issue[0];
    return Boolean(
      issue.code === 'conflict' &&
        issue.details?.coding?.some((c) => retryableTransactionErrorCodes.includes(c.code as string))
    );
  }

  /**
   * Tries to read a cache entry from Redis by resource type and ID.
   * @param resourceType - The resource type.
   * @param id - The resource ID.
   * @returns The cache entry if found; otherwise, undefined.
   */
  private async getCacheEntry<T extends Resource>(
    resourceType: string,
    id: string
  ): Promise<CacheEntry<WithId<T>> | undefined> {
    // No cache access allowed mid-transaction
    if (this.transactionDepth) {
      return undefined;
    }
    const cachedValue = await getRedis().get(getCacheKey(resourceType, id));
    return cachedValue ? (JSON.parse(cachedValue) as CacheEntry<WithId<T>>) : undefined;
  }

  /**
   * Performs a bulk read of cache entries from Redis.
   * @param references - Array of FHIR references.
   * @returns Array of cache entries or undefined.
   */
  private async getCacheEntries(references: Reference[]): Promise<(CacheEntry | undefined)[]> {
    // No cache access allowed mid-transaction
    if (this.transactionDepth) {
      return new Array(references.length);
    }
    const referenceKeys = references.map((r) => r.reference as string);
    if (referenceKeys.length === 0) {
      // Return early to avoid calling mget() with no args, which is an error
      return [];
    }
    return (await getRedis().mget(referenceKeys)).map((cachedValue) =>
      cachedValue ? (JSON.parse(cachedValue) as CacheEntry) : undefined
    );
  }

  /**
   * Writes a cache entry to Redis.
   * @param resource - The resource to cache.
   */
  private async setCacheEntry(resource: WithId<Resource>): Promise<void> {
    // No cache access allowed mid-transaction
    if (this.transactionDepth) {
      const cachedResource = deepClone(resource);
      await this.postCommit(() => {
        return this.setCacheEntry(cachedResource);
      });
      return;
    }

    const projectId = resource.meta?.project;
    await getRedis().set(
      getCacheKey(resource.resourceType, resource.id),
      stringify({ resource, projectId }),
      'EX',
      REDIS_CACHE_EX_SECONDS
    );
  }

  /**
   * Deletes a cache entry from Redis.
   * @param resourceType - The resource type.
   * @param id - The resource ID.
   */
  private async deleteCacheEntry(resourceType: string, id: string): Promise<void> {
    // No cache access allowed mid-transaction
    if (this.transactionDepth) {
      await this.postCommit(() => this.deleteCacheEntry(resourceType, id));
      return;
    }

    await getRedis().del(getCacheKey(resourceType, id));
  }

  /**
   * Deletes cache entries from Redis.
   * @param resourceType - The resource type.
   * @param ids - The resource IDs.
   */
  private async deleteCacheEntries(resourceType: string, ids: string[]): Promise<void> {
    // No cache access allowed mid-transaction
    if (this.transactionDepth) {
      await this.postCommit(() => this.deleteCacheEntries(resourceType, ids));
      return;
    }

    const cacheKeys = ids.map((id) => {
      return getCacheKey(resourceType, id);
    });

    await getRedis().del(cacheKeys);
  }

  async ensureInTransaction<TResult>(callback: (client: PoolClient) => Promise<TResult>): Promise<TResult> {
    if (this.transactionDepth) {
      const client = await this.getConnection(DatabaseMode.WRITER);
      return callback(client);
    } else {
      return this.withTransaction(callback);
    }
  }

  getConfig(): RepositoryContext {
    return this.context;
  }

  [Symbol.dispose](): void {
    this.assertNotClosed();
    if (this.disposable) {
      if (this.transactionDepth > 0) {
        // Bad state, remove connection from pool
        getLogger().error('Closing Repository with active transaction');
        this.releaseConnection(new Error('Closing Repository with active transaction'));
      } else {
        // Good state, return healthy connection to pool
        this.releaseConnection();
      }
    }
    this.closed = true;
  }

  private assertNotClosed(): void {
    if (this.closed) {
      throw new Error('Already closed');
    }
  }
}

const REDIS_CACHE_EX_SECONDS = 24 * 60 * 60; // 24 hours in seconds
const PROFILE_CACHE_EX_SECONDS = 5 * 60; // 5 minutes in seconds

/**
 * Returns the redis cache key for the given resource type and resource ID.
 * @param resourceType - The resource type.
 * @param id - The resource ID.
 * @returns The Redis cache key.
 */
function getCacheKey(resourceType: string, id: string): string {
  return `${resourceType}/${id}`;
}

/**
 * Writes a FHIR profile cache entry to Redis.
 * @param profile - The profile structure definition.
 */
async function cacheProfile(profile: StructureDefinition): Promise<void> {
  if (!profile.url || !profile.meta?.project) {
    return;
  }
  profile = await getSystemRepo().readReference(createReference(profile));
  await getRedis().set(
    getProfileCacheKey(profile.meta?.project as string, profile.url),
    JSON.stringify({ resource: profile, projectId: profile.meta?.project }),
    'EX',
    PROFILE_CACHE_EX_SECONDS
  );
}

/**
 * Writes a FHIR profile cache entry to Redis.
 * @param profile - The profile structure definition.
 */
async function removeCachedProfile(profile: StructureDefinition): Promise<void> {
  if (!profile.url || !profile.meta?.project) {
    return;
  }
  await getRedis().del(getProfileCacheKey(profile.meta.project, profile.url));
}

/**
 * Returns the redis cache key for the given profile resource.
 * @param projectId - The ID of the Project to which the profile belongs.
 * @param url - The canonical URL of the profile.
 * @returns The Redis cache key.
 */
function getProfileCacheKey(projectId: string, url: string): string {
  return `Project/${projectId}/StructureDefinition/${url}`;
}

export function getSystemRepo(conn?: PoolClient): Repository {
  return new Repository(
    {
      superAdmin: true,
      strictMode: true,
      extendedMode: true,
      author: {
        reference: 'system',
      },
      // System repo does not have an associated Project; it can write to any
    },
    conn
  );
}

function lowercaseFirstLetter(str: string): string {
  return str.charAt(0).toLowerCase() + str.slice(1);
}

function resolveFieldName(input: any, fieldName: string): string[] {
  if (!fieldName.endsWith('[x]')) {
    return [fieldName];
  }

  const baseKey = fieldName.slice(0, -3);
  return Object.keys(input).filter((k) => {
    if (k.startsWith(baseKey)) {
      const maybePropertyType = k.substring(baseKey.length);
      if (maybePropertyType in PropertyType || lowercaseFirstLetter(maybePropertyType) in PropertyType) {
        return true;
      }
    }
    return false;
  });
}

export function setTypedPropertyValue(target: TypedValue, path: string, replacement: TypedValue): void {
  let patchPath = '/' + path.replaceAll(/\[|\]\.|\./g, '/');
  if (patchPath.endsWith(']')) {
    patchPath = patchPath.slice(0, -1);
  }
  patchObject(target.value, [{ op: 'replace', path: patchPath, value: replacement.value }]);
}

const textEncoder = new TextEncoder();

/**
 * Apply a maximum string length to ensure the value can accommodate the maximum
 * size for a btree index entry: 2704 bytes. If the string is too large,
 * be as conservative as possible to avoid write errors by truncating to 675 characters
 * to accommodate the entire string being 4-byte UTF-8 code points.
 * @param value - The column value to truncate.
 * @returns The possibly truncated column value.
 */
function truncateTextColumn(value: string): string {
  if (textEncoder.encode(value).length <= 2704) {
    return value;
  }

  return Array.from(value).slice(0, 675).join('');
}<|MERGE_RESOLUTION|>--- conflicted
+++ resolved
@@ -1370,15 +1370,10 @@
       __version: Repository.VERSION,
     };
 
-<<<<<<< HEAD
     const searchParams = getStandardAndDerivedSearchParameters(resourceType);
-    for (const searchParam of searchParams) {
-      this.buildColumn(resource, row, searchParam);
-=======
-    const searchParams = getSearchParameters(resourceType);
-    if (searchParams) {
+    if (searchParams.length > 0) {
       const startTime = process.hrtime.bigint();
-      for (const searchParam of Object.values(searchParams)) {
+      for (const searchParam of searchParams) {
         this.buildColumn(resource, row, searchParam);
       }
       recordHistogramValue(
@@ -1388,7 +1383,6 @@
           options: { unit: 'ms' },
         }
       );
->>>>>>> 58a312a1
     }
     return row;
   }
