import {
  AccessPolicyInteraction,
  BackgroundJobInteraction,
  DEFAULT_MAX_SEARCH_COUNT,
  OperationOutcomeError,
  Operator,
  PropertyType,
  SearchParameterDetails,
  SearchParameterType,
  SearchRequest,
  TypedValue,
  allOk,
  badRequest,
  canReadResourceType,
  canWriteResourceType,
  deepEquals,
  evalFhirPath,
  evalFhirPathTyped,
  forbidden,
  formatSearchQuery,
  getSearchParameterDetails,
  getSearchParameters,
  getStatus,
  gone,
  isGone,
  isNotFound,
  isObject,
  isOk,
  normalizeErrorString,
  normalizeOperationOutcome,
  notFound,
  parseReference,
  parseSearchRequest,
  preconditionFailed,
  protectedResourceTypes,
  resolveId,
  satisfiedAccessPolicy,
  serverError,
  stringify,
  toPeriod,
  validateResource,
  validateResourceType,
} from '@medplum/core';
<<<<<<< HEAD
import { FhirRepository, UpdateResourceOptions, CreateResourceOptions } from '@medplum/fhir-router';
=======
import { BaseRepository, FhirRepository, RepositoryMode } from '@medplum/fhir-router';
>>>>>>> 9e9a302f
import {
  AccessPolicy,
  Binary,
  Bundle,
  BundleEntry,
  Meta,
  OperationOutcome,
  Project,
  Reference,
  Resource,
  ResourceType,
  SearchParameter,
  StructureDefinition,
} from '@medplum/fhirtypes';
import { randomUUID } from 'node:crypto';
import { Readable } from 'node:stream';
import { Pool, PoolClient } from 'pg';
import { Operation, applyPatch } from 'rfc6902';
import validator from 'validator';
import { getConfig } from '../config';
import { getLogger, getRequestContext } from '../context';
import { DatabaseMode, getDatabasePool } from '../database';
import { getRedis } from '../redis';
import { r4ProjectId } from '../seed';
import {
  AuditEventOutcome,
  AuditEventSubtype,
  CreateInteraction,
  DeleteInteraction,
  HistoryInteraction,
  PatchInteraction,
  ReadInteraction,
  SearchInteraction,
  UpdateInteraction,
  VreadInteraction,
  logRestfulEvent,
} from '../util/auditevent';
import { addBackgroundJobs } from '../workers';
import { addSubscriptionJobs } from '../workers/subscription';
import { validateResourceWithJsonSchema } from './jsonschema';
import { AddressTable } from './lookups/address';
import { CodingTable } from './lookups/coding';
import { HumanNameTable } from './lookups/humanname';
import { LookupTable } from './lookups/lookuptable';
import { ReferenceTable } from './lookups/reference';
import { TokenTable } from './lookups/token';
import { ValueSetElementTable } from './lookups/valuesetelement';
import { getPatients } from './patient';
import { replaceConditionalReferences, validateReferences } from './references';
import { getFullUrl } from './response';
import { RewriteMode, rewriteAttachments } from './rewrite';
import {
  Condition,
  DeleteQuery,
  Disjunction,
  Expression,
  InsertQuery,
  SelectQuery,
  TransactionIsolationLevel,
  normalizeDatabaseError,
  periodToRangeString,
} from './sql';
import { getBinaryStorage } from './storage';
import { buildSearchExpression, searchImpl } from './search';

/**
 * The RepositoryContext interface defines standard metadata for repository actions.
 * In practice, there will be one Repository per HTTP request.
 * And the RepositoryContext represents the context of that request,
 * such as "who is the current user?" and "what is the current project?"
 */
export interface RepositoryContext {
  /**
   * The current author reference.
   * This should be a FHIR reference string (i.e., "resourceType/id").
   * Where resource type is ClientApplication, Patient, Practitioner, etc.
   * This value will be included in every resource as meta.author.
   */
  author: Reference;

  /**
   * Optional individual, device, or organization for whom the change was made.
   * This value will be included in every resource as meta.onBehalfOf.
   */
  onBehalfOf?: Reference;

  remoteAddress?: string;

  /**
   * Projects that the Repository is allowed to access.
   * This should include the ID/UUID of the current project, but may also include other accessory Projects.
   * If this is undefined, the current user is a server user (e.g. Super Admin)
   * The usual case has two elements: the user's Project and the base R4 Project
   * The user's "primary" Project will be the first element in the array (i.e. projects[0])
   * This value will be included in every resource as meta.project.
   */
  projects?: string[];

  /** Current Project of the authenticated user, or none for the system repository. */
  currentProject?: Project;

  /**
   * Optional compartment restriction.
   * If the compartments array is provided,
   * all queries will be restricted to those compartments.
   */
  accessPolicy?: AccessPolicy;

  /**
   * Optional flag for system administrators,
   * which grants system-level access.
   */
  superAdmin?: boolean;

  /**
   * Optional flag for project administrators,
   * which grants additional project-level access.
   */
  projectAdmin?: boolean;

  /**
   * Optional flag to validate resources in strict mode.
   * Strict mode validates resources against StructureDefinition resources,
   * which includes strict date validation, backbone elements, and more.
   * Non-strict mode uses the official FHIR JSONSchema definition, which is
   * significantly more relaxed.
   */
  strictMode?: boolean;

  /**
   * Optional flag to validate references on write operations.
   * If enabled, the repository will check that all references are valid,
   * and that the current user has access to the referenced resource.
   */
  checkReferencesOnWrite?: boolean;

  /**
   * Optional flag to include Medplum extended meta fields.
   * Medplum tracks additional metadata for each resource, such as:
   * 1) "author" - Reference to the last user who modified the resource.
   * 2) "project" - Reference to the project that owns the resource.
   * 3) "account" - Optional reference to a subaccount that owns the resource.
   */
  extendedMode?: boolean;
}

export interface CacheEntry<T extends Resource = Resource> {
  resource: T;
  projectId: string;
}

export interface InteractionOptions {
  verbose?: boolean;
}

export interface ReadResourceOptions extends InteractionOptions {
  checkCacheOnly?: boolean;
}

export interface ResendSubscriptionsOptions extends InteractionOptions {
  interaction?: BackgroundJobInteraction;
  subscription?: string;
}

/**
 * The lookup tables array includes a list of special tables for search indexing.
 */
const lookupTables: LookupTable[] = [
  new AddressTable(),
  new HumanNameTable(),
  new TokenTable(),
  new ValueSetElementTable(),
  new ReferenceTable(),
  new CodingTable(),
];

/**
 * The Repository class manages reading and writing to the FHIR repository.
 * It is a thin layer on top of the database.
 * Repository instances should be created per author and project.
 */
export class Repository extends FhirRepository<PoolClient> implements Disposable {
  private readonly context: RepositoryContext;
  private conn?: PoolClient;
  private transactionDepth = 0;
  private closed = false;
  mode: RepositoryMode;

  private preCommitCallbacks: (() => Promise<void>)[] = [];
  private postCommitCallbacks: (() => Promise<void>)[] = [];

  constructor(context: RepositoryContext) {
    super();
    this.context = context;
    this.context.projects?.push?.(r4ProjectId);
    if (!this.context.author?.reference) {
      throw new Error('Invalid author reference');
    }

    // Default to writer mode
    // In the future, as we do more testing and validation, we will explore defaulting to reader mode
    // However, for now, we default to writer and only use reader mode for requests guaranteed not to have consistency risks
    this.mode = RepositoryMode.WRITER;
  }

  clone(): Repository {
    return new Repository(this.context);
  }

<<<<<<< HEAD
  async createResource<T extends Resource>(resource: T, options?: CreateResourceOptions): Promise<T> {
=======
  setMode(mode: RepositoryMode): void {
    this.mode = mode;
  }

  currentProject(): Project | undefined {
    return this.context.currentProject;
  }

  async createResource<T extends Resource>(resource: T): Promise<T> {
>>>>>>> 9e9a302f
    const resourceWithId = {
      ...resource,
      id: options?.assignedId && resource.id ? resource.id : this.generateId(),
    };
    try {
      const result = await this.updateResourceImpl(resourceWithId, true);
      await this.postCommit(async () => {
        this.logEvent(CreateInteraction, AuditEventOutcome.Success, undefined, result);
      });
      return result;
    } catch (err) {
      this.logEvent(CreateInteraction, AuditEventOutcome.MinorFailure, err, resourceWithId);
      throw err;
    }
  }

  generateId(): string {
    return randomUUID();
  }

  async readResource<T extends Resource>(
    resourceType: T['resourceType'],
    id: string,
    options?: ReadResourceOptions
  ): Promise<T> {
    try {
      const result = this.removeHiddenFields(await this.readResourceImpl<T>(resourceType, id, options));
      this.logEvent(ReadInteraction, AuditEventOutcome.Success, undefined, result);
      return result;
    } catch (err) {
      this.logEvent(ReadInteraction, AuditEventOutcome.MinorFailure, err);
      throw err;
    }
  }

  private async readResourceImpl<T extends Resource>(
    resourceType: T['resourceType'],
    id: string,
    options?: ReadResourceOptions
  ): Promise<T> {
    if (!id || !validator.isUUID(id)) {
      throw new OperationOutcomeError(notFound);
    }

    validateResourceType(resourceType);

    if (!this.canReadResourceType(resourceType)) {
      throw new OperationOutcomeError(forbidden);
    }

    const cacheRecord = await this.getCacheEntry<T>(resourceType, id);
    if (cacheRecord) {
      // This is an optimization to avoid a database query.
      // However, it depends on all values in the cache having "meta.compartment"
      // Old versions of Medplum did not populate "meta.compartment"
      // So this optimization is blocked until we add a migration.
      // if (!this.canReadCacheEntry(cacheRecord)) {
      //   throw new OperationOutcomeError(notFound);
      // }
      if (this.canReadCacheEntry(cacheRecord)) {
        return cacheRecord.resource;
      }
    }

    if (options?.checkCacheOnly) {
      throw new OperationOutcomeError(notFound);
    }

    return this.readResourceFromDatabase(resourceType, id);
  }

  private async readResourceFromDatabase<T extends Resource>(resourceType: string, id: string): Promise<T> {
    const builder = new SelectQuery(resourceType).column('content').column('deleted').where('id', '=', id);

    this.addSecurityFilters(builder, resourceType);

    const rows = await builder.execute(this.getDatabaseClient(DatabaseMode.READER));
    if (rows.length === 0) {
      throw new OperationOutcomeError(notFound);
    }

    if (rows[0].deleted) {
      throw new OperationOutcomeError(gone);
    }

    const resource = JSON.parse(rows[0].content as string) as T;
    await this.setCacheEntry(resource);
    return resource;
  }

  private canReadCacheEntry(cacheEntry: CacheEntry): boolean {
    if (this.isSuperAdmin()) {
      return true;
    }
    if (!this.context.projects?.includes(cacheEntry.projectId)) {
      return false;
    }
    if (!satisfiedAccessPolicy(cacheEntry.resource, AccessPolicyInteraction.READ, this.context.accessPolicy)) {
      return false;
    }
    return true;
  }

  async readReferences(references: Reference[]): Promise<(Resource | Error)[]> {
    const cacheEntries = await this.getCacheEntries(references);
    const result: (Resource | Error)[] = new Array(references.length);

    for (let i = 0; i < result.length; i++) {
      const reference = references[i];
      const cacheEntry = cacheEntries[i];
      let entryResult = await this.processReadReferenceEntry(reference, cacheEntry);
      if (entryResult instanceof Error) {
        this.logEvent(ReadInteraction, AuditEventOutcome.MinorFailure, entryResult);
      } else {
        entryResult = this.removeHiddenFields(entryResult);
        this.logEvent(ReadInteraction, AuditEventOutcome.Success, undefined, entryResult);
      }
      result[i] = entryResult;
    }

    return result;
  }

  private async processReadReferenceEntry(
    reference: Reference,
    cacheEntry: CacheEntry | undefined
  ): Promise<Resource | Error> {
    try {
      const [resourceType, id] = reference.reference?.split('/') as [ResourceType, string];
      validateResourceType(resourceType);

      if (!this.canReadResourceType(resourceType)) {
        return new OperationOutcomeError(forbidden);
      }

      if (cacheEntry) {
        if (!this.canReadCacheEntry(cacheEntry)) {
          return new OperationOutcomeError(notFound);
        }
        return cacheEntry.resource;
      }
      return await this.readResourceFromDatabase(resourceType, id);
    } catch (err) {
      if (err instanceof OperationOutcomeError) {
        return err;
      }
      return new OperationOutcomeError(normalizeOperationOutcome(err), err);
    }
  }

  async readReference<T extends Resource>(reference: Reference<T>): Promise<T> {
    let parts: [T['resourceType'], string];
    try {
      parts = parseReference(reference);
    } catch (err) {
      throw new OperationOutcomeError(badRequest('Invalid reference'));
    }
    return this.readResource(parts[0], parts[1]);
  }

  /**
   * Returns resource history.
   *
   * Results are sorted with oldest versions last
   *
   * See: https://www.hl7.org/fhir/http.html#history
   * @param resourceType - The FHIR resource type.
   * @param id - The FHIR resource ID.
   * @param limit - The maximum number of results to return.
   * @returns Operation outcome and a history bundle.
   */
  async readHistory<T extends Resource>(resourceType: T['resourceType'], id: string, limit = 100): Promise<Bundle<T>> {
    try {
      let resource: T | undefined = undefined;
      try {
        resource = await this.readResourceImpl<T>(resourceType, id);
      } catch (err) {
        if (!(err instanceof OperationOutcomeError) || !isGone(err.outcome)) {
          throw err;
        }
      }

      const rows = await new SelectQuery(resourceType + '_History')
        .column('versionId')
        .column('id')
        .column('content')
        .column('lastUpdated')
        .where('id', '=', id)
        .orderBy('lastUpdated', true)
        .limit(Math.min(limit, DEFAULT_MAX_SEARCH_COUNT))
        .execute(this.getDatabaseClient(DatabaseMode.READER));

      const entries: BundleEntry<T>[] = [];

      for (const row of rows) {
        const resource = row.content ? this.removeHiddenFields(JSON.parse(row.content as string)) : undefined;
        const outcome: OperationOutcome = row.content
          ? allOk
          : {
              resourceType: 'OperationOutcome',
              id: 'gone',
              issue: [
                {
                  severity: 'error',
                  code: 'deleted',
                  details: {
                    text: 'Deleted on ' + row.lastUpdated,
                  },
                },
              ],
            };
        entries.push({
          fullUrl: getFullUrl(resourceType, row.id),
          request: {
            method: 'GET',
            url: `${resourceType}/${row.id}/_history/${row.versionId}`,
          },
          response: {
            status: getStatus(outcome).toString(),
            outcome,
          },
          resource,
        });
      }

      this.logEvent(HistoryInteraction, AuditEventOutcome.Success, undefined, resource);
      return {
        resourceType: 'Bundle',
        type: 'history',
        entry: entries,
      };
    } catch (err) {
      this.logEvent(HistoryInteraction, AuditEventOutcome.MinorFailure, err);
      throw err;
    }
  }

  async readVersion<T extends Resource>(resourceType: T['resourceType'], id: string, vid: string): Promise<T> {
    try {
      if (!validator.isUUID(vid)) {
        throw new OperationOutcomeError(notFound);
      }

      try {
        await this.readResourceImpl<T>(resourceType, id);
      } catch (err) {
        if (!isGone(normalizeOperationOutcome(err))) {
          throw err;
        }
      }

      const rows = await new SelectQuery(resourceType + '_History')
        .column('content')
        .where('id', '=', id)
        .where('versionId', '=', vid)
        .execute(this.getDatabaseClient(DatabaseMode.READER));

      if (rows.length === 0) {
        throw new OperationOutcomeError(notFound);
      }

      const result = this.removeHiddenFields(JSON.parse(rows[0].content as string));
      this.logEvent(VreadInteraction, AuditEventOutcome.Success, undefined, result);
      return result;
    } catch (err) {
      this.logEvent(VreadInteraction, AuditEventOutcome.MinorFailure, err);
      throw err;
    }
  }

  async updateResource<T extends Resource>(resource: T, options?: UpdateResourceOptions): Promise<T> {
    try {
      const result = await this.updateResourceImpl(resource, false, options?.ifMatch);
      await this.postCommit(async () => {
        this.logEvent(UpdateInteraction, AuditEventOutcome.Success, undefined, result);
      });
      return result;
    } catch (err) {
      this.logEvent(UpdateInteraction, AuditEventOutcome.MinorFailure, err, resource);
      throw err;
    }
  }

  private async updateResourceImpl<T extends Resource>(resource: T, create: boolean, versionId?: string): Promise<T> {
    const { resourceType, id } = resource;
    if (!id) {
      throw new OperationOutcomeError(badRequest('Missing id'));
    }
    if (!validator.isUUID(id)) {
      throw new OperationOutcomeError(badRequest('Invalid id'));
    }
    await this.validateResource(resource);

    if (!this.canWriteResourceType(resourceType)) {
      throw new OperationOutcomeError(forbidden);
    }

    const existing = create ? undefined : await this.checkExistingResource<T>(resourceType, id);
    if (existing) {
      (existing.meta as Meta).compartment = this.getCompartments(existing);
      if (!this.canWriteToResource(existing)) {
        // Check before the update
        throw new OperationOutcomeError(forbidden);
      }
      if (versionId && existing.meta?.versionId !== versionId) {
        throw new OperationOutcomeError(preconditionFailed);
      }
    }

    let updated = await rewriteAttachments<T>(RewriteMode.REFERENCE, this, {
      ...this.restoreReadonlyFields(resource, existing),
    });
    updated = await replaceConditionalReferences(this, updated);

    const resultMeta: Meta = {
      ...updated.meta,
      versionId: randomUUID(),
      lastUpdated: this.getLastUpdated(existing, resource),
      author: this.getAuthor(resource),
    };

    if (this.context.onBehalfOf) {
      resultMeta.onBehalfOf = this.context.onBehalfOf;
    }

    const result: T = { ...updated, meta: resultMeta };

    const project = this.getProjectId(existing, updated);
    if (project) {
      resultMeta.project = project;
    }
    const account = await this.getAccount(existing, updated, create);
    if (account) {
      resultMeta.account = account;
    }
    resultMeta.compartment = this.getCompartments(result);

    if (this.context.checkReferencesOnWrite) {
      await this.preCommit(async () => {
        await validateReferences(this, result);
      });
    }

    if (this.isNotModified(existing, result)) {
      this.removeHiddenFields(existing);
      return existing;
    }

    if (!this.isResourceWriteable(existing, result)) {
      // Check after the update
      throw new OperationOutcomeError(forbidden);
    }

    await this.handleStorage(result, create);
<<<<<<< HEAD
    await this.postCommit(async () => {
      await this.handleBinaryUpdate(existing, result);
      await this.setCacheEntry(result);
      await addBackgroundJobs(result, { interaction: create ? 'create' : 'update' });
    });
=======
    await addBackgroundJobs(result, existing, { interaction: create ? 'create' : 'update' });
>>>>>>> 9e9a302f
    this.removeHiddenFields(result);
    return result;
  }

  /**
   * Handles a Binary resource update.
   * If the resource has embedded base-64 data, writes the data to the binary storage.
   * Otherwise if the resource already exists, copies the existing binary to the new resource.
   * @param existing - Existing binary if it exists.
   * @param resource - The resource to write to the database.
   */
  private async handleBinaryUpdate<T extends Resource>(existing: T | undefined, resource: T): Promise<void> {
    if (resource.resourceType !== 'Binary') {
      return;
    }

    if (resource.data) {
      await this.handleBinaryData(resource);
    } else if (existing) {
      await getBinaryStorage().copyBinary(existing as Binary, resource);
    }
  }

  /**
   * Handles a Binary resource with embedded base-64 data.
   * Writes the data to the binary storage and removes the data field from the resource.
   * @param resource - The resource to write to the database.
   */
  private async handleBinaryData(resource: Binary): Promise<void> {
    // Parse result.data as a base64 string
    const buffer = Buffer.from(resource.data as string, 'base64');

    // Convert buffer to a Readable stream
    const stream = new Readable({
      read() {
        this.push(buffer);
        this.push(null); // Signifies the end of the stream (EOF)
      },
    });

    // Write the stream to the binary storage
    await getBinaryStorage().writeBinary(resource, undefined, resource.contentType, stream);

    // Remove the data field from the resource
    resource.data = undefined;
  }

  private async handleStorage(result: Resource, create: boolean): Promise<void> {
    if (!this.isCacheOnly(result)) {
      await this.writeToDatabase(result, create);
    } else if (result.resourceType === 'Subscription' && result.channel?.type === 'websocket') {
      const redis = getRedis();
      const project = result?.meta?.project;
      if (!project) {
        throw new OperationOutcomeError(serverError(new Error('No project connected to the specified Subscription.')));
      }
      // WebSocket Subscriptions are also cache-only, but also need to be added to a special cache key
      await redis.sadd(`medplum:subscriptions:r4:project:${project}:active`, `Subscription/${result.id}`);
    }
    // Add this resource to cache
    await this.setCacheEntry(result);
  }

  /**
   * Validates a resource against the current project configuration.
   * If strict mode is enabled (default), validates against base StructureDefinition and all profiles.
   * If strict mode is disabled, validates against the legacy JSONSchema validator.
   * Throws on validation errors.
   * Returns silently on success.
   * @param resource - The candidate resource to validate.
   */
  async validateResource(resource: Resource): Promise<void> {
    if (this.context.strictMode) {
      const logger = getLogger();
      const start = process.hrtime.bigint();

      const issues = validateResource(resource);
      for (const issue of issues) {
        logger.warn(`Validator warning: ${issue.details?.text}`, { project: this.context.projects?.[0], issue });
      }

      const profileUrls = resource.meta?.profile;
      if (profileUrls) {
        await this.validateProfiles(resource, profileUrls);
      }

      const elapsedTime = Number(process.hrtime.bigint() - start);
      const MILLISECONDS = 1e6; // Conversion factor from ns to ms
      if (elapsedTime > 10 * MILLISECONDS) {
        logger.debug('High validator latency', {
          resourceType: resource.resourceType,
          id: resource.id,
          time: elapsedTime / MILLISECONDS,
        });
      }
    } else {
      validateResourceWithJsonSchema(resource);
    }
  }

  private async validateProfiles(resource: Resource, profileUrls: string[]): Promise<void> {
    const logger = getLogger();
    for (const url of profileUrls) {
      const loadStart = process.hrtime.bigint();
      const profile = await this.loadProfile(url);
      const loadTime = Number(process.hrtime.bigint() - loadStart);
      if (!profile) {
        logger.warn('Unknown profile referenced', {
          resource: `${resource.resourceType}/${resource.id}`,
          url,
        });
        continue;
      }
      const validateStart = process.hrtime.bigint();
      validateResource(resource, { profile });
      const validateTime = Number(process.hrtime.bigint() - validateStart);
      logger.debug('Profile loaded', {
        url,
        loadTime,
        validateTime,
      });
    }
  }

  private async loadProfile(url: string): Promise<StructureDefinition | undefined> {
    const projectIds = this.context.projects;

    if (projectIds?.length) {
      // Try loading from cache, using all available Project IDs
      const cacheKeys = projectIds.map((id) => getProfileCacheKey(id, url));
      const results = await getRedis().mget(...cacheKeys);
      const cachedProfile = results.find(Boolean) as string | undefined;
      if (cachedProfile) {
        return (JSON.parse(cachedProfile) as CacheEntry<StructureDefinition>).resource;
      }
    }

    // Fall back to loading from the DB; descending version sort approximates version resolution for some cases
    const profile = await this.searchOne<StructureDefinition>({
      resourceType: 'StructureDefinition',
      filters: [
        {
          code: 'url',
          operator: Operator.EQUALS,
          value: url,
        },
      ],
      sortRules: [
        {
          code: 'version',
          descending: true,
        },
      ],
    });

    if (projectIds?.length && profile) {
      // Store loaded profile in cache
      await setProfileCacheEntry(projectIds[0], profile);
    }
    return profile;
  }

  /**
   * Writes the resource to the database.
   * This is a single atomic operation inside of a transaction.
   * @param resource - The resource to write to the database.
   * @param create - If true, then the resource is being created.
   */
  private async writeToDatabase<T extends Resource>(resource: T, create: boolean): Promise<void> {
    await this.withTransaction(async (client) => {
      await this.writeResource(client, resource);
      await this.writeResourceVersion(client, resource);
      await this.writeLookupTables(client, resource, create);
    });
  }

  /**
   * Tries to return the existing resource, if it is available.
   * Handles the following cases:
   *  - Previous version exists
   *  - Previous version was deleted, and user is restoring it
   *  - Previous version does not exist, and user does not have permission to create by ID
   *  - Previous version does not exist, and user does have permission to create by ID
   * @param resourceType - The FHIR resource type.
   * @param id - The resource ID.
   * @returns The existing resource, if found.
   */
  private async checkExistingResource<T extends Resource>(
    resourceType: T['resourceType'],
    id: string
  ): Promise<T | undefined> {
    try {
      return await this.readResourceImpl<T>(resourceType, id);
    } catch (err) {
      const outcome = normalizeOperationOutcome(err);
      if (!isOk(outcome) && !isNotFound(outcome) && !isGone(outcome)) {
        throw new OperationOutcomeError(outcome, err);
      }

      if (isNotFound(outcome) && !this.canSetId()) {
        throw new OperationOutcomeError(outcome, err);
      }

      // Otherwise, it is ok if the resource is not found.
      // This is an "update" operation, and the outcome is "not-found" or "gone",
      // and the current user has permission to create a new version.
      return undefined;
    }
  }

  /**
   * Returns true if the resource is not modified from the existing resource.
   * @param existing - The existing resource.
   * @param updated - The updated resource.
   * @returns True if the resource is not modified.
   */
  private isNotModified<T extends Resource>(existing: T | undefined, updated: T): existing is T {
    if (!existing) {
      return false;
    }

    // When stricter FHIR validation is enabled, then this can be removed.
    // At present, there are some cases where a server accepts "empty" values that escape the deep equals.
    const cleanExisting = JSON.parse(stringify(existing));
    const cleanUpdated = JSON.parse(stringify(updated));
    return deepEquals(cleanExisting, cleanUpdated);
  }

  /**
   * Reindexes the resource.
   * This is only available to the system and super admin accounts.
   * This should not result in any change to the resource or its history.
   * @param resourceType - The resource type.
   * @param id - The resource ID.
   * @returns Promise to complete.
   */
  async reindexResource<T extends Resource = Resource>(resourceType: T['resourceType'], id: string): Promise<void> {
    if (!this.isSuperAdmin()) {
      throw new OperationOutcomeError(forbidden);
    }

    await this.withTransaction(async (conn) => {
      const resource = await this.readResourceImpl<T>(resourceType, id);
      return this.reindexResources(conn, resource);
    });
  }

  /**
   * Internal implementation of reindexing a resource.
   * This accepts a resource as a parameter, rather than a resource type and ID.
   * When doing a bulk reindex, this will be more efficient because it avoids unnecessary reads.
   * @param conn - Database client to use for reindex operations.
   * @param resources - The resource(s) to reindex.
   * @returns The reindexed resource.
   */
  async reindexResources<T extends Resource>(conn: PoolClient, ...resources: T[]): Promise<void> {
    let resource: Resource;
    // Since the page size could be relatively large (1k+), preferring a simple for loop with re-used variables
    // eslint-disable-next-line @typescript-eslint/prefer-for-of
    for (let i = 0; i < resources.length; i++) {
      resource = resources[i];
      (resource.meta as Meta).compartment = this.getCompartments(resource);

      await this.writeResource(conn, resource);
      await this.writeLookupTables(conn, resource, false);
    }
  }

  /**
   * Resends subscriptions for the resource.
   * This is only available to the admin accounts.
   * This should not result in any change to the resource or its history.
   * @param resourceType - The resource type.
   * @param id - The resource ID.
   * @param options - Additional options.
   * @returns Promise to complete.
   */
  async resendSubscriptions<T extends Resource = Resource>(
    resourceType: T['resourceType'],
    id: string,
    options?: ResendSubscriptionsOptions
  ): Promise<void> {
    if (!this.isSuperAdmin() && !this.isProjectAdmin()) {
      throw new OperationOutcomeError(forbidden);
    }

    const resource = await this.readResourceImpl<T>(resourceType, id);
    const interaction = options?.interaction ?? 'update';
    let previousVersion: T | undefined;

    if (interaction === 'update') {
      const history = await this.readHistory(resourceType, id, 2);
      if (history.entry?.[0]?.resource?.meta?.versionId !== resource.meta?.versionId) {
        throw new OperationOutcomeError(preconditionFailed);
      }
      previousVersion = history.entry?.[1]?.resource;
    }

    return addSubscriptionJobs(resource, previousVersion, { interaction }, options);
  }

  async deleteResource<T extends Resource = Resource>(resourceType: T['resourceType'], id: string): Promise<void> {
    let resource: Resource;
    try {
      resource = await this.readResourceImpl<T>(resourceType, id);
    } catch (err) {
      const outcomeErr = err as OperationOutcomeError;
      if (isGone(outcomeErr.outcome)) {
        return; // Resource is already deleted, return successfully
      }
      throw err;
    }

    try {
      if (!this.canWriteResourceType(resourceType) || !this.isResourceWriteable(undefined, resource)) {
        throw new OperationOutcomeError(forbidden);
      }

      await this.deleteCacheEntry(resourceType, id);

      await this.withTransaction(async (conn) => {
        const lastUpdated = new Date();
        const content = '';
        const columns: Record<string, any> = {
          id,
          lastUpdated,
          deleted: true,
          projectId: resource.meta?.project,
          compartments: this.getCompartments(resource).map((ref) => resolveId(ref)),
          content,
        };

        const searchParams = getSearchParameters(resourceType);
        if (searchParams) {
          for (const searchParam of Object.values(searchParams)) {
            this.buildColumn({ resourceType } as Resource, columns, searchParam);
          }
        }

        await new InsertQuery(resourceType, [columns]).mergeOnConflict().execute(conn);

        await new InsertQuery(resourceType + '_History', [
          {
            id,
            versionId: randomUUID(),
            lastUpdated,
            content,
          },
        ]).execute(conn);

        await this.deleteFromLookupTables(conn, resource);

        await this.postCommit(async () => {
          this.logEvent(DeleteInteraction, AuditEventOutcome.Success, undefined, resource);
        });
      });

      await addSubscriptionJobs(resource, resource, { interaction: 'delete' });
    } catch (err) {
      this.logEvent(DeleteInteraction, AuditEventOutcome.MinorFailure, err);
      throw err;
    }
  }

  async patchResource<T extends Resource = Resource>(
    resourceType: T['resourceType'],
    id: string,
    patch: Operation[]
  ): Promise<T> {
    try {
      return await this.withTransaction(async () => {
        const resource = await this.readResourceFromDatabase<T>(resourceType, id);

        if (resource.resourceType !== resourceType) {
          throw new OperationOutcomeError(badRequest('Incorrect resource type'));
        }
        if (resource.id !== id) {
          throw new OperationOutcomeError(badRequest('Incorrect ID'));
        }

        patchObject(resource, patch);

        const result = await this.updateResourceImpl(resource, false);
        await this.postCommit(async () => {
          this.logEvent(PatchInteraction, AuditEventOutcome.Success, undefined, result);
        });
        return result;
      });
    } catch (err) {
      this.logEvent(PatchInteraction, AuditEventOutcome.MinorFailure, err);
      throw err;
    }
  }

  /**
   * Permanently deletes the specified resource and all of its history.
   * This is only available to the system and super admin accounts.
   * @param resourceType - The FHIR resource type.
   * @param id - The resource ID.
   */
  async expungeResource(resourceType: string, id: string): Promise<void> {
    await this.expungeResources(resourceType, [id]);
  }

  /**
   * Permanently deletes the specified resources and all of its history.
   * This is only available to the system and super admin accounts.
   * @param resourceType - The FHIR resource type.
   * @param ids - The resource IDs.
   */
  async expungeResources(resourceType: string, ids: string[]): Promise<void> {
    if (!this.isSuperAdmin()) {
      throw new OperationOutcomeError(forbidden);
    }
    await this.withTransaction(async (client) => {
      for (const id of ids) {
        await this.deleteFromLookupTables(client, { resourceType, id } as Resource);
      }
<<<<<<< HEAD
      await new DeleteQuery(resourceType).where('id', 'IN', ids).execute(this.getDatabaseClient());
      await new DeleteQuery(resourceType + '_History').where('id', 'IN', ids).execute(this.getDatabaseClient());
      await this.postCommit(() => this.deleteCacheEntries(resourceType, ids));
=======
      await new DeleteQuery(resourceType).where('id', 'IN', ids).execute(this.getDatabaseClient(DatabaseMode.WRITER));
      await new DeleteQuery(resourceType + '_History')
        .where('id', 'IN', ids)
        .execute(this.getDatabaseClient(DatabaseMode.WRITER));
      await deleteCacheEntries(resourceType, ids);
>>>>>>> 9e9a302f
    });
  }

  /**
   * Purges resources of the specified type that were last updated before the specified date.
   * This is only available to the system and super admin accounts.
   * @param resourceType - The FHIR resource type.
   * @param before - The date before which resources should be purged.
   */
  async purgeResources(resourceType: ResourceType, before: string): Promise<void> {
    if (!this.isSuperAdmin()) {
      throw new OperationOutcomeError(forbidden);
    }
    await this.withTransaction(async (client) => {
      const ids = await new DeleteQuery(resourceType)
        .where('lastUpdated', '<=', before)
        .returnColumn('id')
        .execute(client);
      await new DeleteQuery(resourceType + '_History').where('lastUpdated', '<=', before).execute(client);
      for (const { id } of ids) {
        await this.deleteFromLookupTables(client, { resourceType, id } as Resource);
      }
    });
  }

  async search<T extends Resource>(searchRequest: SearchRequest<T>): Promise<Bundle<T>> {
    try {
      // Resource type validation is performed in the searchImpl function
      const result = await searchImpl(this, searchRequest);
      this.logEvent(SearchInteraction, AuditEventOutcome.Success, undefined, undefined, searchRequest);
      return result;
    } catch (err) {
      this.logEvent(SearchInteraction, AuditEventOutcome.MinorFailure, err, undefined, searchRequest);
      throw err;
    }
  }

  /**
   * Adds filters to ignore soft-deleted resources.
   * @param builder - The select query builder.
   */
  addDeletedFilter(builder: SelectQuery): void {
    builder.where('deleted', '=', false);
  }

  /**
   * Adds security filters to the select query.
   * @param builder - The select query builder.
   * @param resourceType - The resource type for compartments.
   */
  addSecurityFilters(builder: SelectQuery, resourceType: string): void {
    if (this.isSuperAdmin()) {
      // No compartment restrictions for admins.
      return;
    }

    this.addProjectFilters(builder);
    this.addAccessPolicyFilters(builder, resourceType);
  }

  /**
   * Adds the "project" filter to the select query.
   * @param builder - The select query builder.
   */
  private addProjectFilters(builder: SelectQuery): void {
    if (this.context.projects?.length) {
      builder.where('compartments', 'ARRAY_CONTAINS', this.context.projects, 'UUID[]');
    }
  }

  /**
   * Adds access policy filters to the select query.
   * @param builder - The select query builder.
   * @param resourceType - The resource type being searched.
   */
  private addAccessPolicyFilters(builder: SelectQuery, resourceType: string): void {
    if (!this.context.accessPolicy?.resource) {
      return;
    }

    const expressions: Expression[] = [];

    for (const policy of this.context.accessPolicy.resource) {
      if (policy.resourceType === resourceType) {
        const policyCompartmentId = resolveId(policy.compartment);
        if (policyCompartmentId) {
          // Deprecated - to be removed
          // Add compartment restriction for the access policy.
          expressions.push(new Condition('compartments', 'ARRAY_CONTAINS', policyCompartmentId, 'UUID[]'));
        } else if (policy.criteria) {
          // Add subquery for access policy criteria.
          const searchRequest = parseSearchRequest(policy.criteria);
          const accessPolicyExpression = buildSearchExpression(
            this,
            builder,
            searchRequest.resourceType,
            searchRequest
          );
          if (accessPolicyExpression) {
            expressions.push(accessPolicyExpression);
          }
        } else {
          // Allow access to all resources in the compartment.
          return;
        }
      }
    }

    if (expressions.length > 0) {
      builder.predicate.expressions.push(new Disjunction(expressions));
    }
  }

  /**
   * Writes the resource to the resource table.
   * This builds all search parameter columns.
   * This does *not* write the version to the history table.
   * @param client - The database client inside the transaction.
   * @param resource - The resource.
   */
  private async writeResource(client: PoolClient, resource: Resource): Promise<void> {
    const resourceType = resource.resourceType;
    const meta = resource.meta as Meta;
    const compartments = meta.compartment?.map((ref) => resolveId(ref));
    const content = stringify(resource);

    const columns: Record<string, any> = {
      id: resource.id,
      lastUpdated: meta.lastUpdated,
      deleted: false,
      projectId: meta.project,
      compartments,
      content,
    };

    const searchParams = getSearchParameters(resourceType);
    if (searchParams) {
      for (const searchParam of Object.values(searchParams)) {
        this.buildColumn(resource, columns, searchParam);
      }
    }

    await new InsertQuery(resourceType, [columns]).mergeOnConflict().execute(client);
  }

  /**
   * Writes a version of the resource to the resource history table.
   * @param client - The database client inside the transaction.
   * @param resource - The resource.
   */
  private async writeResourceVersion(client: PoolClient, resource: Resource): Promise<void> {
    const resourceType = resource.resourceType;
    const meta = resource.meta as Meta;
    const content = stringify(resource);

    await new InsertQuery(resourceType + '_History', [
      {
        id: resource.id,
        versionId: meta.versionId,
        lastUpdated: meta.lastUpdated,
        content,
      },
    ]).execute(client);
  }

  /**
   * Builds a list of compartments for the resource for writing.
   * FHIR compartments are used for two purposes.
   * 1) Search narrowing (i.e., /Patient/123/Observation searches within the patient compartment).
   * 2) Access controls.
   * @param resource - The resource.
   * @returns The list of compartments for the resource.
   */
  private getCompartments(resource: Resource): Reference[] {
    const result: Reference[] = [];

    if (resource.meta?.project) {
      // Deprecated - to be removed after migrating all tables to use "projectId" column
      result.push({ reference: 'Project/' + resource.meta.project });
    }

    if (resource.resourceType === 'User' && resource.project?.reference) {
      // Deprecated - to be removed after migrating all tables to use "projectId" column
      result.push(resource.project);
    }

    if (resource.meta?.account) {
      result.push(resource.meta.account);
    }

    for (const patient of getPatients(resource)) {
      const patientId = resolveId(patient);
      if (patientId && validator.isUUID(patientId)) {
        result.push(patient);
      }
    }

    return result;
  }

  /**
   * Builds the columns to write for a given resource and search parameter.
   * If nothing to write, then no columns will be added.
   * Some search parameters can result in multiple columns (for example, Reference objects).
   * @param resource - The resource to write.
   * @param columns - The output columns to write.
   * @param searchParam - The search parameter definition.
   */
  private buildColumn(resource: Resource, columns: Record<string, any>, searchParam: SearchParameter): void {
    if (
      searchParam.code === '_id' ||
      searchParam.code === '_lastUpdated' ||
      searchParam.code === '_compartment' ||
      searchParam.type === 'composite' ||
      isIndexTable(resource.resourceType, searchParam)
    ) {
      return;
    }

    const details = getSearchParameterDetails(resource.resourceType, searchParam);
    const values = evalFhirPath(searchParam.expression as string, resource);
    let columnValue = null;

    if (values.length > 0) {
      if (details.array) {
        columnValue = values.map((v) => this.buildColumnValue(searchParam, details, v));
      } else {
        columnValue = this.buildColumnValue(searchParam, details, values[0]);
      }
    }

    columns[details.columnName] = columnValue;

    // Handle special case for "MeasureReport-period"
    // This is a trial for using "tstzrange" columns for date/time ranges.
    // Eventually, this special case will go away, and this will become the default behavior for all "date" search parameters.
    if (searchParam.id === 'MeasureReport-period') {
      columns['period_range'] = this.buildPeriodColumn(values[0]);
    }
  }

  /**
   * Builds a single value for a given search parameter.
   * If the search parameter is an array, then this method will be called for each element.
   * If the search parameter is not an array, then this method will be called for the value.
   * @param searchParam - The search parameter definition.
   * @param details - The extra search parameter details.
   * @param value - The FHIR resource value.
   * @returns The column value.
   */
  private buildColumnValue(searchParam: SearchParameter, details: SearchParameterDetails, value: any): any {
    if (details.type === SearchParameterType.BOOLEAN) {
      return value === true || value === 'true';
    }

    if (details.type === SearchParameterType.DATE) {
      return this.buildDateColumn(value);
    }

    if (details.type === SearchParameterType.DATETIME) {
      return this.buildDateTimeColumn(value);
    }

    if (searchParam.type === 'reference') {
      return this.buildReferenceColumns(value);
    }

    if (searchParam.type === 'token') {
      return this.buildTokenColumn(value);
    }

    if (searchParam.type === 'quantity') {
      return this.buildQuantityColumn(value);
    }

    return typeof value === 'string' ? value : stringify(value);
  }

  /**
   * Builds the column value for a date parameter.
   * Tries to parse the date string.
   * Silently ignores failure.
   * @param value - The FHIRPath result.
   * @returns The date string if parsed; undefined otherwise.
   */
  private buildDateColumn(value: any): string | undefined {
    // "Date" column is a special case that only applies when the following conditions are true:
    // 1. The search parameter is a date type.
    // 2. The underlying FHIR ElementDefinition referred to by the search parameter has a type of "date".
    if (typeof value === 'string') {
      try {
        const date = new Date(value);
        return date.toISOString().substring(0, 10);
      } catch (ex) {
        // Silent ignore
      }
    }
    return undefined;
  }

  /**
   * Builds the column value for a date/time parameter.
   * Tries to parse the date string.
   * Silently ignores failure.
   * @param value - The FHIRPath result.
   * @returns The date/time string if parsed; undefined otherwise.
   */
  private buildDateTimeColumn(value: any): string | undefined {
    if (typeof value === 'string') {
      try {
        const date = new Date(value);
        return date.toISOString();
      } catch (ex) {
        // Silent ignore
      }
    } else if (typeof value === 'object') {
      // Can be a Period
      if ('start' in value) {
        return this.buildDateTimeColumn(value.start);
      }
      if ('end' in value) {
        return this.buildDateTimeColumn(value.end);
      }
    }
    return undefined;
  }

  /**
   * Builds the column value for a "date" search parameter.
   * This is currently in trial mode. The intention is for this to replace all "date" and "date/time" search parameters.
   * @param value - The FHIRPath result value.
   * @returns The period column string value.
   */
  private buildPeriodColumn(value: any): string | undefined {
    const period = toPeriod(value);
    if (period) {
      return periodToRangeString(period);
    }
    return undefined;
  }

  /**
   * Builds the columns to write for a Reference value.
   * @param value - The property value of the reference.
   * @returns The reference column value.
   */
  private buildReferenceColumns(value: any): string | undefined {
    if (value) {
      if (typeof value === 'string') {
        // Handle "canonical" properties such as QuestionnaireResponse.questionnaire
        // This is a reference string that is not a FHIR reference
        return value;
      }
      if (typeof value === 'object') {
        if (value.reference) {
          // Handle normal "reference" properties
          return value.reference;
        }
        if (typeof value.identifier === 'object') {
          // Handle logical (identifier-only) references by putting a placeholder in the column
          // NOTE(mattwiller 2023-11-01): This is done to enable searches using the :missing modifier;
          // actual identifier search matching is handled by the `<ResourceType>_Token` lookup tables
          return `identifier:${value.identifier.system}|${value.identifier.value}`;
        }
      }
    }
    return undefined;
  }

  /**
   * Builds the column value to write a "code" search parameter.
   * The common cases are:
   *  1) The property value is a string, so return directly.
   *  2) The property value is a CodeableConcept.
   *  3) Otherwise fallback to stringify.
   * @param value - The property value of the code.
   * @returns The value to write to the database column.
   */
  private buildTokenColumn(value: any): string | undefined {
    if (!value) {
      return undefined;
    }

    if (typeof value === 'string') {
      // If the value is a string, return the value directly
      return value;
    }

    if (typeof value === 'object') {
      const codeableConceptValue = this.buildCodeableConceptColumn(value);
      if (codeableConceptValue) {
        return codeableConceptValue;
      }
    }

    // Otherwise, return a stringified version of the value
    return stringify(value);
  }

  /**
   * Builds a CodeableConcept column value.
   * @param value - The property value of the code.
   * @returns The value to write to the database column.
   */
  private buildCodeableConceptColumn(value: any): string | undefined {
    // If the value is a CodeableConcept,
    // then use the following logic to determine the code:
    // 1) value.coding[0].code
    // 2) value.coding[0].display
    // 3) value.text
    if ('coding' in value) {
      const coding = value.coding;
      if (Array.isArray(coding) && coding.length > 0) {
        if (coding[0].code) {
          return coding[0].code;
        }

        if (coding[0].display) {
          return coding[0].display;
        }
      }
    }

    if ('text' in value) {
      return value.text as string;
    }

    return undefined;
  }

  /**
   * Builds a Quantity column value.
   * @param value - The property value of the quantity.
   * @returns The numeric value if available; undefined otherwise.
   */
  private buildQuantityColumn(value: any): number | undefined {
    if (typeof value === 'object') {
      if ('value' in value) {
        const num = value.value;
        if (typeof num === 'number') {
          return num;
        }
      }
    }
    return undefined;
  }

  /**
   * Writes resources values to the lookup tables.
   * @param client - The database client inside the transaction.
   * @param resource - The resource to index.
   * @param create - If true, then the resource is being created.
   */
  private async writeLookupTables(client: PoolClient, resource: Resource, create: boolean): Promise<void> {
    await Promise.all(lookupTables.map((lookupTable) => lookupTable.indexResource(client, resource, create)));
  }

  /**
   * Deletes values from lookup tables.
   * @param client - The database client inside the transaction.
   * @param resource - The resource to delete.
   */
  private async deleteFromLookupTables(client: Pool | PoolClient, resource: Resource): Promise<void> {
    for (const lookupTable of lookupTables) {
      await lookupTable.deleteValuesForResource(client, resource);
    }
  }

  /**
   * Returns the last updated timestamp for the resource.
   * During historical data migration, some client applications are allowed
   * to override the timestamp.
   * @param existing - Existing resource if one exists.
   * @param resource - The FHIR resource.
   * @returns The last updated date.
   */
  private getLastUpdated(existing: Resource | undefined, resource: Resource): string {
    if (!existing) {
      // If the resource has a specified "lastUpdated",
      // and there is no existing version,
      // and the current context is a ClientApplication (i.e., OAuth client credentials),
      // then allow the ClientApplication to set the date.
      const lastUpdated = resource.meta?.lastUpdated;
      if (lastUpdated && this.canWriteProtectedMeta()) {
        return lastUpdated;
      }
    }

    // Otherwise, use "now"
    return new Date().toISOString();
  }

  /**
   * Returns the project ID for the resource.
   * If it is a public resource type, then returns the public project ID.
   * If it is a protected resource type, then returns the Medplum project ID.
   * Otherwise, by default, return the current context project ID.
   * @param existing - Existing resource if one exists.
   * @param updated - The FHIR resource.
   * @returns The project ID.
   */
  private getProjectId(existing: Resource | undefined, updated: Resource): string | undefined {
    if (updated.resourceType === 'Project') {
      return updated.id;
    }

    if (updated.resourceType === 'ProjectMembership') {
      return resolveId(updated.project);
    }

    if (protectedResourceTypes.includes(updated.resourceType)) {
      return undefined;
    }

    const submittedProjectId = updated.meta?.project;
    if (submittedProjectId && this.canWriteProtectedMeta()) {
      // If the resource has an project (whether provided or from existing),
      // and the current context is allowed to write meta,
      // then use the provided value.
      return submittedProjectId;
    }

    return existing?.meta?.project ?? this.context.projects?.[0];
  }

  /**
   * Returns the author reference.
   * If the current context is allowed to write meta,
   * and the provided resource includes an author reference,
   * then use the provided value.
   * Otherwise uses the current context profile.
   * @param resource - The FHIR resource.
   * @returns The author value.
   */
  private getAuthor(resource: Resource): Reference {
    // If the resource has an author (whether provided or from existing),
    // and the current context is allowed to write meta,
    // then use the provided value.
    const author = resource.meta?.author;
    if (author && this.canWriteProtectedMeta()) {
      return author;
    }

    return this.context.author;
  }

  /**
   * Returns the author reference string (resourceType/id).
   * If the current context is a ClientApplication, handles "on behalf of".
   * Otherwise uses the current context profile.
   * @param existing - Existing resource if one exists.
   * @param updated - The incoming updated resource.
   * @param create - Flag for when "creating" vs "updating".
   * @returns The account value.
   */
  private async getAccount(
    existing: Resource | undefined,
    updated: Resource,
    create: boolean
  ): Promise<Reference | undefined> {
    const account = updated.meta?.account;
    if (account && this.canWriteAccount()) {
      // If the user specifies an account, allow it if they have permission.
      return account;
    }

    if (create && this.context.accessPolicy?.compartment) {
      // If the user access policy specifies a compartment, then use it as the account.
      return this.context.accessPolicy.compartment;
    }

    if (updated.resourceType !== 'Patient') {
      for (const patientRef of getPatients(updated)) {
        // If the resource is in a patient compartment, then lookup the patient.
        try {
          const systemRepo = getSystemRepo();
          const patient = await systemRepo.readReference(patientRef);
          if (patient.meta?.account) {
            // If the patient has an account, then use it as the resource account.
            return patient.meta.account;
          }
        } catch (err: any) {
          const ctx = getRequestContext();
          ctx.logger.debug('Error setting patient compartment', err);
        }
      }
    }

    // Otherwise, default to the existing value.
    return existing?.meta?.account ?? updated.meta?.account;
  }

  /**
   * Determines if the current user can manually set the ID field.
   * This is very powerful, and reserved for the system account.
   * @returns True if the current user can manually set the ID field.
   */
  private canSetId(): boolean {
    return this.isSuperAdmin();
  }

  /**
   * Determines if the current user can manually set certain protected meta fields
   * such as author, project, lastUpdated, etc.
   * @returns True if the current user can manually set protected meta fields.
   */
  private canWriteProtectedMeta(): boolean {
    return this.isSuperAdmin();
  }

  private canWriteAccount(): boolean {
    return this.isSuperAdmin() || this.isProjectAdmin();
  }

  /**
   * Determines if the current user can read the specified resource type.
   * @param resourceType - The resource type.
   * @returns True if the current user can read the specified resource type.
   */
  canReadResourceType(resourceType: string): boolean {
    if (this.isSuperAdmin()) {
      return true;
    }
    if (protectedResourceTypes.includes(resourceType)) {
      return false;
    }
    if (!this.context.accessPolicy) {
      return true;
    }
    return canReadResourceType(this.context.accessPolicy, resourceType as ResourceType);
  }

  /**
   * Determines if the current user can write the specified resource type.
   * This is a preliminary check before evaluating a write operation in depth.
   * If a user cannot write a resource type at all, then don't bother looking up previous versions.
   * @param resourceType - The resource type.
   * @returns True if the current user can write the specified resource type.
   */
  private canWriteResourceType(resourceType: string): boolean {
    if (this.isSuperAdmin()) {
      return true;
    }
    if (protectedResourceTypes.includes(resourceType)) {
      return false;
    }
    if (!this.context.accessPolicy) {
      return true;
    }
    return canWriteResourceType(this.context.accessPolicy, resourceType as ResourceType);
  }

  /**
   * Determines if the current user can write to the specified resource.
   * This is a more in-depth check after building the candidate result of a write operation.
   * @param resource - The resource.
   * @returns True if the current user can write the specified resource type.
   */
  private canWriteToResource(resource: Resource): boolean {
    if (this.isSuperAdmin()) {
      return true;
    }
    const resourceType = resource.resourceType;
    if (protectedResourceTypes.includes(resourceType)) {
      return false;
    }
    if (resource.meta?.project !== this.context.projects?.[0]) {
      return false;
    }
    return !!satisfiedAccessPolicy(resource, AccessPolicyInteraction.UPDATE, this.context.accessPolicy);
  }

  /**
   * Check that a resource can be written in its current form.
   * @param previous - The resource before updates were applied.
   * @param current - The resource as it will be written.
   * @returns True if the current user can write the specified resource type.
   */
  private isResourceWriteable(previous: Resource | undefined, current: Resource): boolean {
    if (this.isSuperAdmin()) {
      return true;
    }

    if (current.meta?.project !== this.context.projects?.[0]) {
      return false;
    }

    const matchingPolicy = satisfiedAccessPolicy(current, AccessPolicyInteraction.UPDATE, this.context.accessPolicy);
    if (!matchingPolicy) {
      return false;
    }
    if (matchingPolicy?.writeConstraint) {
      return matchingPolicy.writeConstraint.every((constraint) => {
        const invariant = evalFhirPathTyped(
          constraint.expression as string,
          [{ type: current.resourceType, value: current }],
          {
            '%before': { type: previous?.resourceType ?? 'undefined', value: previous },
            '%after': { type: current.resourceType, value: current },
          }
        );
        return invariant.length === 1 && invariant[0].value === true;
      });
    }
    return true;
  }

  /**
   * Returns true if the resource is "cache only" and not written to the database.
   * This is a highly specialized use case for internal system resources.
   * @param resource - The candidate resource.
   * @returns True if the resource should be cached only and not written to the database.
   */
  private isCacheOnly(resource: Resource): boolean {
    if (resource.resourceType === 'Login' && (resource.authMethod === 'client' || resource.authMethod === 'execute')) {
      return true;
    }
    if (resource.resourceType === 'Subscription' && resource.channel?.type === 'websocket') {
      return true;
    }
    return false;
  }

  /**
   * Removes hidden fields from a resource as defined by the access policy.
   * This should be called for any "read" operation.
   * @param input - The input resource.
   * @returns The resource with hidden fields removed.
   */
  removeHiddenFields<T extends Resource>(input: T): T {
    const policy = satisfiedAccessPolicy(input, AccessPolicyInteraction.READ, this.context.accessPolicy);
    if (policy?.hiddenFields) {
      for (const field of policy.hiddenFields) {
        this.removeField(input, field);
      }
    }
    if (!this.context.extendedMode) {
      const meta = input.meta as Meta;
      meta.author = undefined;
      meta.project = undefined;
      meta.account = undefined;
      meta.compartment = undefined;
    }
    return input;
  }

  /**
   * Overwrites readonly fields from a resource as defined by the access policy.
   * If no original (i.e., this is the first version), then blank them out.
   * This should be called for any "write" operation.
   * @param input - The input resource.
   * @param original - The previous version, if it exists.
   * @returns The resource with restored hidden fields.
   */
  private restoreReadonlyFields<T extends Resource>(input: T, original: T | undefined): T {
    const policy = satisfiedAccessPolicy(
      original ?? input,
      original ? AccessPolicyInteraction.UPDATE : AccessPolicyInteraction.CREATE,
      this.context.accessPolicy
    );
    if (!policy?.readonlyFields && !policy?.hiddenFields) {
      return input;
    }
    const fieldsToRestore = [];
    if (policy.readonlyFields) {
      fieldsToRestore.push(...policy.readonlyFields);
    }
    if (policy.hiddenFields) {
      fieldsToRestore.push(...policy.hiddenFields);
    }
    for (const field of fieldsToRestore) {
      this.removeField(input, field);
      // only top-level fields can be restored.
      // choice-of-type fields technically aren't allowed in readonlyFields/hiddenFields,
      // but that isn't currently enforced at write time, so exclude them here
      if (original && !field.includes('.') && !field.endsWith('[x]')) {
        const value = original[field as keyof T];
        if (value) {
          input[field as keyof T] = value;
        }
      }
    }
    return input;
  }

  /**
   * Removes a field from the input resource; supports nested fields.
   * @param input - The input resource.
   * @param path - The path to the field to remove
   */
  private removeField<T extends Resource>(input: T, path: string): void {
    let last: any[] = [input];
    const pathParts = path.split('.');
    for (let i = 0; i < pathParts.length; i++) {
      const pathPart = pathParts[i];

      if (i === pathParts.length - 1) {
        // final key part
        last.forEach((item) => {
          resolveFieldName(item, pathPart).forEach((k) => {
            delete item[k];
          });
        });
      } else {
        // intermediate key part
        const next: any[] = [];
        for (const lastItem of last) {
          for (const k of resolveFieldName(lastItem, pathPart)) {
            if (lastItem[k] !== undefined) {
              if (Array.isArray(lastItem[k])) {
                next.push(...lastItem[k]);
              } else if (isObject(lastItem[k])) {
                next.push(lastItem[k]);
              }
            }
          }
        }
        last = next;
      }
    }
  }

  private isSuperAdmin(): boolean {
    return !!this.context.superAdmin;
  }

  private isProjectAdmin(): boolean {
    return !!this.context.projectAdmin;
  }

  /**
   * Logs an AuditEvent for a restful operation.
   * @param subtype - The AuditEvent subtype.
   * @param outcome - The AuditEvent outcome.
   * @param description - The description.  Can be a string, object, or Error.  Will be normalized to a string.
   * @param resource - Optional resource to associate with the AuditEvent.
   * @param search - Optional search parameters to associate with the AuditEvent.
   */
  private logEvent(
    subtype: AuditEventSubtype,
    outcome: AuditEventOutcome,
    description?: unknown,
    resource?: Resource,
    search?: SearchRequest
  ): void {
    if (this.context.author.reference === 'system') {
      // Don't log system events.
      return;
    }
    let outcomeDesc: string | undefined = undefined;
    if (description) {
      outcomeDesc = normalizeErrorString(description);
    }
    let query: string | undefined = undefined;
    if (search) {
      query = search.resourceType + formatSearchQuery(search);
    }
    const auditEvent = logRestfulEvent(
      subtype,
      this.context.projects?.[0] as string,
      this.context.author,
      this.context.remoteAddress,
      outcome,
      outcomeDesc,
      resource,
      query
    );

    if (getConfig().saveAuditEvents && resource?.resourceType !== 'AuditEvent') {
      auditEvent.id = this.generateId();
      this.updateResourceImpl(auditEvent, true).catch(console.error);
    }
  }

  /**
   * Returns a database client.
   * Use this method when you don't care if you're in a transaction or not.
   * For example, use this method for "read by ID".
   * The return value can either be a pool client or a pool.
   * If in a transaction, then returns the transaction client (PoolClient).
   * Otherwise, returns the pool (Pool).
   * @param mode - The database mode.
   * @returns The database client.
   */
  getDatabaseClient(mode: DatabaseMode): Pool | PoolClient {
    this.assertNotClosed();
    if (this.conn) {
      // If in a transaction, then use the transaction client.
      return this.conn;
    }
    if (mode === DatabaseMode.WRITER) {
      // If we ever use a writer, then all subsequent operations must use a writer.
      this.mode = RepositoryMode.WRITER;
    }
    return getDatabasePool(this.mode === RepositoryMode.WRITER ? DatabaseMode.WRITER : mode);
  }

  /**
   * Returns a proper database connection.
   * Unlike getDatabaseClient(), this method always returns a PoolClient.
   * @param mode - The database mode.
   * @returns Database connection.
   */
  private async getConnection(mode: DatabaseMode): Promise<PoolClient> {
    this.assertNotClosed();
    if (!this.conn) {
      this.conn = await getDatabasePool(mode).connect();
    }
    return this.conn;
  }

  /**
   * Releases the database connection.
   * Include an error to remove the connection from the pool.
   * See: https://github.com/brianc/node-postgres/blob/master/packages/pg-pool/index.js#L333
   * @param err - Optional error to remove the connection from the pool.
   */
  private releaseConnection(err?: boolean | Error): void {
    if (this.conn) {
      this.conn.release(err);
      this.conn = undefined;
    }
  }

  async withTransaction<TResult>(
    callback: (client: PoolClient) => Promise<TResult>,
    options?: { serializable: boolean }
  ): Promise<TResult> {
    try {
      const client = await this.beginTransaction(options?.serializable ? 'SERIALIZABLE' : undefined);
      const result = await callback(client);
      await this.commitTransaction();
      return result;
    } catch (err) {
      const operationOutcomeError = normalizeDatabaseError(err);
      await this.rollbackTransaction(operationOutcomeError);
      throw operationOutcomeError;
    } finally {
      this.endTransaction();
    }
  }

  private async beginTransaction(isolationLevel: TransactionIsolationLevel = 'REPEATABLE READ'): Promise<PoolClient> {
    this.assertNotClosed();
    this.transactionDepth++;
    const conn = await this.getConnection(DatabaseMode.WRITER);
    if (this.transactionDepth === 1) {
      await conn.query('BEGIN ISOLATION LEVEL ' + isolationLevel);
    } else {
      await conn.query('SAVEPOINT sp' + this.transactionDepth);
    }
    return conn;
  }

  private async commitTransaction(): Promise<void> {
    this.assertInTransaction();
    const conn = await this.getConnection(DatabaseMode.WRITER);
    if (this.transactionDepth === 1) {
      await this.processPreCommit();
      await conn.query('COMMIT');
      this.transactionDepth--;
      this.releaseConnection();
      await this.processPostCommit();
    } else {
      await conn.query('RELEASE SAVEPOINT sp' + this.transactionDepth);
      this.transactionDepth--;
    }
  }

  private async rollbackTransaction(error: Error): Promise<void> {
    this.assertInTransaction();
    const conn = await this.getConnection(DatabaseMode.WRITER);
    if (this.transactionDepth === 1) {
      await conn.query('ROLLBACK');
      this.transactionDepth--;
      this.releaseConnection(error);
    } else {
      await conn.query('ROLLBACK TO SAVEPOINT sp' + this.transactionDepth);
      this.transactionDepth--;
    }
  }

  private endTransaction(): void {
    if (this.transactionDepth === 0) {
      this.releaseConnection();
    }
  }

  private assertInTransaction(): void {
    if (this.transactionDepth <= 0) {
      throw new Error('Not in transaction');
    }
  }

  async preCommit(fn: () => Promise<void>): Promise<void> {
    if (this.transactionDepth) {
      this.preCommitCallbacks.push(fn);
    } else {
      await fn();
    }
  }

  private async processPreCommit(): Promise<void> {
    const callbacks = this.preCommitCallbacks;
    this.preCommitCallbacks = [];
    for (const cb of callbacks) {
      await cb();
    }
  }

  async postCommit(fn: () => Promise<void>): Promise<void> {
    if (this.transactionDepth) {
      this.postCommitCallbacks.push(fn);
    } else {
      await fn();
    }
  }

  private async processPostCommit(): Promise<void> {
    const callbacks = this.postCommitCallbacks;
    this.postCommitCallbacks = [];
    for (const cb of callbacks) {
      await cb();
    }
  }

  /**
   * Tries to read a cache entry from Redis by resource type and ID.
   * @param resourceType - The resource type.
   * @param id - The resource ID.
   * @returns The cache entry if found; otherwise, undefined.
   */
  private async getCacheEntry<T extends Resource>(
    resourceType: string,
    id: string
  ): Promise<CacheEntry<T> | undefined> {
    // No cache access allowed mid-transaction
    if (this.transactionDepth) {
      return undefined;
    }
    const cachedValue = await getRedis().get(getCacheKey(resourceType, id));
    return cachedValue ? (JSON.parse(cachedValue) as CacheEntry<T>) : undefined;
  }

  /**
   * Performs a bulk read of cache entries from Redis.
   * @param references - Array of FHIR references.
   * @returns Array of cache entries or undefined.
   */
  private async getCacheEntries(references: Reference[]): Promise<(CacheEntry | undefined)[]> {
    // No cache access allowed mid-transaction
    if (this.transactionDepth) {
      return new Array(references.length);
    }
    const referenceKeys = references.map((r) => r.reference as string);
    if (referenceKeys.length === 0) {
      // Return early to avoid calling mget() with no args, which is an error
      return [];
    }
    return (await getRedis().mget(...referenceKeys)).map((cachedValue) =>
      cachedValue ? (JSON.parse(cachedValue) as CacheEntry) : undefined
    );
  }

  /**
   * Writes a cache entry to Redis.
   * @param resource - The resource to cache.
   */
  private async setCacheEntry(resource: Resource): Promise<void> {
    // No cache access allowed mid-transaction
    if (this.transactionDepth) {
      return;
    }

    const projectId = resource.meta?.project;
    await getRedis().set(
      getCacheKey(resource.resourceType, resource.id as string),
      JSON.stringify({ resource, projectId }),
      'EX',
      REDIS_CACHE_EX_SECONDS
    );
    if (projectId && resource.resourceType === 'StructureDefinition') {
      await setProfileCacheEntry(projectId, resource);
    }
  }

  /**
   * Deletes a cache entry from Redis.
   * @param resourceType - The resource type.
   * @param id - The resource ID.
   */
  private async deleteCacheEntry(resourceType: string, id: string): Promise<void> {
    // No cache access allowed mid-transaction
    if (this.transactionDepth) {
      return;
    }

    await getRedis().del(getCacheKey(resourceType, id));
  }

  /**
   * Deletes cache entries from Redis.
   * @param resourceType - The resource type.
   * @param ids - The resource IDs.
   */
  private async deleteCacheEntries(resourceType: string, ids: string[]): Promise<void> {
    // No cache access allowed mid-transaction
    if (this.transactionDepth) {
      return;
    }

    const cacheKeys = ids.map((id) => {
      return getCacheKey(resourceType, id);
    });

    await getRedis().del(cacheKeys);
  }

  close(): void {
    this.assertNotClosed();
    if (this.transactionDepth > 0) {
      // Bad state, remove connection from pool
      getRequestContext().logger.error('Closing Repository with active transaction');
      this.releaseConnection(new Error('Closing Repository with active transaction'));
    } else {
      // Good state, return healthy connection to pool
      this.releaseConnection();
    }
    this.closed = true;
  }

  [Symbol.dispose](): void {
    this.close();
  }

  private assertNotClosed(): void {
    if (this.closed) {
      throw new Error('Already closed');
    }
  }
}

export function isIndexTable(resourceType: string, searchParam: SearchParameter): boolean {
  return !!getLookupTable(resourceType, searchParam);
}

export function getLookupTable(resourceType: string, searchParam: SearchParameter): LookupTable | undefined {
  for (const lookupTable of lookupTables) {
    if (lookupTable.isIndexed(searchParam, resourceType)) {
      return lookupTable;
    }
  }
  return undefined;
}

const REDIS_CACHE_EX_SECONDS = 24 * 60 * 60; // 24 hours in seconds

/**
 * Returns the redis cache key for the given resource type and resource ID.
 * @param resourceType - The resource type.
 * @param id - The resource ID.
 * @returns The Redis cache key.
 */
function getCacheKey(resourceType: string, id: string): string {
  return `${resourceType}/${id}`;
}

/**
 * Writes a FHIR profile cache entry to Redis.
 * @param projectId - The project ID.
 * @param structureDefinition - The profile structure definition.
 */
async function setProfileCacheEntry(projectId: string, structureDefinition: StructureDefinition): Promise<void> {
  if (!structureDefinition.url) {
    return;
  }
  await getRedis().set(
    getProfileCacheKey(projectId, structureDefinition.url),
    JSON.stringify({ resource: structureDefinition, projectId }),
    'EX',
    REDIS_CACHE_EX_SECONDS
  );
}

/**
 * Returns the redis cache key for the given project and FHIR profile URL.
 * @param projectId - The project ID.
 * @param url - The profile URL.
 * @returns The Redis cache key.
 */
function getProfileCacheKey(projectId: string, url: string): string {
  return `Project/${projectId}/StructureDefinition/${url}`;
}

export function getSystemRepo(): Repository {
  return new Repository({
    superAdmin: true,
    strictMode: true,
    extendedMode: true,
    author: {
      reference: 'system',
    },
    // System repo does not have an associated Project; it can write to any
  });
}

function lowercaseFirstLetter(str: string): string {
  return str.charAt(0).toLowerCase() + str.slice(1);
}

function resolveFieldName(input: any, fieldName: string): string[] {
  if (!fieldName.endsWith('[x]')) {
    return [fieldName];
  }

  const baseKey = fieldName.slice(0, -3);
  return Object.keys(input).filter((k) => {
    if (k.startsWith(baseKey)) {
      const maybePropertyType = k.substring(baseKey.length);
      if (maybePropertyType in PropertyType || lowercaseFirstLetter(maybePropertyType) in PropertyType) {
        return true;
      }
    }
    return false;
  });
}

export function setTypedPropertyValue(target: TypedValue, path: string, replacement: TypedValue): void {
  let patchPath = '/' + path.replaceAll(/\[|\]\.|\./g, '/');
  if (patchPath.endsWith(']')) {
    patchPath = patchPath.slice(0, -1);
  }
  patchObject(target.value, [{ op: 'replace', path: patchPath, value: replacement.value }]);
}

function patchObject(obj: any, patch: Operation[]): void {
  try {
    const patchErrors = applyPatch(obj, patch).filter(Boolean);
    if (patchErrors.length) {
      throw new OperationOutcomeError(badRequest(patchErrors.map((e) => (e as Error).message).join('\n')));
    }
  } catch (err) {
    throw new OperationOutcomeError(normalizeOperationOutcome(err));
  }
}<|MERGE_RESOLUTION|>--- conflicted
+++ resolved
@@ -41,11 +41,7 @@
   validateResource,
   validateResourceType,
 } from '@medplum/core';
-<<<<<<< HEAD
-import { FhirRepository, UpdateResourceOptions, CreateResourceOptions } from '@medplum/fhir-router';
-=======
-import { BaseRepository, FhirRepository, RepositoryMode } from '@medplum/fhir-router';
->>>>>>> 9e9a302f
+import { FhirRepository, RepositoryMode, UpdateResourceOptions, CreateResourceOptions } from '@medplum/fhir-router';
 import {
   AccessPolicy,
   Binary,
@@ -255,9 +251,6 @@
     return new Repository(this.context);
   }
 
-<<<<<<< HEAD
-  async createResource<T extends Resource>(resource: T, options?: CreateResourceOptions): Promise<T> {
-=======
   setMode(mode: RepositoryMode): void {
     this.mode = mode;
   }
@@ -266,8 +259,7 @@
     return this.context.currentProject;
   }
 
-  async createResource<T extends Resource>(resource: T): Promise<T> {
->>>>>>> 9e9a302f
+  async createResource<T extends Resource>(resource: T, options?: CreateResourceOptions): Promise<T> {
     const resourceWithId = {
       ...resource,
       id: options?.assignedId && resource.id ? resource.id : this.generateId(),
@@ -622,15 +614,11 @@
     }
 
     await this.handleStorage(result, create);
-<<<<<<< HEAD
     await this.postCommit(async () => {
       await this.handleBinaryUpdate(existing, result);
       await this.setCacheEntry(result);
-      await addBackgroundJobs(result, { interaction: create ? 'create' : 'update' });
+      await addBackgroundJobs(result, existing, { interaction: create ? 'create' : 'update' });
     });
-=======
-    await addBackgroundJobs(result, existing, { interaction: create ? 'create' : 'update' });
->>>>>>> 9e9a302f
     this.removeHiddenFields(result);
     return result;
   }
@@ -1049,17 +1037,11 @@
       for (const id of ids) {
         await this.deleteFromLookupTables(client, { resourceType, id } as Resource);
       }
-<<<<<<< HEAD
-      await new DeleteQuery(resourceType).where('id', 'IN', ids).execute(this.getDatabaseClient());
-      await new DeleteQuery(resourceType + '_History').where('id', 'IN', ids).execute(this.getDatabaseClient());
+
+      const db = this.getDatabaseClient(DatabaseMode.WRITER);
+      await new DeleteQuery(resourceType).where('id', 'IN', ids).execute(db);
+      await new DeleteQuery(resourceType + '_History').where('id', 'IN', ids).execute(db);
       await this.postCommit(() => this.deleteCacheEntries(resourceType, ids));
-=======
-      await new DeleteQuery(resourceType).where('id', 'IN', ids).execute(this.getDatabaseClient(DatabaseMode.WRITER));
-      await new DeleteQuery(resourceType + '_History')
-        .where('id', 'IN', ids)
-        .execute(this.getDatabaseClient(DatabaseMode.WRITER));
-      await deleteCacheEntries(resourceType, ids);
->>>>>>> 9e9a302f
     });
   }
 
