--- conflicted
+++ resolved
@@ -92,15 +92,6 @@
 import { addBackgroundJobs } from '../workers';
 import { addSubscriptionJobs } from '../workers/subscription';
 import { validateResourceWithJsonSchema } from './jsonschema';
-<<<<<<< HEAD
-import { AddressTable } from './lookups/address';
-import { CodingTable } from './lookups/coding';
-import { HumanNameTable } from './lookups/humanname';
-import { LookupTable } from './lookups/lookuptable';
-import { ReferenceTable } from './lookups/reference';
-import { TokenTable } from './lookups/token';
-=======
->>>>>>> eaef4866
 import { getPatients } from './patient';
 import { replaceConditionalReferences, validateResourceReferences } from './references';
 import { getFullUrl } from './response';
@@ -222,22 +213,9 @@
   subscription?: string;
 }
 
-<<<<<<< HEAD
-/**
- * The lookup tables array includes a list of special tables for search indexing.
- */
-const lookupTables: LookupTable[] = [
-  new AddressTable(),
-  new HumanNameTable(),
-  new TokenTable(),
-  new ReferenceTable(),
-  new CodingTable(),
-];
-=======
 export interface ProcessAllResourcesOptions {
   delayBetweenPagesMs?: number;
 }
->>>>>>> eaef4866
 
 /**
  * The Repository class manages reading and writing to the FHIR repository.
