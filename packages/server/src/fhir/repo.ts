--- conflicted
+++ resolved
@@ -544,18 +544,11 @@
       const elapsedTime = Number(process.hrtime.bigint() - start);
       const MILLISECONDS = 1e6; // Conversion factor from ns to ms
       if (elapsedTime > 10 * MILLISECONDS) {
-<<<<<<< HEAD
-        logger.warn('High validator latency', {
-          resource: `${resource.resourceType}/${resource.id}`,
+        logger.debug('High validator latency', {
+          resourceType: resource.resourceType,
+          id: resource.id,
           time: elapsedTime / MILLISECONDS,
         });
-=======
-        logger.debug(
-          `High validator latency on ${resource.resourceType}/${resource.id}: time=${(
-            elapsedTime / MILLISECONDS
-          ).toPrecision(3)} ms`
-        );
->>>>>>> ca9b27ba
       }
     } else {
       validateResourceWithJsonSchema(resource);
