--- conflicted
+++ resolved
@@ -945,10 +945,6 @@
     const logger = getLogger();
     const start = process.hrtime.bigint();
 
-<<<<<<< HEAD
-    const issues = validateResource(resource, { base64BinaryMaxBytes: getConfig().base64BinaryMaxBytes });
-
-=======
     // Prepare validator options
     let options: ValidatorOptions | undefined;
     if (this.context.validateTerminology) {
@@ -957,8 +953,8 @@
     }
 
     // Validate resource against base FHIR spec
-    const issues = validateResource(resource, options);
->>>>>>> 821bc736
+    const issues = validateResource(resource, { base64BinaryMaxBytes: getConfig().base64BinaryMaxBytes }, options);
+
     for (const issue of issues) {
       logger.warn(`Validator warning: ${issue.details?.text}`, { project: this.context.projects?.[0]?.id, issue });
     }
