import {
  createReference,
  getExtension,
  getExtensionValue,
  isGone,
  matchesSearchRequest,
  normalizeOperationOutcome,
  Operator,
  parseSearchUrl,
  stringify,
} from '@medplum/core';
import { Bot, ProjectMembership, Reference, Resource, Subscription } from '@medplum/fhirtypes';
import { Job, Queue, QueueBaseOptions, Worker } from 'bullmq';
import { createHmac } from 'crypto';
import fetch, { HeadersInit } from 'node-fetch';
import { URL } from 'url';
import { MedplumRedisConfig } from '../config';
import { executeBot } from '../fhir/operations/execute';
import { systemRepo } from '../fhir/repo';
import { logger } from '../logger';
import { AuditEventOutcome } from '../util/auditevent';
<<<<<<< HEAD
import { createAuditEvent, findProjectMembership } from './utils';
=======
import { BackgroundJobContext } from './context';
>>>>>>> 45c450bd

/*
 * The subscription worker inspects every resource change,
 * and executes FHIR Subscription resources for those changes.
 *
 * The common case is to perform an outbound HTTP request to a webhook.
 * But Subscriptions can include email and SMS notifications.
 */

export interface SubscriptionJobData {
  readonly subscriptionId: string;
  readonly resourceType: string;
  readonly id: string;
  readonly versionId: string;
}

const queueName = 'SubscriptionQueue';
const jobName = 'SubscriptionJobData';
let queue: Queue<SubscriptionJobData> | undefined = undefined;
let worker: Worker<SubscriptionJobData> | undefined = undefined;

/**
 * Initializes the subscription worker.
 * Sets up the BullMQ job queue.
 * Sets up the BullMQ worker.
 */
export function initSubscriptionWorker(config: MedplumRedisConfig): void {
  const defaultOptions: QueueBaseOptions = {
    connection: config,
  };

  queue = new Queue<SubscriptionJobData>(queueName, {
    ...defaultOptions,
    defaultJobOptions: {
      attempts: 18, // 1 second * 2^18 = 73 hours
      backoff: {
        type: 'exponential',
        delay: 1000,
      },
    },
  });

  worker = new Worker<SubscriptionJobData>(queueName, execSubscriptionJob, defaultOptions);
  worker.on('completed', (job) => logger.info(`Completed job ${job.id} successfully`));
  worker.on('failed', (job, err) => logger.info(`Failed job ${job?.id} with ${err}`));
}

/**
 * Shuts down the subscription worker.
 * Closes the BullMQ job queue.
 * Clsoes the BullMQ worker.
 */
export async function closeSubscriptionWorker(): Promise<void> {
  if (queue) {
    await queue.close();
    queue = undefined;
  }

  if (worker) {
    await worker.close();
    worker = undefined;
  }
}

/**
 * Returns the subscription queue instance.
 * This is used by the unit tests.
 * @returns The subscription queue (if available).
 */
export function getSubscriptionQueue(): Queue<SubscriptionJobData> | undefined {
  return queue;
}

/**
 * Adds all subscription jobs for a given resource.
 *
 * There are a few important structural considerations:
 * 1) One resource change can spawn multiple subscription jobs.
 * 2) Subscription jobs can fail, and must be retried independently.
 * 3) Subscriptions should be evaluated at the time of the resource change.
 *
 * So, when a resource changes (create or update), we evaluate all subscriptions
 * at that moment in time.  For each matching subscription, we enqueue the job.
 * The only purpose of the job is to make the outbound HTTP request,
 * not to re-evaluate the subscription.
 *
 * @param resource The resource that was created or updated.
 * @param context The background job context.
 */
export async function addSubscriptionJobs(resource: Resource, context: BackgroundJobContext): Promise<void> {
  if (resource.resourceType === 'AuditEvent') {
    // Never send subscriptions for audit events
    return;
  }
  const subscriptions = await getSubscriptions(resource);
  logger.debug(`Evaluate ${subscriptions.length} subscription(s)`);
  for (const subscription of subscriptions) {
    if (matchesCriteria(resource, subscription, context)) {
      await addSubscriptionJobData({
        subscriptionId: subscription.id as string,
        resourceType: resource.resourceType,
        id: resource.id as string,
        versionId: resource.meta?.versionId as string,
      });
    }
  }
}

/**
 * Determines if the resource matches the subscription criteria.
 * @param resource The resource that was created or updated.
 * @param subscription The subscription.
 * @returns True if the resource matches the subscription criteria.
 */
function matchesCriteria(resource: Resource, subscription: Subscription, context: BackgroundJobContext): boolean {
  if (subscription.meta?.account && resource.meta?.account?.reference !== subscription.meta.account.reference) {
    logger.debug('Ignore resource in different account compartment');
    return false;
  }

  if (!matchesChannelType(subscription)) {
    logger.debug(`Ignore subscription without recognized channel type`);
    return false;
  }

  const criteria = subscription.criteria;
  if (!criteria) {
    logger.debug(`Ignore rest hook missing criteria`);
    return false;
  }

  const searchRequest = parseSearchUrl(new URL(criteria, 'https://api.medplum.com/'));
  if (resource.resourceType !== searchRequest.resourceType) {
    logger.debug(
      `Ignore rest hook for different resourceType (wanted "${searchRequest.resourceType}", received "${resource.resourceType}")`
    );
    return false;
  }

  const supportedInteractionExtension = getExtension(
    subscription,
    'https://medplum.com/fhir/StructureDefinition/subscription-supported-interaction'
  );
  if (supportedInteractionExtension && supportedInteractionExtension.valueCode !== context.interaction) {
    logger.debug(
      `Ignore rest hook for different interaction (wanted "${supportedInteractionExtension.valueCode}", received "${context.interaction}")`
    );
    return false;
  }

  return matchesSearchRequest(resource, searchRequest);
}

/**
 * Returns true if the subscription channel type is ok to execute.
 * @param subscription The subscription resource.
 * @returns True if the subscription channel type is ok to execute.
 */
function matchesChannelType(subscription: Subscription): boolean {
  const channelType = subscription.channel?.type;

  if (channelType === 'rest-hook') {
    const url = subscription.channel?.endpoint;
    if (!url) {
      logger.debug(`Ignore rest-hook missing URL`);
      return false;
    }

    return true;
  }

  return false;
}

/**
 * Adds a subscription job to the queue.
 * @param job The subscription job details.
 */
async function addSubscriptionJobData(job: SubscriptionJobData): Promise<void> {
  logger.debug(`Adding Subscription job`);
  if (queue) {
    await queue.add(jobName, job);
  } else {
    logger.debug(`Subscription queue not initialized`);
  }
}

/**
 * Loads the list of all subscriptions in this repository.
 * @param resource The resource that was created or updated.
 * @returns The list of all subscriptions in this repository.
 */
async function getSubscriptions(resource: Resource): Promise<Subscription[]> {
  const project = resource.meta?.project;
  if (!project) {
    return [];
  }
  return systemRepo.searchResources<Subscription>({
    resourceType: 'Subscription',
    count: 1000,
    filters: [
      {
        code: '_project',
        operator: Operator.EQUALS,
        value: project,
      },
      {
        code: 'status',
        operator: Operator.EQUALS,
        value: 'active',
      },
    ],
  });
}

/**
 * Executes a subscription job.
 * @param job The subscription job details.
 */
export async function execSubscriptionJob(job: Job<SubscriptionJobData>): Promise<void> {
  const { subscriptionId, resourceType, id, versionId } = job.data;

  let subscription;
  try {
    subscription = await systemRepo.readResource<Subscription>('Subscription', subscriptionId);
  } catch (err) {
    const outcome = normalizeOperationOutcome(err);
    if (isGone(outcome)) {
      // If the subscription was deleted, then stop processing it.
      return;
    }
    // Otherwise re-throw
    throw err;
  }

  if (subscription.status !== 'active') {
    // If the subscription has been disabled, then stop processing it.
    return;
  }

  let currentVersion;
  try {
    currentVersion = await systemRepo.readResource(resourceType, id);
  } catch (err) {
    const outcome = normalizeOperationOutcome(err);
    if (isGone(outcome)) {
      // If the resource was deleted, then stop processing it.
      return;
    }
    // Otherwise re-throw
    throw err;
  }

  if (job.attemptsMade > 0 && currentVersion.meta?.versionId !== versionId) {
    // If this is a retry and the resource is not the current version, then stop processing it.
    return;
  }

  const resourceVersion = await systemRepo.readVersion(resourceType, id, versionId);

  const channelType = subscription?.channel?.type;
  if (channelType === 'rest-hook') {
    if (subscription?.channel?.endpoint?.startsWith('Bot/')) {
      await execBot(subscription, resourceVersion);
    } else {
      await sendRestHook(job, subscription, resourceVersion);
    }
  }
}

/**
 * Sends a rest-hook subscription.
 * @param job The subscription job details.
 * @param subscription The subscription.
 * @param resource The resource that triggered the subscription.
 */
async function sendRestHook(
  job: Job<SubscriptionJobData>,
  subscription: Subscription,
  resource: Resource
): Promise<void> {
  const url = subscription?.channel?.endpoint as string;
  if (!url) {
    // This can happen if a user updates the Subscription after the job is created.
    logger.debug(`Ignore rest hook missing URL`);
    return;
  }

  const startTime = new Date().toISOString();
  const headers = buildRestHookHeaders(subscription, resource);
  const body = stringify(resource);
  let error: Error | undefined = undefined;

  try {
    logger.info('Sending rest hook to: ' + url);
    logger.debug('Rest hook headers: ' + JSON.stringify(headers, undefined, 2));
    const response = await fetch(url, { method: 'POST', headers, body });
    logger.info('Received rest hook status: ' + response.status);
    const success = response.status >= 200 && response.status < 400;
    await createAuditEvent(
      resource,
      startTime,
      success ? AuditEventOutcome.Success : AuditEventOutcome.MinorFailure,
      `Attempt ${job.attemptsMade} received status ${response.status}`,
      subscription
    );

    if (!success) {
      error = new Error('Received status ' + response.status);
    }
  } catch (ex) {
    logger.info('Subscription exception: ' + ex);
    await createAuditEvent(
      resource,
      startTime,
      AuditEventOutcome.MinorFailure,
      `Attempt ${job.attemptsMade} received error ${ex}`,
      subscription
    );
    error = ex as Error;
  }

  if (error) {
    throw error;
  }
}

/**
 * Builds a collection of HTTP request headers for the rest-hook subscription.
 * @param subscription The subscription resource.
 * @param resource The trigger resource.
 * @returns The HTTP request headers.
 */
function buildRestHookHeaders(subscription: Subscription, resource: Resource): HeadersInit {
  const headers: HeadersInit = {
    'Content-Type': 'application/fhir+json',
  };

  if (subscription.channel?.header) {
    for (const header of subscription.channel.header) {
      const [key, value] = header.split(/:/);
      headers[key.trim()] = value.trim();
    }
  }

  // Look for signature secret in Medplum extension
  // Note that the first version of the extension used a different URL
  // We still support the old URL for backwards compatibility
  const secret =
    getExtensionValue(subscription, 'https://www.medplum.com/fhir/StructureDefinition/subscription-secret') ||
    getExtensionValue(subscription, 'https://www.medplum.com/fhir/StructureDefinition-subscriptionSecret');
  if (secret) {
    const body = stringify(resource);
    headers['X-Signature'] = createHmac('sha256', secret).update(body).digest('hex');
  }

  return headers;
}

/**
 * Executes a Bot sbuscription.
 * @param subscription The subscription.
 * @param resource The resource that triggered the subscription.
 */
async function execBot(subscription: Subscription, resource: Resource): Promise<void> {
  const startTime = new Date().toISOString();
  const url = subscription?.channel?.endpoint as string;
  if (!url) {
    // This can happen if a user updates the Subscription after the job is created.
    logger.debug(`Ignore rest hook missing URL`);
    return;
  }

  // URL should be a Bot reference string
  const bot = await systemRepo.readReference<Bot>({ reference: url });

  const project = bot.meta?.project as string;
  let runAs: ProjectMembership | undefined;
  if (bot.runAsUser) {
    runAs = await findProjectMembership(project, resource.meta?.author as Reference);
  } else {
    runAs = await findProjectMembership(project, createReference(bot));
  }

  if (!runAs) {
    throw new Error('Could not find project membership for bot');
  }

  let outcome: AuditEventOutcome;
  let logResult: string;

  try {
    const result = await executeBot({ bot, runAs, input: resource, contentType: 'application/fhir+json' });
    outcome = result.success ? AuditEventOutcome.Success : AuditEventOutcome.MinorFailure;
    logResult = result.logResult;
  } catch (error) {
    outcome = AuditEventOutcome.MajorFailure;
    logResult = (error as Error).message;
  }

  await createAuditEvent(resource, startTime, outcome, logResult, subscription, bot);
}<|MERGE_RESOLUTION|>--- conflicted
+++ resolved
@@ -19,11 +19,8 @@
 import { systemRepo } from '../fhir/repo';
 import { logger } from '../logger';
 import { AuditEventOutcome } from '../util/auditevent';
-<<<<<<< HEAD
+import { BackgroundJobContext } from './context';
 import { createAuditEvent, findProjectMembership } from './utils';
-=======
-import { BackgroundJobContext } from './context';
->>>>>>> 45c450bd
 
 /*
  * The subscription worker inspects every resource change,
