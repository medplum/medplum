// SPDX-FileCopyrightText: Copyright Orangebot, Inc. and Medplum contributors
// SPDX-License-Identifier: Apache-2.0
import type { BackgroundJobContext, BackgroundJobInteraction, WithId } from '@medplum/core';
import {
  AccessPolicyInteraction,
  ContentType,
  OperationOutcomeError,
  Operator,
  createReference,
  deepClone,
  getExtension,
  getExtensionValue,
  getReferenceString,
  isGone,
  isNotFound,
  isString,
  normalizeOperationOutcome,
  resourceMatchesSubscriptionCriteria,
  satisfiedAccessPolicy,
  serverError,
  stringify,
} from '@medplum/core';
import type {
  Bot,
  ClientApplication,
  Patient,
  Practitioner,
  Project,
  ProjectMembership,
  Reference,
  RelatedPerson,
  Resource,
  ResourceType,
  Subscription,
} from '@medplum/fhirtypes';
import type { Job, QueueBaseOptions } from 'bullmq';
import { Queue, Worker } from 'bullmq';
import fetch from 'node-fetch';
import { createHmac } from 'node:crypto';
import { executeBot } from '../bots/execute';
import { getRequestContext, runInAsyncContext, tryGetRequestContext, tryRunInRequestContext } from '../context';
import { buildAccessPolicy } from '../fhir/accesspolicy';
import { isPreCommitSubscription } from '../fhir/precommit';
import type { Repository, ResendSubscriptionsOptions } from '../fhir/repo';
import { getSystemRepo } from '../fhir/repo';
import { RewriteMode, rewriteAttachments } from '../fhir/rewrite';
import { getLogger, globalLogger } from '../logger';
import type { AuthState } from '../oauth/middleware';
import { recordHistogramValue } from '../otel/otel';
import { getRedis } from '../redis';
import type { SubEventsOptions } from '../subscriptions/websockets';
import { parseTraceparent } from '../traceparent';
import { AuditEventOutcome, createSubscriptionAuditEvent } from '../util/auditevent';
import type { WorkerInitializer } from './utils';
<<<<<<< HEAD
import {
  addVerboseQueueLogging,
  createAuditEvent,
  findProjectMembership,
  isJobSuccessful,
  queueRegistry,
} from './utils';
=======
import { findProjectMembership, isJobSuccessful, queueRegistry } from './utils';
>>>>>>> 518f5ede

/**
 * The timeout for outbound rest-hook subscription HTTP requests.
 * This is passed into fetch and will make fetch abort the request after REQUEST_TIMEOUT milliseconds.
 */
const REQUEST_TIMEOUT = 120_000; // 120 seconds, 2 mins

/**
 * The upper limit on the number of times a job can be retried.
 * Using exponential backoff, 18 retries is about 73 hours.
 */
const MAX_JOB_ATTEMPTS = 18;

/**
 * The default number of times a job will be retried.
 * This can be overridden by the subscription-max-attempts extension.
 */
const DEFAULT_RETRIES = 3;

/*
 * The subscription worker inspects every resource change,
 * and executes FHIR Subscription resources for those changes.
 *
 * The common case is to perform an outbound HTTP request to a webhook.
 * But Subscriptions can include email and SMS notifications.
 */

export interface SubscriptionJobData {
  readonly subscriptionId: string;
  readonly resourceType: ResourceType;
  readonly channelType?: Subscription['channel']['type'];
  readonly id: string;
  readonly versionId: string;
  readonly interaction: 'create' | 'update' | 'delete';
  readonly requestTime: string;
  readonly requestId?: string;
  readonly traceId?: string;
  readonly authState?: AuthState;
  readonly verbose?: boolean;
}

function getLoggingFields(job: Job<SubscriptionJobData>): Record<string, string | undefined> {
  return {
    subscription: 'Subscription/' + job.data.subscriptionId,
    resource: `${job.data.resourceType}/${job.data.id}`,
    versionId: job.data.versionId,
    interaction: job.data.interaction,
    channelType: job.data.channelType,
    requestId: job.data.requestId,
    traceId: job.data.traceId,
  };
}

const queueName = 'SubscriptionQueue';
const jobName = 'SubscriptionJobData';

export const initSubscriptionWorker: WorkerInitializer = (config) => {
  const defaultOptions: QueueBaseOptions = {
    connection: config.redis,
  };

  const queue = new Queue<SubscriptionJobData>(queueName, {
    ...defaultOptions,
    defaultJobOptions: {
      attempts: MAX_JOB_ATTEMPTS, // 1 second * 2^18 = 73 hours
      backoff: {
        type: 'exponential',
        delay: 1000,
      },
    },
  });

  const worker = new Worker<SubscriptionJobData>(
    queueName,
    (job) =>
      job.data.authState
        ? runInAsyncContext(job.data.authState, job.data.requestId, job.data.traceId, () => execSubscriptionJob(job))
        : tryRunInRequestContext(job.data.requestId, job.data.traceId, () => execSubscriptionJob(job)),
    {
      ...defaultOptions,
      ...config.bullmq,
    }
  );
  addVerboseQueueLogging<SubscriptionJobData>(queue, worker, getLoggingFields);
  worker.on('active', (job) => {
    // Only record queuedDuration on the first attempt
    if (job.attemptsMade === 0) {
      recordHistogramValue('medplum.subscription.queuedDuration', (Date.now() - (job.timestamp as number)) / 1000);
    }
  });
  worker.on('completed', (job) => {
    recordHistogramValue(
      'medplum.subscription.executionDuration',
      ((job.finishedOn as number) - (job.processedOn as number)) / 1000
    );
    recordHistogramValue(
      'medplum.subscription.totalDuration',
      ((job.finishedOn as number) - (job.timestamp as number)) / 1000
    );
  });
  worker.on('failed', (job) => {
    if (job) {
      recordHistogramValue(
        'medplum.subscription.failedExecutionDuration',
        ((job.finishedOn as number) - (job.processedOn as number)) / 1000
      );
    }
  });

  return { queue, worker, name: queueName };
};

/**
 * Returns the subscription queue instance.
 * This is used by the unit tests.
 * @returns The subscription queue (if available).
 */
export function getSubscriptionQueue(): Queue<SubscriptionJobData> | undefined {
  return queueRegistry.get(queueName);
}

/**
 * Checks if this resource should create a notification for this `Subscription` based on the access policy that should be applied for this `Subscription`.
 * The `AccessPolicy` of author's `ProjectMembership` for this resource's `Project` is used when evaluating whether the `AccessPolicy` is satisfied.
 *
 * Currently we log if the `AccessPolicy` is not satisfied only.
 *
 * TODO: Actually prevent notifications for `Subscriptions` where the `AccessPolicy` is not satisfied (for rest-hook subscriptions)
 *
 * @param resource - The resource to evaluate against the `AccessPolicy`.
 * @param project - The project containing the resource.
 * @param subscription - The `Subscription` to get the `AccessPolicy` for.
 * @returns True if access policy is satisfied for this Subscription notification, otherwise returns false
 */
async function satisfiesAccessPolicy(
  resource: Resource,
  project: WithId<Project>,
  subscription: Subscription
): Promise<boolean> {
  let satisfied = true;
  try {
    // We can assert author because any time a resource is updated, the author will be set to the previous author or if it doesn't exist
    // The current Repository author, which must exist for Repository to successfully construct
    const subAuthor = subscription.meta?.author as Reference;
    const membership = await findProjectMembership(project.id, subAuthor);
    if (membership) {
      const accessPolicy = await buildAccessPolicy(membership);
      satisfied = !!satisfiedAccessPolicy(resource, AccessPolicyInteraction.READ, accessPolicy);
      if (!satisfied && subscription.channel.type !== 'websocket') {
        const resourceReference = getReferenceString(resource);
        const subReference = getReferenceString(subscription);
        const projectReference = getReferenceString(project);
        globalLogger.warn(
          `[Subscription Access Policy]: Access Policy not satisfied on '${resourceReference}' for '${subReference}'`,
          { subscription: subReference, project: projectReference, accessPolicy }
        );
      }
    } else {
      const projectReference = getReferenceString(project);
      const authorReference = getReferenceString(subAuthor);
      const subReference = getReferenceString(subscription);
      globalLogger.warn(
        `[Subscription Access Policy]: No membership for subscription author '${authorReference}' in project '${projectReference}'`,
        { subscription: subReference, project: projectReference }
      );
      satisfied = false;
    }
  } catch (err: unknown) {
    const projectReference = getReferenceString(project);
    const resourceReference = getReferenceString(resource);
    const subReference = getReferenceString(subscription);
    globalLogger.warn(
      `[Subscription Access Policy]: Error occurred while checking access policy for resource '${resourceReference}' against '${subReference}'`,
      { subscription: subReference, project: projectReference, error: err }
    );
    satisfied = false;
  }
  // Always return true if channelType !== websocket for now
  return subscription.channel.type === 'websocket' ? satisfied : true;
}

/**
 * Adds all subscription jobs for a given resource.
 *
 * There are a few important structural considerations:
 * 1) One resource change can spawn multiple subscription jobs.
 * 2) Subscription jobs can fail, and must be retried independently.
 * 3) Subscriptions should be evaluated at the time of the resource change.
 *
 * So, when a resource changes (create, update, or delete), we evaluate all subscriptions
 * at that moment in time.  For each matching subscription, we enqueue the job.
 * The only purpose of the job is to make the outbound HTTP request,
 * not to re-evaluate the subscription.
 * @param resource - The resource that was created or updated.
 * @param previousVersion - The previous version of the resource.
 * @param context - The background job context.
 * @param options - The resend subscriptions options.
 */
export async function addSubscriptionJobs(
  resource: WithId<Resource>,
  previousVersion: Resource | undefined,
  context: BackgroundJobContext,
  options?: ResendSubscriptionsOptions
): Promise<void> {
  if (resource.resourceType === 'AuditEvent') {
    // Never send subscriptions for audit events
    return;
  }

  const ctx = tryGetRequestContext();
  const logger = getLogger();
  const logFn = options?.verbose ? logger.info : logger.debug;

  const project = context?.project;
  if (!project) {
    return;
  }

  const requestTime = new Date().toISOString();
  const subscriptions = await getSubscriptions(resource, project);
  logFn(`Evaluate ${subscriptions.length} subscription(s)`);

  const wsEvents = [] as [Resource, string, SubEventsOptions][];
  for (const subscription of subscriptions) {
    if (isPreCommitSubscription(subscription)) {
      // Ignore pre-commit subscriptions
      continue;
    }

    if (options?.subscription && options.subscription !== getReferenceString(subscription)) {
      logFn('Subscription does not match options.subscription');
      continue;
    }
    let matches: boolean;
    try {
      matches = await matchesCriteria(resource, previousVersion, subscription, context);
      logFn(`Subscription matchesCriteria(${resource.id}, ${subscription.id}) = ${matches}`);
    } catch (err) {
      // If we throw when evaluating the criteria, log and continue
      logFn('Error when evaluating matchesCriteria for resource against Subscription', {
        resourceType: resource.resourceType,
        resource: resource.id,
        subscription: subscription.id,
        err,
      });
      continue;
    }
    if (matches) {
      if (!(await satisfiesAccessPolicy(resource, project, subscription))) {
        logFn(`Subscription satisfiesAccessPolicy(${resource.id}) = false`);
        continue;
      }
      if (subscription.channel.type === 'websocket') {
        wsEvents.push([resource, subscription.id, { includeResource: true }]);
        continue;
      }
      await addSubscriptionJobData({
        subscriptionId: subscription.id,
        resourceType: resource.resourceType,
        channelType: subscription.channel.type,
        id: resource.id,
        versionId: resource.meta?.versionId as string,
        interaction: context.interaction,
        requestTime,
        requestId: ctx?.requestId,
        traceId: ctx?.traceId,
        authState: ctx?.authState,
        verbose: options?.verbose,
      });
    }
  }

  if (wsEvents.length) {
    await getRedis().publish('medplum:subscriptions:r4:websockets', JSON.stringify(wsEvents));
  }
}

/**
 * Determines if the resource matches the subscription criteria.
 * @param resource - The resource that was created or updated.
 * @param previousVersion - The previous version of the resource.
 * @param subscription - The subscription.
 * @param context - Background job context.
 * @returns True if the resource matches the subscription criteria.
 */
async function matchesCriteria(
  resource: Resource,
  previousVersion: Resource | undefined,
  subscription: Subscription,
  context: BackgroundJobContext
): Promise<boolean> {
  const ctx = getRequestContext();
  const getPreviousResource = async (): Promise<Resource | undefined> => previousVersion;
  return resourceMatchesSubscriptionCriteria({
    resource,
    subscription,
    context,
    logger: ctx.logger,
    getPreviousResource: getPreviousResource,
  });
}

/**
 * Adds a subscription job to the queue.
 * @param job - The subscription job details.
 */
async function addSubscriptionJobData(job: SubscriptionJobData): Promise<void> {
  const queue = queueRegistry.get(queueName);
  if (queue) {
    await queue.add(jobName, job);
  }
}

/**
 * Loads the list of all subscriptions in this repository.
 * @param resource - The resource that was created or updated.
 * @param project - The project that contains this resource.
 * @returns The list of all subscriptions in this repository.
 */
async function getSubscriptions(resource: Resource, project: WithId<Project>): Promise<WithId<Subscription>[]> {
  const projectId = project.id;
  const systemRepo = getSystemRepo();
  const subscriptions = await systemRepo.searchResources<Subscription>({
    resourceType: 'Subscription',
    count: 1000,
    filters: [
      {
        code: '_project',
        operator: Operator.EQUALS,
        value: projectId,
      },
      {
        code: 'status',
        operator: Operator.EQUALS,
        value: 'active',
      },
    ],
  });
  const redis = getRedis();
  const setKey = `medplum:subscriptions:r4:project:${projectId}:active`;
  const redisOnlySubRefStrs = await redis.smembers(setKey);
  if (redisOnlySubRefStrs.length) {
    const redisOnlySubStrs = await redis.mget(redisOnlySubRefStrs);
    if (project.features?.includes('websocket-subscriptions')) {
      const activeSubStrs = redisOnlySubStrs.filter(Boolean);
      if (redisOnlySubStrs.length - activeSubStrs.length >= 50) {
        getLogger().warn('Excessive subscription cache miss', {
          numKeys: redisOnlySubRefStrs.length,
          hitRate: activeSubStrs.length / redisOnlySubStrs.length,
          projectId,
        });
        const inactiveSubs: string[] = [];
        for (let i = 0; i < redisOnlySubStrs.length; i++) {
          if (!redisOnlySubStrs[i]) {
            inactiveSubs.push(redisOnlySubRefStrs[i]);
          }
        }
        await redis.srem(setKey, inactiveSubs);
      }
      const subArrStr = '[' + activeSubStrs.join(',') + ']';
      const inMemorySubs = JSON.parse(subArrStr) as { resource: WithId<Subscription>; projectId: string }[];
      for (const { resource } of inMemorySubs) {
        subscriptions.push(resource);
      }
    } else {
      globalLogger.debug(
        `[WebSocket Subscriptions]: subscription for resource '${getReferenceString(resource)}' might have been fired but WebSocket subscriptions are not enabled for project '${project.name ?? getReferenceString(project)}'`
      );
    }
  }
  return subscriptions;
}

/**
 * Executes a subscription job.
 * @param job - The subscription job details.
 */
export async function execSubscriptionJob(job: Job<SubscriptionJobData>): Promise<void> {
  const systemRepo = getSystemRepo();
  const { subscriptionId, channelType, resourceType, id, versionId, interaction, requestTime, verbose } = job.data;
  const logger = getLogger();
  const logFn = verbose ? logger.info : logger.debug;

  const subscription = await tryGetSubscription(systemRepo, subscriptionId, channelType);
  if (!subscription) {
    // If the subscription was deleted, then stop processing it.
    logFn(`Subscription ${subscriptionId} not found`);
    return;
  }

  if (subscription.status !== 'active') {
    // If the subscription has been disabled, then stop processing it.
    logFn(`Subscription ${subscriptionId} is not active`);
    return;
  }

  if (interaction !== 'delete') {
    const currentVersion = await tryGetCurrentVersion(systemRepo, resourceType, id);
    if (!currentVersion) {
      // If the resource was deleted, then stop processing it.
      logFn(`Resource ${resourceType}/${id} not found`);
      return;
    }

    if (job.attemptsMade > 0 && currentVersion.meta?.versionId !== versionId) {
      // If this is a retry and the resource is not the current version, then stop processing it.
      logFn(`Resource ${resourceType}/${id} is not the current version`);
      return;
    }
  }

  try {
    const versionedResource = await systemRepo.readVersion(resourceType, id, versionId);
    // We use the resource with rewritten attachments here since we want subscribers to get the resource with the same attachment URLs
    // They would get if they did a search
    const rewrittenResource = await rewriteAttachments(
      RewriteMode.PRESIGNED_URL,
      systemRepo,
      deepClone(versionedResource)
    );
    const channelType = subscription.channel?.type;
    switch (channelType) {
      case 'rest-hook':
        if (subscription.channel?.endpoint?.startsWith('Bot/')) {
          await execBot(job, subscription, rewrittenResource, interaction, requestTime);
        } else {
          await sendRestHook(job, subscription, rewrittenResource, interaction, requestTime);
        }
        break;
      default:
        throw new OperationOutcomeError(serverError(new Error('Subscription type not currently supported.')));
    }
  } catch (err) {
    await catchJobError(subscription, job, err);
  }
}

async function tryGetSubscription(
  systemRepo: Repository,
  subscriptionId: string,
  channelType: SubscriptionJobData['channelType'] | undefined
): Promise<WithId<Subscription> | undefined> {
  try {
    return await systemRepo.readResource<Subscription>('Subscription', subscriptionId, {
      checkCacheOnly: channelType === 'websocket',
    });
  } catch (err) {
    const outcome = normalizeOperationOutcome(err);
    // If the Subscription was marked as deleted in the database, this will return "gone"
    // However, deleted WebSocket subscriptions will return "not found"
    if (isGone(outcome) || isNotFound(outcome)) {
      // If the subscription was deleted, then stop processing it.
      return undefined;
    }
    // Otherwise re-throw
    throw err;
  }
}

async function tryGetCurrentVersion<T extends Resource = Resource>(
  systemRepo: Repository,
  resourceType: T['resourceType'],
  id: string
): Promise<T | undefined> {
  try {
    return await systemRepo.readResource(resourceType, id);
  } catch (err) {
    const outcome = normalizeOperationOutcome(err);
    if (isGone(outcome)) {
      // If the resource was deleted, then stop processing it.
      return undefined;
    }
    // Otherwise re-throw
    throw err;
  }
}

/**
 * Sends a rest-hook subscription.
 * @param job - The subscription job details.
 * @param subscription - The subscription.
 * @param resource - The resource that triggered the subscription.
 * @param interaction - The interaction type.
 * @param requestTime - The request time.
 */
async function sendRestHook(
  job: Job<SubscriptionJobData>,
  subscription: WithId<Subscription>,
  resource: Resource,
  interaction: BackgroundJobInteraction,
  requestTime: string
): Promise<void> {
  const log = getLogger();
  const url = subscription.channel?.endpoint as string;
  if (!url) {
    // This can happen if a user updates the Subscription after the job is created.
    log.debug(`Ignore rest hook missing URL`);
    return;
  }

  const body = interaction === 'delete' ? '{}' : stringify(resource);
  const headers = buildRestHookHeaders(job, subscription, resource, interaction, body);
  let error: Error | undefined = undefined;

  const fetchStartTime = Date.now();
  let fetchEndTime: number;
  try {
    log.info('Sending rest hook to: ' + url);
    log.debug('Rest hook headers: ' + JSON.stringify(headers, undefined, 2));
    const response = await fetch(url, { method: 'POST', headers, body, timeout: REQUEST_TIMEOUT });
    fetchEndTime = Date.now();
    log.info('Received rest hook status: ' + response.status);
    const success = isJobSuccessful(subscription, response.status);
    await createSubscriptionAuditEvent(
      resource,
      requestTime,
      success ? AuditEventOutcome.Success : AuditEventOutcome.MinorFailure,
      `Attempt ${job.attemptsMade} received status ${response.status}`,
      subscription
    );

    if (!success) {
      error = new Error('Received status ' + response.status);
    }
  } catch (ex) {
    fetchEndTime = Date.now();
    log.info('Subscription exception: ' + ex);
    await createSubscriptionAuditEvent(
      resource,
      requestTime,
      AuditEventOutcome.MinorFailure,
      `Attempt ${job.attemptsMade} received error ${ex}`,
      subscription
    );
    error = ex as Error;
  }

  const fetchDurationMs = fetchEndTime - fetchStartTime;
  recordHistogramValue('medplum.subscription.restHookFetchDuration', fetchDurationMs / 1000);
  log.info('Subscription rest hook fetch duration', {
    fetchDurationMs,
    subscription: subscription.id,
    project: subscription?.meta?.project,
  });

  if (error) {
    throw error;
  }
}

/**
 * Builds a collection of HTTP request headers for the rest-hook subscription.
 * @param job - The subscription job.
 * @param subscription - The subscription resource.
 * @param resource - The trigger resource.
 * @param interaction - The interaction type.
 * @param body - The request body.
 * @returns The HTTP request headers.
 */
function buildRestHookHeaders(
  job: Job<SubscriptionJobData>,
  subscription: WithId<Subscription>,
  resource: Resource,
  interaction: BackgroundJobInteraction,
  body: string
): Record<string, string> {
  const headers: Record<string, string> = {
    'Content-Type': ContentType.FHIR_JSON,
    'X-Medplum-Subscription': subscription.id,
    'X-Medplum-Interaction': interaction,
  };

  if (interaction === 'delete') {
    headers['X-Medplum-Deleted-Resource'] = `${resource.resourceType}/${resource.id}`;
  }

  if (subscription.channel?.header) {
    for (const header of subscription.channel.header) {
      const [key, value] = header.split(/:/);
      headers[key.trim()] = value.trim();
    }
  }

  // Look for signature secret in Medplum extension
  // Note that the first version of the extension used a different URL
  // We still support the old URL for backwards compatibility
  const secret =
    getExtensionValue(subscription, 'https://www.medplum.com/fhir/StructureDefinition/subscription-secret') ||
    getExtensionValue(subscription, 'https://www.medplum.com/fhir/StructureDefinition-subscriptionSecret');
  if (secret && isString(secret)) {
    headers['X-Signature'] = createHmac('sha256', secret).update(body).digest('hex');
  }

  const traceId = job.data.traceId;
  if (traceId) {
    headers['x-trace-id'] = traceId;
    if (parseTraceparent(traceId)) {
      headers['traceparent'] = traceId;
    }
  }

  return headers;
}

/**
 * Executes a Bot subscription.
 * @param job - The subscription job.
 * @param subscription - The subscription.
 * @param resource - The resource that triggered the subscription.
 * @param interaction - The interaction type.
 * @param requestTime - The request time.
 */
async function execBot(
  job: Job<SubscriptionJobData>,
  subscription: WithId<Subscription>,
  resource: Resource,
  interaction: BackgroundJobInteraction,
  requestTime: string
): Promise<void> {
  const ctx = getRequestContext();
  const url = subscription.channel?.endpoint as string;
  if (!url) {
    // This can happen if a user updates the Subscription after the job is created.
    ctx.logger.debug(`Ignore rest hook missing URL`);
    return;
  }

  // URL should be a Bot reference string
  const systemRepo = getSystemRepo();
  const bot = await systemRepo.readReference<Bot>({ reference: url });

  const project = bot.meta?.project as string;
  const requester = resource.meta?.author as Reference<
    Bot | ClientApplication | Patient | Practitioner | RelatedPerson
  >;
  let runAs: WithId<ProjectMembership> | undefined;
  if (bot.runAsUser) {
    runAs = await findProjectMembership(project, requester);
  } else {
    runAs = await findProjectMembership(project, createReference(bot));
  }

  if (!runAs) {
    throw new Error('Could not find project membership for bot');
  }

  const body = interaction === 'delete' ? { deletedResource: resource } : resource;
  const headers = buildRestHookHeaders(job, subscription, resource, interaction, JSON.stringify(body));

  await executeBot({
    subscription,
    bot,
    runAs,
    requester,
    input: body,
    contentType: ContentType.FHIR_JSON,
    requestTime,
    traceId: ctx.traceId,
    headers,
  });
}

async function catchJobError(subscription: Subscription, job: Job<SubscriptionJobData>, err: any): Promise<void> {
  const maxJobAttempts =
    getExtension(subscription, 'https://medplum.com/fhir/StructureDefinition/subscription-max-attempts')
      ?.valueInteger ?? DEFAULT_RETRIES;

  if (job.attemptsMade < maxJobAttempts) {
    globalLogger.debug(`Retrying job due to error: ${err}`);

    // Lower the job priority
    // "Note that the priorities go from 1 to 2 097 152, where a lower number is always a higher priority than higher numbers."
    // "Jobs without a `priority`` assigned will get the most priority."
    // See: https://docs.bullmq.io/guide/jobs/prioritized
    await job.changePriority({ priority: 1 + job.attemptsMade });

    throw err;
  }
  // If the maxJobAttempts equals the jobs.attemptsMade, we won't throw, which won't trigger a retry
  globalLogger.debug(`Max attempts made for job ${job.id}, subscription: ${subscription.id}`);
}<|MERGE_RESOLUTION|>--- conflicted
+++ resolved
@@ -52,17 +52,7 @@
 import { parseTraceparent } from '../traceparent';
 import { AuditEventOutcome, createSubscriptionAuditEvent } from '../util/auditevent';
 import type { WorkerInitializer } from './utils';
-<<<<<<< HEAD
-import {
-  addVerboseQueueLogging,
-  createAuditEvent,
-  findProjectMembership,
-  isJobSuccessful,
-  queueRegistry,
-} from './utils';
-=======
-import { findProjectMembership, isJobSuccessful, queueRegistry } from './utils';
->>>>>>> 518f5ede
+import { addVerboseQueueLogging, findProjectMembership, isJobSuccessful, queueRegistry } from './utils';
 
 /**
  * The timeout for outbound rest-hook subscription HTTP requests.
