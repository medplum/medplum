<<<<<<< HEAD
import { SearchRequest, Operator, normalizeErrorString, parseSearchRequest, WithId } from '@medplum/core';
import { ResourceType, Resource, AsyncJob, Parameters, ParametersParameter } from '@medplum/fhirtypes';
import { Queue, QueueBaseOptions, Job, Worker } from 'bullmq';
import { MedplumServerConfig } from '../config';
import { getLogger, getRequestContext, tryRunInRequestContext } from '../context';
=======
import { Operator, SearchRequest, normalizeErrorString, parseSearchRequest } from '@medplum/core';
import { AsyncJob, Parameters, ParametersParameter, Resource, ResourceType } from '@medplum/fhirtypes';
import { Job, Queue, QueueBaseOptions, Worker } from 'bullmq';
import { MedplumServerConfig } from '../config/types';
import { getRequestContext, tryRunInRequestContext } from '../context';
>>>>>>> 7fe3a24a
import { getSystemRepo } from '../fhir/repo';
import { getLogger, globalLogger } from '../logger';
import { LongJob } from './long-job';

/*
 * The reindex worker updates resource rows in the database,
 * recomputing all search columns and lookup table entries.
 */

export type ReindexJobData = {
  readonly asyncJob: AsyncJob;
  readonly resourceTypes: ResourceType[];
  readonly cursor?: string;
  readonly endTimestamp: string;
  readonly startTime: number;
  readonly count?: number;
  readonly searchFilter?: SearchRequest;
  readonly results: Record<string, ReindexResult>;
  readonly requestId?: string;
  readonly traceId?: string;
};

type ReindexResult =
  | { count: number; cursor: string; nextTimestamp: string; err?: Error }
  | { count: number; duration: number };

const queueName = 'ReindexQueue';
const jobName = 'ReindexJobData';
let queue: Queue<ReindexJobData> | undefined = undefined;
let worker: Worker<ReindexJobData> | undefined = undefined;

const batchSize = 500;
const progressLogThreshold = 50_000;

export function initReindexWorker(config: MedplumServerConfig): void {
  const defaultOptions: QueueBaseOptions = {
    connection: config.redis,
  };

  queue = new Queue<ReindexJobData>(queueName, {
    ...defaultOptions,
    defaultJobOptions: {
      attempts: 1,
      backoff: {
        type: 'exponential',
        delay: 1000,
      },
    },
  });

  worker = new Worker<ReindexJobData>(
    queueName,
    (job) => tryRunInRequestContext(job.data.requestId, job.data.traceId, () => new ReindexJob().execute(job)),
    {
      ...defaultOptions,
      ...config.bullmq,
    }
  );
  worker.on('failed', (job, err) => globalLogger.info(`Failed job ${job?.id} with ${err}`));
}

/**
 * Shuts down the reindex worker.
 * Closes the BullMQ job queue.
 * Closes the BullMQ worker.
 */
export async function closeReindexWorker(): Promise<void> {
  // Close worker first, so any jobs that need to finish can enqueue the next job before exiting
  if (worker) {
    await worker.close();
    worker = undefined;
  }

  if (queue) {
    await queue.close();
    queue = undefined;
  }
}

export class ReindexJob extends LongJob<ReindexResult, ReindexJobData> {
  async process(job: Job<ReindexJobData>): Promise<ReindexResult> {
    const result = await processPage(job);

    const resourceType = job.data.resourceTypes[0];
    job.data.results[resourceType] = result;

    return result;
  }

  /**
   * Format the current job result status for inclusion in the AsyncJob resource.
   * @param result - The current job iteration result.
   * @param job - The current job.
   * @returns The formatted output parameters.
   */
  formatResults(result: ReindexResult, job: Job<ReindexJobData>): Parameters | undefined {
    if (isResultInProgress(result)) {
      // Skip update for most in-progress results
      if (!shouldLogProgress(result)) {
        return undefined;
      }

      // Log periodic progress updates for the job
      globalLogger.info('Reindex in progress', {
        resourceType: job.data.resourceTypes[0],
        latestJobId: job.id,
        cursor: result.cursor,
        currentCount: result.count,
        elapsedTime: `${Date.now() - job.data.startTime} ms`,
      });
    }

    // Current result either completes a resource type, or should be recorded as an in-progress update
    // These should be recorded in the AsyncJob resource for visibility
    return formatResults(job.data.results);
  }

  nextIterationData(result: ReindexResult, job: Job<ReindexJobData>): ReindexJobData | boolean {
    const asyncJob = job.data.asyncJob;
    let resourceTypes = job.data.resourceTypes;
    if (isResultComplete(result)) {
      resourceTypes = resourceTypes.slice(1);
    }

    if (isResultInProgress(result)) {
      // Enqueue job to handle next page of the current resource type
      return {
        ...job.data,
        asyncJob,
        count: result.count,
        cursor: result.cursor,
      };
    } else if (resourceTypes.length) {
      // Enqueue job to start reindexing the next resource type
      return {
        ...job.data,
        asyncJob,
        resourceTypes,
        count: 0,
        cursor: undefined,
        startTime: Date.now(),
      };
    } else {
      // All done!
      return !Object.values(job.data.results).some((r) => 'err' in r);
    }
  }

  enqueueJob(data: ReindexJobData): Promise<Job<ReindexJobData>> {
    return addReindexJobData(data);
  }
}

function isResultComplete(result: ReindexResult): boolean {
  return 'duration' in result || 'err' in result;
}

function isResultInProgress(
  result: ReindexResult
): result is { count: number; cursor: string; nextTimestamp: string; err: undefined } {
  return 'cursor' in result && !('err' in result);
}

function shouldLogProgress(result: ReindexResult): boolean {
  const count = result.count;
  return Math.floor(count / progressLogThreshold) !== Math.floor((count - batchSize) / progressLogThreshold);
}

/**
 * Reindex one page of resources in the database, determined by the job data and search filter.
 * @param job - The current job.
 * @returns The result of reindexing the next page of results.
 */
async function processPage(job: Job<ReindexJobData>): Promise<ReindexResult> {
  const { resourceTypes, count } = job.data;
  const resourceType = resourceTypes[0];

  const searchRequest = searchRequestForNextPage(job);
  let newCount = count ?? 0;
  let cursor = '';
  let nextTimestamp = new Date(0).toISOString();
  try {
    const systemRepo = getSystemRepo();
    await systemRepo.withTransaction(async (conn) => {
      const bundle = await systemRepo.search(searchRequest);
      if (bundle.entry?.length) {
        const resources = bundle.entry.map((e) => e.resource as WithId<Resource>);
        await systemRepo.reindexResources(conn, resources);
        newCount += resources.length;
        nextTimestamp = bundle.entry[bundle.entry.length - 1].resource?.meta?.lastUpdated ?? nextTimestamp;
      }

      const nextLink = bundle.link?.find((link) => link.relation === 'next');
      if (nextLink) {
        cursor = parseSearchRequest(nextLink.url).cursor ?? '';
      }
    });
  } catch (err: any) {
    return { count: newCount, cursor, nextTimestamp, err };
  }

  if (cursor) {
    return { cursor, count: newCount, nextTimestamp };
  } else if (resourceTypes.length > 1) {
    // Completed reindex for this resource type
    const elapsedTime = Date.now() - job.data.startTime;
    getLogger().info('Reindex completed', {
      resourceType,
      count: newCount,
      duration: `${elapsedTime} ms`,
    });

    return { count: newCount, duration: elapsedTime };
  } else {
    const elapsedTime = Date.now() - job.data.startTime;
    getLogger().info('Reindex completed', { resourceType, count, duration: `${elapsedTime} ms` });
    return { count: newCount, duration: elapsedTime };
  }
}

function searchRequestForNextPage(job: Job<ReindexJobData>): SearchRequest {
  const { resourceTypes, cursor, endTimestamp, searchFilter } = job.data;
  const resourceType = resourceTypes[0];
  const searchRequest: SearchRequest = {
    resourceType,
    count: batchSize,
    sortRules: [{ code: '_lastUpdated', descending: false }],
    filters: [{ code: '_lastUpdated', operator: Operator.LESS_THAN, value: endTimestamp }],
  };
  if (cursor) {
    searchRequest.cursor = cursor;
  }
  if (searchFilter?.filters) {
    searchRequest.filters?.push(...searchFilter.filters);
  }

  return searchRequest;
}

/**
 * Format the current job result status for inclusion in the AsyncJob resource.
 * @param results - The current results from the job
 * @returns The formatted output parameters
 */
function formatResults(results: ReindexJobData['results']): Parameters {
  return {
    resourceType: 'Parameters',
    parameter: Object.keys(results).map((resourceType) => formatReindexResult(results[resourceType], resourceType)),
  };
}

function formatReindexResult(result: ReindexResult, resourceType: string): ParametersParameter {
  if ('err' in result && result.err) {
    // Resource types that encountered an error report the error,
    // and a timestamp to allow restarting from previous checkpoint
    const parts: ParametersParameter[] = [
      { name: 'resourceType', valueCode: resourceType },
      { name: 'error', valueString: normalizeErrorString(result.err) },
    ];
    if (result.nextTimestamp) {
      parts.push({ name: 'nextTimestamp', valueDateTime: result.nextTimestamp });
    }
    return {
      name: 'result',
      part: parts,
    };
  } else if ('cursor' in result) {
    // In-progress resource types log the next timestamp, which could be used to restart the job
    return {
      name: 'result',
      part: [
        { name: 'resourceType', valueCode: resourceType },
        { name: 'nextTimestamp', valueDateTime: result.nextTimestamp },
      ],
    };
  } else {
    // Completed resource types report the number of indexed resources and wall time for the reindex job(s)
    return {
      name: 'result',
      part: [
        { name: 'resourceType', valueCode: resourceType },
        { name: 'count', valueInteger: result.count },
        { name: 'elapsedTime', valueQuantity: { value: result.duration, code: 'ms' } },
      ],
    };
  }
}

/**
 * Returns the reindex queue instance.
 * This is used by the unit tests.
 * @returns The reindex queue (if available).
 */
export function getReindexQueue(): Queue<ReindexJobData> | undefined {
  return queue;
}

async function addReindexJobData(job: ReindexJobData): Promise<Job<ReindexJobData>> {
  if (!queue) {
    throw new Error('Job queue not available');
  }
  return queue.add(jobName, job);
}

export async function addReindexJob(
  resourceTypes: ResourceType[],
  job: AsyncJob,
  searchFilter?: SearchRequest
): Promise<Job<ReindexJobData>> {
  const { requestId, traceId } = getRequestContext();
  const endTimestamp = new Date(Date.now() + 1000 * 60 * 5).toISOString(); // Five minutes in the future

  return addReindexJobData({
    resourceTypes,
    endTimestamp,
    asyncJob: job,
    startTime: Date.now(),
    searchFilter,
    results: Object.create(null),
    requestId,
    traceId,
  });
}<|MERGE_RESOLUTION|>--- conflicted
+++ resolved
@@ -1,16 +1,8 @@
-<<<<<<< HEAD
-import { SearchRequest, Operator, normalizeErrorString, parseSearchRequest, WithId } from '@medplum/core';
-import { ResourceType, Resource, AsyncJob, Parameters, ParametersParameter } from '@medplum/fhirtypes';
-import { Queue, QueueBaseOptions, Job, Worker } from 'bullmq';
-import { MedplumServerConfig } from '../config';
-import { getLogger, getRequestContext, tryRunInRequestContext } from '../context';
-=======
-import { Operator, SearchRequest, normalizeErrorString, parseSearchRequest } from '@medplum/core';
+import { Operator, SearchRequest, normalizeErrorString, parseSearchRequest, WithId } from '@medplum/core';
 import { AsyncJob, Parameters, ParametersParameter, Resource, ResourceType } from '@medplum/fhirtypes';
 import { Job, Queue, QueueBaseOptions, Worker } from 'bullmq';
 import { MedplumServerConfig } from '../config/types';
 import { getRequestContext, tryRunInRequestContext } from '../context';
->>>>>>> 7fe3a24a
 import { getSystemRepo } from '../fhir/repo';
 import { getLogger, globalLogger } from '../logger';
 import { LongJob } from './long-job';
