import { badRequest, ContentType } from '@medplum/core';
import { OperationOutcome } from '@medplum/fhirtypes';
import compression from 'compression';
import cors from 'cors';
import { Express, json, NextFunction, Request, Response, Router, text, urlencoded } from 'express';
import { rmSync } from 'fs';
import http from 'http';
import { tmpdir } from 'os';
import { join } from 'path';
import { adminRouter } from './admin/routes';
import { asyncWrap } from './async';
import { authRouter } from './auth/routes';
import { getConfig, MedplumServerConfig } from './config';
import { attachRequestContext, AuthenticatedRequestContext, getRequestContext, requestContextStore } from './context';
import { corsOptions } from './cors';
import { closeDatabase, initDatabase } from './database';
import { dicomRouter } from './dicom/routes';
import { emailRouter } from './email/routes';
import { binaryRouter } from './fhir/binary';
import { sendOutcome } from './fhir/outcomes';
import { fhirRouter } from './fhir/routes';
import { initBinaryStorage } from './fhir/storage';
import { loadStructureDefinitions } from './fhir/structure';
import { fhircastSTU2Router, fhircastSTU3Router } from './fhircast/routes';
import { healthcheckHandler } from './healthcheck';
import { hl7BodyParser } from './hl7/parser';
import { globalLogger } from './logger';
import { initKeys } from './oauth/keys';
import { oauthRouter } from './oauth/routes';
import { openApiHandler } from './openapi';
import { closeRateLimiter } from './ratelimit';
import { closeRedis, initRedis } from './redis';
import { scimRouter } from './scim/routes';
import { seedDatabase } from './seed';
import { storageRouter } from './storage';
import { closeWebSockets, initWebSockets } from './websockets';
import { wellKnownRouter } from './wellknown';
import { closeWorkers, initWorkers } from './workers';

let server: http.Server | undefined = undefined;

/**
 * Sets standard headers for all requests.
 * @param _req - The request.
 * @param res - The response.
 * @param next - The next handler.
 */
function standardHeaders(_req: Request, res: Response, next: NextFunction): void {
  // Disables all caching
  res.set('Cache-Control', 'no-store, no-cache, must-revalidate');
  res.set('Pragma', 'no-cache');

  if (getConfig().baseUrl.startsWith('https://')) {
    // Only connect to this site and subdomains via HTTPS for the next two years
    // and also include in the preload list
    res.set('Strict-Transport-Security', 'max-age=63072000; includeSubDomains; preload');
  }

  // Set Content Security Policy
  // As an API server, block everything
  // See: https://stackoverflow.com/a/45631261/2051724
  res.set(
    'Content-Security-Policy',
    "default-src 'none'; base-uri 'none'; form-action 'none'; frame-ancestors 'none';"
  );

  // Never send the Referer header
  res.set('Referrer-Policy', 'no-referrer');

  // Prevent browsers from incorrectly detecting non-scripts as scripts
  res.set('X-Content-Type-Options', 'nosniff');

  // Disallow attempts to iframe site
  res.set('X-Frame-Options', 'DENY');

  // Block pages from loading when they detect reflected XSS attacks
  res.set('X-XSS-Protection', '1; mode=block');
  next();
}

/**
 * Global error handler.
 * See: https://expressjs.com/en/guide/error-handling.html
 * @param err - Unhandled error.
 * @param req - The request.
 * @param res - The response.
 * @param next - The next handler.
 */
function errorHandler(err: any, req: Request, res: Response, next: NextFunction): void {
  if (res.headersSent) {
    next(err);
    return;
  }
  if (err.outcome) {
    sendOutcome(res, err.outcome as OperationOutcome);
    return;
  }
  if (err.resourceType === 'OperationOutcome') {
    sendOutcome(res, err as OperationOutcome);
    return;
  }
  if (err.type === 'request.aborted') {
    return;
  }
  if (err.type === 'entity.parse.failed') {
    sendOutcome(res, badRequest('Content could not be parsed'));
    return;
  }
  if (err.type === 'entity.too.large') {
    sendOutcome(res, badRequest('File too large'));
    return;
  }
  try {
    getRequestContext().logger.error('Unhandled error', err);
  } catch {
    globalLogger.error('Unhandled error', err);
  }
  res.status(500).json({ msg: 'Internal Server Error' });
}

export async function initApp(app: Express, config: MedplumServerConfig): Promise<http.Server> {
  await initAppServices(config);
  server = http.createServer(app);
  initWebSockets(server);

  app.set('etag', false);
  app.set('trust proxy', true);
  app.set('x-powered-by', false);
  app.use(standardHeaders);
  app.use(cors(corsOptions));
  app.use(compression());
  app.use(attachRequestContext);
  app.use('/fhir/R4/Binary', binaryRouter);
  app.use(
    urlencoded({
      extended: false,
    })
  );
  app.use(
    text({
      type: [ContentType.TEXT, ContentType.HL7_V2],
    })
  );
  app.use(
    json({
      type: [ContentType.JSON, ContentType.FHIR_JSON, ContentType.JSON_PATCH],
      limit: config.maxJsonSize,
    })
  );
  app.use(
    hl7BodyParser({
      type: [ContentType.HL7_V2],
    })
  );
  app.use(loggingMiddleware);

  if (config.logRequests) {
    app.use(loggingMiddleware);
  }

  const apiRouter = Router();
  apiRouter.get('/', (_req, res) => res.sendStatus(200));
  apiRouter.get('/robots.txt', (_req, res) => res.type(ContentType.TEXT).send('User-agent: *\nDisallow: /'));
  apiRouter.get('/healthcheck', asyncWrap(healthcheckHandler));
  apiRouter.get('/openapi.json', openApiHandler);
  apiRouter.use('/.well-known/', wellKnownRouter);
  apiRouter.use('/admin/', adminRouter);
  apiRouter.use('/auth/', authRouter);
  apiRouter.use('/dicom/PS3/', dicomRouter);
  apiRouter.use('/email/v1/', emailRouter);
  apiRouter.use('/fhir/R4/', fhirRouter);
<<<<<<< HEAD
  apiRouter.use('/fhircast/STU3/', fhircastRouter);
=======
  apiRouter.use('/fhircast/STU2/', fhircastSTU2Router);
  apiRouter.use('/fhircast/STU3/', fhircastSTU3Router);
>>>>>>> 4cee2235
  apiRouter.use('/oauth2/', oauthRouter);
  apiRouter.use('/scim/v2/', scimRouter);
  apiRouter.use('/storage/', storageRouter);

  app.use('/api/', apiRouter);
  app.use('/', apiRouter);
  app.use(errorHandler);
  return server;
}

export function initAppServices(config: MedplumServerConfig): Promise<void> {
  return requestContextStore.run(AuthenticatedRequestContext.system(), async () => {
    loadStructureDefinitions();
    initRedis(config.redis);
    await initDatabase(config.database);
    await seedDatabase();
    await initKeys(config);
    initBinaryStorage(config.binaryStorage);
    initWorkers(config);
  });
}

export async function shutdownApp(): Promise<void> {
  await closeWorkers();
  await closeDatabase();
  closeRedis();
  closeRateLimiter();
  closeWebSockets();

  if (server) {
    server.close();
    server = undefined;
  }

  // If binary storage is a temporary directory, delete it
  const binaryStorage = getConfig().binaryStorage;
  if (binaryStorage?.startsWith('file:' + join(tmpdir(), 'medplum-temp-storage'))) {
    rmSync(binaryStorage.replace('file:', ''), { recursive: true, force: true });
  }
}

<<<<<<< HEAD
const loggingMiddleware = (req: Request, res: Response, next: NextFunction):void=>{
  const ctx = getRequestContext();
  const start = new Date();
  next();
  const afterNext = new Date().getTime(); // Record the time after next() completes
  const totalTime = afterNext - start.getTime(); // Calculate the time taken including the time spent in next()  
  let userProfile: string | undefined;
  if (ctx instanceof AuthenticatedRequestContext) {
    userProfile = ctx.profile.reference;
  }

  ctx.logger.info('Request served', 
  {
    receivedAt:start,
    requestMethod: req.method,
    path:req.path,
    duration: `${totalTime} ms`, 
    ip: req.ip, 
    status: res.statusCode, 
    ua: req.get('User-Agent'),
    profile: userProfile
  });
}
=======
const loggingMiddleware = (req: Request, res: Response, next: NextFunction): void => {
  const ctx = getRequestContext();
  const start = new Date();

  res.on('finish', () => {
    const duration = new Date().getTime() - start.getTime();

    let userProfile: string | undefined;
    if (ctx instanceof AuthenticatedRequestContext) {
      userProfile = ctx.profile.reference;
    }

    ctx.logger.info('Request served', {
      duration: `${duration} ms`,
      ip: req.ip,
      method: req.method,
      path: req.path,
      profile: userProfile,
      receivedAt: start,
      status: res.statusCode,
      ua: req.get('User-Agent'),
    });
  });

  next();
};
>>>>>>> 4cee2235
<|MERGE_RESOLUTION|>--- conflicted
+++ resolved
@@ -152,7 +152,6 @@
       type: [ContentType.HL7_V2],
     })
   );
-  app.use(loggingMiddleware);
 
   if (config.logRequests) {
     app.use(loggingMiddleware);
@@ -169,12 +168,8 @@
   apiRouter.use('/dicom/PS3/', dicomRouter);
   apiRouter.use('/email/v1/', emailRouter);
   apiRouter.use('/fhir/R4/', fhirRouter);
-<<<<<<< HEAD
-  apiRouter.use('/fhircast/STU3/', fhircastRouter);
-=======
   apiRouter.use('/fhircast/STU2/', fhircastSTU2Router);
   apiRouter.use('/fhircast/STU3/', fhircastSTU3Router);
->>>>>>> 4cee2235
   apiRouter.use('/oauth2/', oauthRouter);
   apiRouter.use('/scim/v2/', scimRouter);
   apiRouter.use('/storage/', storageRouter);
@@ -216,31 +211,6 @@
   }
 }
 
-<<<<<<< HEAD
-const loggingMiddleware = (req: Request, res: Response, next: NextFunction):void=>{
-  const ctx = getRequestContext();
-  const start = new Date();
-  next();
-  const afterNext = new Date().getTime(); // Record the time after next() completes
-  const totalTime = afterNext - start.getTime(); // Calculate the time taken including the time spent in next()  
-  let userProfile: string | undefined;
-  if (ctx instanceof AuthenticatedRequestContext) {
-    userProfile = ctx.profile.reference;
-  }
-
-  ctx.logger.info('Request served', 
-  {
-    receivedAt:start,
-    requestMethod: req.method,
-    path:req.path,
-    duration: `${totalTime} ms`, 
-    ip: req.ip, 
-    status: res.statusCode, 
-    ua: req.get('User-Agent'),
-    profile: userProfile
-  });
-}
-=======
 const loggingMiddleware = (req: Request, res: Response, next: NextFunction): void => {
   const ctx = getRequestContext();
   const start = new Date();
@@ -266,5 +236,4 @@
   });
 
   next();
-};
->>>>>>> 4cee2235
+};