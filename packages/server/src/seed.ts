--- conflicted
+++ resolved
@@ -3,13 +3,8 @@
 import { NIL as nullUuid, v5 } from 'uuid';
 import { bcryptHashPassword } from './auth/utils';
 import { systemRepo } from './fhir/repo';
-<<<<<<< HEAD
 import { globalLogger } from './logger';
-import { createSearchParameters } from './seeds/searchparameters';
-=======
-import { logger } from './logger';
 import { rebuildR4SearchParameters } from './seeds/searchparameters';
->>>>>>> fc43e221
 import { rebuildR4StructureDefinitions } from './seeds/structuredefinitions';
 import { rebuildR4ValueSets } from './seeds/valuesets';
 
