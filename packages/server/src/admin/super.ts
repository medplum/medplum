--- conflicted
+++ resolved
@@ -15,23 +15,15 @@
 import { getClient } from '../database';
 import { AsyncJobExecutor } from '../fhir/operations/utils/asyncjobexecutor';
 import { invalidRequest, sendOutcome } from '../fhir/outcomes';
-<<<<<<< HEAD
 import { authenticateRequest } from '../oauth/middleware';
 import { systemRepo } from '../fhir/repo';
-=======
-import { Repository, systemRepo } from '../fhir/repo';
-import { logger } from '../logger';
->>>>>>> fc43e221
 import * as dataMigrations from '../migrations/data';
 import { getUserByEmail } from '../oauth/utils';
 import { rebuildR4SearchParameters } from '../seeds/searchparameters';
 import { rebuildR4StructureDefinitions } from '../seeds/structuredefinitions';
 import { rebuildR4ValueSets } from '../seeds/valuesets';
 import { removeBullMQJobByKey } from '../workers/cron';
-<<<<<<< HEAD
 import { getAuthenticatedContext, getRequestContext } from '../context';
-=======
->>>>>>> fc43e221
 
 export const superAdminRouter = Router();
 superAdminRouter.use(authenticateRequest);
