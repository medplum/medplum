--- conflicted
+++ resolved
@@ -15,24 +15,15 @@
 import { getClient } from '../database';
 import { AsyncJobExecutor } from '../fhir/operations/utils/asyncjobexecutor';
 import { invalidRequest, sendOutcome } from '../fhir/outcomes';
-<<<<<<< HEAD
+import { authenticateRequest } from '../oauth/middleware';
 import { systemRepo } from '../fhir/repo';
-import { authenticateRequest } from '../oauth/middleware';
-=======
-import { Repository, systemRepo } from '../fhir/repo';
 import * as dataMigrations from '../migrations/data';
-import { authenticateToken } from '../oauth/middleware';
->>>>>>> c66a611d
 import { getUserByEmail } from '../oauth/utils';
 import { createSearchParameters } from '../seeds/searchparameters';
 import { rebuildR4StructureDefinitions } from '../seeds/structuredefinitions';
 import { createValueSets } from '../seeds/valuesets';
 import { removeBullMQJobByKey } from '../workers/cron';
-<<<<<<< HEAD
-import { getAuthenticatedContext } from '../context';
-=======
-import { logger } from '../logger';
->>>>>>> c66a611d
+import { getAuthenticatedContext, getRequestContext } from '../context';
 
 export const superAdminRouter = Router();
 superAdminRouter.use(authenticateRequest);
@@ -202,10 +193,6 @@
   })
 );
 
-<<<<<<< HEAD
-function requireSuperAdmin(): void {
-  if (!getAuthenticatedContext().login.superAdmin) {
-=======
 // POST to /admin/super/migrate
 // to run pending data migrations.
 // This is intended to replace all of the above endpoints,
@@ -213,9 +200,10 @@
 superAdminRouter.post(
   '/migrate',
   asyncWrap(async (req: Request, res: Response) => {
-    requireSuperAdmin(res);
-    requireAsync(req);
-
+    requireSuperAdmin();
+    requireAsync(req);
+
+    const ctx = getRequestContext();
     await sendAsyncResponse(req, res, async () => {
       const client = getClient();
       const result = await client.query('SELECT "dataVersion" FROM "DatabaseMigration"');
@@ -223,7 +211,7 @@
       const migrationKeys = Object.keys(dataMigrations);
       for (let i = version + 1; i <= migrationKeys.length; i++) {
         const migration = (dataMigrations as Record<string, dataMigrations.Migration>)['v' + i];
-        logger.info('Running data migration', { version: `v${i}` });
+        ctx.logger.info('Running data migration', { version: `v${i}` });
         await migration.run(systemRepo);
         await client.query('UPDATE "DatabaseMigration" SET "dataVersion"=$1', [i]);
       }
@@ -231,9 +219,8 @@
   })
 );
 
-function requireSuperAdmin(res: Response): void {
-  if (!res.locals.login.superAdmin) {
->>>>>>> c66a611d
+function requireSuperAdmin(): void {
+  if (!getAuthenticatedContext().login.superAdmin) {
     throw new OperationOutcomeError(forbidden);
   }
 }
