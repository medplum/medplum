--- conflicted
+++ resolved
@@ -16,11 +16,10 @@
 let handler: Handler | undefined;
 export function rateLimitHandler(config: MedplumServerConfig): Handler {
   if (!handler) {
-<<<<<<< HEAD
     if (config.defaultRateLimit === -1) {
       handler = (_req, _res, next) => next(); // Disable rate limiter
     } else {
-      handler = async function rateLimitMiddleware(req, res, next) {
+      handler = async function rateLimiter(req, res, next) {
         try {
           const result = await getRateLimiter(req, config).consume(getRateLimitKey(req), 1);
           addRateLimitHeader(result, res);
@@ -37,24 +36,6 @@
         }
       };
     }
-=======
-    const client = getRedis();
-    store = new RedisStore({
-      // See: https://www.npmjs.com/package/rate-limit-redis#:~:text=//%20%40ts%2Dexpect%2Derror%20%2D%20Known%20issue%3A
-      // @ts-expect-error - The ioredis call function expects structured string arguments
-      sendCommand: (...args: string[]): unknown => client.call(...args),
-    });
-    handler = rateLimit({
-      windowMs: 60 * 1000, // 1 minute
-      limit: getRateLimitForRequest(config),
-      keyGenerator: (req, _res) => (req.ip as string) + (isAuthRequest(req) ? ':auth' : ''),
-      validate: true, // Enable setup checks on first incoming request
-      store,
-      message: tooManyRequests,
-      skip: (_req) => config.defaultRateLimit === -1,
-    });
-    Object.defineProperty(handler, 'name', { writable: false, value: 'rateLimit' }); // Name middleware for stack trace
->>>>>>> 4f184247
   }
   return handler;
 }
