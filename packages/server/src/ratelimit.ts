import { tooManyRequests } from '@medplum/core';
import { Request } from 'express';
import rateLimit, { RateLimitRequestHandler } from 'express-rate-limit';
import RedisStore from 'rate-limit-redis';
import { AuthenticatedRequestContext, getRequestContext } from './context';
import { getRedis } from './redis';
import { MedplumServerConfig } from './config';

// History:
// Before, the default "auth rate limit" was 600 per 15 minutes, but used "MemoryStore" rather than "RedisStore"
// That meant that the rate limit was per server instance, rather than per server cluster
// The value was primarily tuned for one particular cluster with 6 server instances
// Therefore, to maintain parity, the new default "auth rate limit" is 1200 per 15 minutes
const DEFAULT_RATE_LIMIT_PER_MINUTE = 60_000;
const DEFAULT_AUTH_RATE_LIMIT_PER_MINUTE = 160;

let handler: RateLimitRequestHandler | undefined = undefined;
let store: RedisStore | undefined = undefined;

export function getRateLimiter(config: MedplumServerConfig): RateLimitRequestHandler {
  if (!handler) {
    const client = getRedis();
    store = new RedisStore({
      // See: https://www.npmjs.com/package/rate-limit-redis#:~:text=//%20%40ts%2Dexpect%2Derror%20%2D%20Known%20issue%3A
      // @ts-expect-error - The ioredis call function expects structured string arguments
      sendCommand: (...args: string[]): unknown => client.call(...args),
    });
    handler = rateLimit({
<<<<<<< HEAD
      windowMs: 60 * 1000, // 1 minute
      limit: getRateLimitForRequest(config),
      validate: true, // Enable setup checks on first incoming request
=======
      windowMs: 15 * 60 * 1000, // 15 minutes
      limit: getRateLimitForRequest,
      keyGenerator: (req, _res) => (req.ip as string) + (isAuthRequest(req) ? ':auth' : ''),
      validate: true,
>>>>>>> da94eea1
      store,
      message: tooManyRequests,
      skip: (_req) => config.defaultRateLimit === -1,
    });
  }
  return handler;
}

export function closeRateLimiter(): void {
  if (handler) {
    store = undefined;
    handler = undefined;
  }
}

<<<<<<< HEAD
function getRateLimitForRequest(config?: MedplumServerConfig): (req: Request) => Promise<number> {
  return async function getRateLimitForRequest(req: Request): Promise<number> {
    // Check if this is an "auth URL" (e.g., /auth/login, /auth/register, /oauth2/token)
    // These URLs have a different rate limit than the rest of the API
    const authUrl = req.originalUrl.startsWith('/auth/') || req.originalUrl.startsWith('/oauth2/');

    let limit: number;
    if (authUrl) {
      limit = config?.defaultAuthRateLimit ?? DEFAULT_AUTH_RATE_LIMIT_PER_MINUTE;
    } else {
      limit = config?.defaultRateLimit ?? DEFAULT_RATE_LIMIT_PER_MINUTE;
    }

    const ctx = getRequestContext();
    if (ctx instanceof AuthenticatedRequestContext) {
      const systemSettingName = authUrl ? 'authRateLimit' : 'rateLimit';
      const systemSetting = ctx.project.systemSetting?.find((s) => s.name === systemSettingName);
      if (systemSetting?.valueInteger) {
        limit = systemSetting.valueInteger;
      }
=======
function isAuthRequest(req: Request): boolean {
  // Check if this is an "auth URL" (e.g., /auth/login, /auth/register, /oauth2/token)
  // These URLs have a different rate limit than the rest of the API
  if (req.originalUrl === '/auth/me') {
    return false; // Read-only URL doesn't need the same rate limit protection
  }
  return req.originalUrl.startsWith('/auth/') || req.originalUrl.startsWith('/oauth2/');
}

async function getRateLimitForRequest(req: Request): Promise<number> {
  const isAuthUrl = isAuthRequest(req);
  let limit = isAuthUrl ? DEFAULT_AUTH_RATE_LIMIT_PER_15_MINUTES : DEFAULT_RATE_LIMIT_PER_15_MINUTES;

  const ctx = getRequestContext();
  if (ctx instanceof AuthenticatedRequestContext) {
    const systemSettingName = isAuthUrl ? 'authRateLimit' : 'rateLimit';
    const systemSetting = ctx.project.systemSetting?.find((s) => s.name === systemSettingName);
    if (systemSetting?.valueInteger) {
      limit = systemSetting.valueInteger;
>>>>>>> da94eea1
    }

    return limit;
  };
}<|MERGE_RESOLUTION|>--- conflicted
+++ resolved
@@ -26,16 +26,10 @@
       sendCommand: (...args: string[]): unknown => client.call(...args),
     });
     handler = rateLimit({
-<<<<<<< HEAD
       windowMs: 60 * 1000, // 1 minute
       limit: getRateLimitForRequest(config),
+      keyGenerator: (req, _res) => (req.ip as string) + (isAuthRequest(req) ? ':auth' : ''),
       validate: true, // Enable setup checks on first incoming request
-=======
-      windowMs: 15 * 60 * 1000, // 15 minutes
-      limit: getRateLimitForRequest,
-      keyGenerator: (req, _res) => (req.ip as string) + (isAuthRequest(req) ? ':auth' : ''),
-      validate: true,
->>>>>>> da94eea1
       store,
       message: tooManyRequests,
       skip: (_req) => config.defaultRateLimit === -1,
@@ -51,28 +45,6 @@
   }
 }
 
-<<<<<<< HEAD
-function getRateLimitForRequest(config?: MedplumServerConfig): (req: Request) => Promise<number> {
-  return async function getRateLimitForRequest(req: Request): Promise<number> {
-    // Check if this is an "auth URL" (e.g., /auth/login, /auth/register, /oauth2/token)
-    // These URLs have a different rate limit than the rest of the API
-    const authUrl = req.originalUrl.startsWith('/auth/') || req.originalUrl.startsWith('/oauth2/');
-
-    let limit: number;
-    if (authUrl) {
-      limit = config?.defaultAuthRateLimit ?? DEFAULT_AUTH_RATE_LIMIT_PER_MINUTE;
-    } else {
-      limit = config?.defaultRateLimit ?? DEFAULT_RATE_LIMIT_PER_MINUTE;
-    }
-
-    const ctx = getRequestContext();
-    if (ctx instanceof AuthenticatedRequestContext) {
-      const systemSettingName = authUrl ? 'authRateLimit' : 'rateLimit';
-      const systemSetting = ctx.project.systemSetting?.find((s) => s.name === systemSettingName);
-      if (systemSetting?.valueInteger) {
-        limit = systemSetting.valueInteger;
-      }
-=======
 function isAuthRequest(req: Request): boolean {
   // Check if this is an "auth URL" (e.g., /auth/login, /auth/register, /oauth2/token)
   // These URLs have a different rate limit than the rest of the API
@@ -82,17 +54,23 @@
   return req.originalUrl.startsWith('/auth/') || req.originalUrl.startsWith('/oauth2/');
 }
 
-async function getRateLimitForRequest(req: Request): Promise<number> {
-  const isAuthUrl = isAuthRequest(req);
-  let limit = isAuthUrl ? DEFAULT_AUTH_RATE_LIMIT_PER_15_MINUTES : DEFAULT_RATE_LIMIT_PER_15_MINUTES;
+function getRateLimitForRequest(config?: MedplumServerConfig): (req: Request) => Promise<number> {
+  return async function getRateLimitForRequest(req: Request): Promise<number> {
+    const isAuthUrl = isAuthRequest(req);
+    let limit: number;
+    if (isAuthUrl) {
+      limit = config?.defaultAuthRateLimit ?? DEFAULT_AUTH_RATE_LIMIT_PER_MINUTE;
+    } else {
+      limit = config?.defaultRateLimit ?? DEFAULT_RATE_LIMIT_PER_MINUTE;
+    }
 
-  const ctx = getRequestContext();
-  if (ctx instanceof AuthenticatedRequestContext) {
-    const systemSettingName = isAuthUrl ? 'authRateLimit' : 'rateLimit';
-    const systemSetting = ctx.project.systemSetting?.find((s) => s.name === systemSettingName);
-    if (systemSetting?.valueInteger) {
-      limit = systemSetting.valueInteger;
->>>>>>> da94eea1
+    const ctx = getRequestContext();
+    if (ctx instanceof AuthenticatedRequestContext) {
+      const systemSettingName = isAuthUrl ? 'authRateLimit' : 'rateLimit';
+      const systemSetting = ctx.project.systemSetting?.find((s) => s.name === systemSettingName);
+      if (systemSetting?.valueInteger) {
+        limit = systemSetting.valueInteger;
+      }
     }
 
     return limit;
