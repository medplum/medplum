--- conflicted
+++ resolved
@@ -1,11 +1,5 @@
-<<<<<<< HEAD
-import { LogLevel, Logger, ProfileResource, WithId, isUUID, parseLogLevel } from '@medplum/core';
-import { Extension, Login, Project, ProjectMembership, Reference } from '@medplum/fhirtypes';
-import { AsyncLocalStorage } from 'async_hooks';
-=======
-import { Logger, ProfileResource, isUUID, parseLogLevel } from '@medplum/core';
+import { Logger, ProfileResource, isUUID, parseLogLevel, WithId } from '@medplum/core';
 import { Bot, ClientApplication, Extension, Login, Project, ProjectMembership, Reference } from '@medplum/fhirtypes';
->>>>>>> 7fe3a24a
 import { randomUUID } from 'crypto';
 import { NextFunction, Request, Response } from 'express';
 import { getConfig } from './config/loader';
@@ -57,13 +51,8 @@
     return this.authState.project;
   }
 
-<<<<<<< HEAD
   get membership(): WithId<ProjectMembership> {
-    return this.authState.membership;
-=======
-  get membership(): ProjectMembership {
     return this.authState.onBehalfOfMembership ?? this.authState.membership;
->>>>>>> 7fe3a24a
   }
 
   get login(): Login {
