--- conflicted
+++ resolved
@@ -234,11 +234,6 @@
 
 async function handleContextChangeRequest(req: Request, res: Response): Promise<void> {
   const { event } = req.body as FhircastMessagePayload;
-<<<<<<< HEAD
-=======
-  let stringifiedBody = JSON.stringify(req.body);
-  const topicContextKey = `medplum:fhircast:project:${ctx.project.id}:topic:${event['hub.topic']}:latest`;
->>>>>>> cae0d1eb
   // Check if this an open event
   if (event['hub.event'].endsWith('-open')) {
     await handleOpenContextChangeRequest(req, res);
@@ -505,13 +500,7 @@
   '/:topic',
   asyncWrap(async (req: Request, res: Response) => {
     const ctx = getAuthenticatedContext();
-<<<<<<< HEAD
-    const currentContext = await getCurrentContext(ctx.project.id as string, req.params.topic);
-=======
-    const latestEventStr = await getRedis().get(
-      `medplum:fhircast:project:${ctx.project.id}:topic:${req.params.topic}:latest`
-    );
->>>>>>> cae0d1eb
+    const currentContext = await getCurrentContext(ctx.project.id, req.params.topic);
     // Non-standard FHIRCast extension to support Nuance PowerCast Hub
     if (!currentContext) {
       res.status(200).json([]);
@@ -525,15 +514,8 @@
   '/:topic',
   asyncWrap(async (req: Request, res: Response) => {
     const ctx = getAuthenticatedContext();
-<<<<<<< HEAD
-    const currentContext = await getCurrentContext(ctx.project.id as string, req.params.topic);
+    const currentContext = await getCurrentContext(ctx.project.id, req.params.topic);
     if (!currentContext) {
-=======
-    const latestEventStr = await getRedis().get(
-      `medplum:fhircast:project:${ctx.project.id}:topic:${req.params.topic}:latest`
-    );
-    if (!latestEventStr) {
->>>>>>> cae0d1eb
       // Source: https://build.fhir.org/ig/HL7/fhircast-docs/2-9-GetCurrentContext.html#:~:text=The%20following%20example%20shows%20the%20returned%20structure%20when%20no%20context%20is%20established%3A
       res.status(200).json({
         'context.type': '',
