import {
  ContentType,
  CurrentContext,
  FhircastEventContext,
  FhircastEventPayload,
  createFhircastMessagePayload,
  generateId,
  isOperationOutcome,
} from '@medplum/core';
import { DiagnosticReport, Project } from '@medplum/fhirtypes';
import express from 'express';
import { ChainableCommander } from 'ioredis';
import { randomUUID } from 'node:crypto';
import { Server } from 'node:http';
import request from 'superwstest';
import { initApp, shutdownApp } from '../app';
import { loadTestConfig } from '../config/loader';
import { MedplumServerConfig } from '../config/types';
import { getRedis } from '../redis';
import { createTestProject, withTestContext } from '../test.setup';
import { setTopicCurrentContext } from './utils';

const STU2_BASE_ROUTE = '/fhircast/STU2';
const STU3_BASE_ROUTE = '/fhircast/STU3';

type ExecResult = Awaited<ReturnType<ChainableCommander['exec']>>;

class MockChainableCommander {
  result: ExecResult = null;
  setnx(): this {
    return this;
  }
  get(): this {
    return this;
  }
  async exec(): Promise<[Error | null, unknown][] | null> {
    return this.result;
  }
  setNextExecResult(result: ExecResult): void {
    this.result = result;
  }
}

describe('FHIRCast routes', () => {
  let app: express.Express;
  let config: MedplumServerConfig;
  let server: Server;
  let project: Project;
  let accessToken: string;
  let tokenForAnotherProject: string;

  beforeAll(async () => {
    app = express();
    config = await loadTestConfig();
    config.heartbeatEnabled = false;
    server = await initApp(app, config);

    const { accessToken: _accessToken1, project: _project1 } = await withTestContext(() =>
      createTestProject({ membership: { admin: true }, withAccessToken: true })
    );
    const { accessToken: _accessToken2 } = await withTestContext(() =>
      createTestProject({ membership: { admin: true }, withAccessToken: true })
    );

    accessToken = _accessToken1;
    project = _project1;
    tokenForAnotherProject = _accessToken2;

    await new Promise<void>((resolve) => {
      server.listen(0, 'localhost', 511, resolve);
    });
  });

  afterAll(async () => {
    await shutdownApp();
  });

  test('Get well known', async () => {
    let res: any;

    res = await request(server).get(`${STU2_BASE_ROUTE}/.well-known/fhircast-configuration`);

    expect(res.status).toBe(200);
    expect(res.body.eventsSupported).toBeDefined();
    expect(res.body.getCurrentSupport).toBeUndefined();
    expect(res.body.websocketSupport).toBe(true);
    expect(res.body.webhookSupport).toBe(false);
    expect(res.body.fhircastVersion).toBe('STU2');

    res = await request(server).get(`${STU3_BASE_ROUTE}/.well-known/fhircast-configuration`);

    expect(res.status).toBe(200);
    expect(res.body.eventsSupported).toBeDefined();
    expect(res.body.getCurrentSupport).toBe(true);
    expect(res.body.websocketSupport).toBe(true);
    expect(res.body.webhookSupport).toBe(false);
    expect(res.body.fhircastVersion).toBe('STU3');
  });

  test('New subscription success', async () => {
    for (const route of [STU2_BASE_ROUTE, STU3_BASE_ROUTE]) {
      const res = await request(server)
        .post(route)
        .set('Content-Type', ContentType.JSON)
        .set('Authorization', 'Bearer ' + accessToken)
        .send({
          'hub.channel.type': 'websocket',
          'hub.mode': 'subscribe',
          'hub.topic': 'topic',
          'hub.events': 'Patient-open',
        });
      expect(res.status).toBe(202);
      expect(res.body['hub.channel.endpoint']).toBeDefined();
    }
  });

  test('New subscription no auth', async () => {
    for (const route of [STU2_BASE_ROUTE, STU3_BASE_ROUTE]) {
      const res = await request(server).post(route).set('Content-Type', ContentType.JSON).send({
        'hub.channel.type': 'websocket',
        'hub.mode': 'subscribe',
        'hub.topic': 'topic',
        'hub.events': 'Patient-open',
      });
      expect(res.status).toBe(401);
      expect(res.body.issue[0].details.text).toStrictEqual('Unauthorized');
    }
  });

  test('New subscription missing channel type', async () => {
    for (const route of [STU2_BASE_ROUTE, STU3_BASE_ROUTE]) {
      const res = await request(server)
        .post(route)
        .set('Content-Type', ContentType.JSON)
        .set('Authorization', 'Bearer ' + accessToken)
        .send({
          'hub.mode': 'subscribe',
          'hub.topic': 'topic',
          'hub.events': 'Patient-open',
        });
      expect(res.status).toBe(400);
      expect(res.body.issue[0].details.text).toStrictEqual('Missing hub.channel.type');
    }
  });

  test('New subscription invalid channel type', async () => {
    for (const route of [STU2_BASE_ROUTE, STU3_BASE_ROUTE]) {
      const res = await request(server)
        .post(route)
        .set('Content-Type', ContentType.JSON)
        .set('Authorization', 'Bearer ' + accessToken)
        .send({
          'hub.channel.type': 'xyz',
          'hub.mode': 'subscribe',
          'hub.topic': 'topic',
          'hub.events': 'Patient-open',
        });
      expect(res.status).toBe(400);
      expect(res.body.issue[0].details.text).toStrictEqual('Invalid hub.channel.type');
    }
  });

  test('New subscription invalid mode', async () => {
    for (const route of [STU2_BASE_ROUTE, STU3_BASE_ROUTE]) {
      const res = await request(server)
        .post(route)
        .set('Content-Type', ContentType.JSON)
        .set('Authorization', 'Bearer ' + accessToken)
        .send({
          'hub.channel.type': 'websocket',
          'hub.mode': 'xyz',
          'hub.topic': 'topic',
          'hub.events': 'Patient-open',
        });
      expect(res.status).toBe(400);
      expect(res.body.issue[0].details.text).toStrictEqual('Invalid hub.mode');
    }
  });

  test('Subscribing twice to the same topic yields the same url', async () => {
    const res1 = await request(server)
      .post(STU3_BASE_ROUTE)
      .set('Content-Type', ContentType.JSON)
      .set('Authorization', 'Bearer ' + accessToken)
      .send({
        'hub.channel.type': 'websocket',
        'hub.mode': 'subscribe',
        'hub.topic': 'topic',
        'hub.events': 'Patient-open',
      });
    expect(res1.status).toBe(202);
    expect(res1.body['hub.channel.endpoint']).toMatch(/ws:\/\/localhost:8103\/ws\/fhircast\/*/);
    expect(res1.body['hub.channel.endpoint']).not.toContain('topic');

    const res2 = await request(server)
      .post(STU3_BASE_ROUTE)
      .set('Content-Type', ContentType.JSON)
      .set('Authorization', 'Bearer ' + accessToken)
      .send({
        'hub.channel.type': 'websocket',
        'hub.mode': 'subscribe',
        'hub.topic': 'topic',
        'hub.events': 'Patient-open',
      });
    expect(res2.status).toBe(202);
    expect(res2.body['hub.channel.endpoint']).toStrictEqual(res1.body['hub.channel.endpoint']);
  });

  test('Subscribing to the same topic from a different project yields a different endpoint', async () => {
    const res1 = await request(server)
      .post(STU3_BASE_ROUTE)
      .set('Content-Type', ContentType.JSON)
      .set('Authorization', 'Bearer ' + accessToken)
      .send({
        'hub.channel.type': 'websocket',
        'hub.mode': 'subscribe',
        'hub.topic': 'topic',
        'hub.events': 'Patient-open',
      });
    expect(res1.status).toBe(202);
    expect(res1.body['hub.channel.endpoint']).toMatch(/ws:\/\/localhost:8103\/ws\/fhircast\/*/);
    expect(res1.body['hub.channel.endpoint']).not.toContain('topic');

    const res2 = await request(server)
      .post(STU3_BASE_ROUTE)
      .set('Content-Type', ContentType.JSON)
      .set('Authorization', 'Bearer ' + tokenForAnotherProject)
      .send({
        'hub.channel.type': 'websocket',
        'hub.mode': 'subscribe',
        'hub.topic': 'topic',
        'hub.events': 'Patient-open',
      });
    expect(res2.status).toBe(202);
    expect(res2.body['hub.channel.endpoint']).not.toStrictEqual(res1.body['hub.channel.endpoint']);
  });

  test('Redis returns `null`', async () => {
    const redis = getRedis();
    const mockCommander = new MockChainableCommander();
    const mockFn = (() => {
      return mockCommander;
    }) as unknown as (commands?: unknown[][]) => ChainableCommander;
    const redisMulti = jest.spyOn(redis, 'multi').mockImplementation(mockFn);

    mockCommander.setNextExecResult(null);

    const res = await request(server)
      .post(STU3_BASE_ROUTE)
      .set('Content-Type', ContentType.JSON)
      .set('Authorization', 'Bearer ' + accessToken)
      .send({
        'hub.channel.type': 'websocket',
        'hub.mode': 'subscribe',
        'hub.topic': 'topic',
        'hub.events': 'Patient-open',
      });

    expect(res.status).toBe(500);
    expect(isOperationOutcome(res.body)).toStrictEqual(true);
    expect(res.body).toMatchObject({
      resourceType: 'OperationOutcome',
      issue: [
        {
          severity: 'error',
          code: 'exception',
          details: { text: 'Internal server error' },
          diagnostics: 'Error: Failed to get endpoint for topic',
        },
      ],
    });

    redisMulti.mockRestore();
  });

  test('Redis result contains error', async () => {
    const redis = getRedis();
    const mockCommander = new MockChainableCommander();
    const mockFn = (() => {
      return mockCommander;
    }) as unknown as (commands?: unknown[][]) => ChainableCommander;
    const redisMulti = jest.spyOn(redis, 'multi').mockImplementation(mockFn);

    mockCommander.setNextExecResult([
      [null, 'OK'],
      [new Error('Something happened when querying Redis'), null],
    ]);

    const res = await request(server)
      .post(STU3_BASE_ROUTE)
      .set('Content-Type', ContentType.JSON)
      .set('Authorization', 'Bearer ' + accessToken)
      .send({
        'hub.channel.type': 'websocket',
        'hub.mode': 'subscribe',
        'hub.topic': 'topic',
        'hub.events': 'Patient-open',
      });

    expect(res.status).toBe(500);
    expect(isOperationOutcome(res.body)).toStrictEqual(true);
    expect(res.body).toMatchObject({
      resourceType: 'OperationOutcome',
      issue: [
        {
          severity: 'error',
          code: 'exception',
          details: { text: 'Internal server error' },
          diagnostics: 'Error: Failed to get endpoint for topic',
        },
      ],
    });

    redisMulti.mockRestore();
  });

  test('Unsubscribe', async () => {
    for (const route of [STU2_BASE_ROUTE, STU3_BASE_ROUTE]) {
      const subRes = await request(server)
        .post(route)
        .set('Content-Type', ContentType.JSON)
        .set('Authorization', 'Bearer ' + accessToken)
        .send({
          'hub.channel.type': 'websocket',
          'hub.mode': 'subscribe',
          'hub.topic': 'topic',
          'hub.events': 'Patient-open',
        });
      expect(subRes.status).toBe(202);
      expect(subRes.body['hub.channel.endpoint']).toBeDefined();

      const pathname = new URL(subRes.body['hub.channel.endpoint']).pathname;

      await request(server)
        .ws(pathname)
        .expectJson((obj) => {
          // Connection verification message
          expect(obj['hub.topic']).toBe('topic');
        })
        .exec(async () => {
          const unsubRes = await request(server)
            .post(route)
            .set('Content-Type', ContentType.JSON)
            .set('Authorization', 'Bearer ' + accessToken)
            .send({
              'hub.channel.type': 'websocket',
              'hub.mode': 'unsubscribe',
              'hub.topic': 'topic',
              'hub.events': 'Patient-open',
            });
          expect(unsubRes.status).toBe(202);
          expect(unsubRes.body['hub.channel.endpoint']).toBeDefined();
        })
        .expectJson({
          'hub.topic': 'topic',
          'hub.mode': 'denied',
          'hub.reason': 'Subscriber unsubscribed from topic',
          'hub.events': 'Patient-open',
        })
        .close()
        .expectClosed();
    }
  });

  test('Publish event missing timestamp', async () => {
    const topic = randomUUID();
    for (const route of [STU2_BASE_ROUTE, STU3_BASE_ROUTE]) {
      const res = await request(server)
        .post(`${route}/${topic}`)
        .set('Content-Type', ContentType.JSON)
        .set('Authorization', 'Bearer ' + accessToken)
        .send({
          id: randomUUID(),
          event: {},
        });
      expect(res.status).toBe(400);
      expect(res.body.issue[0].details.text).toStrictEqual('Missing event timestamp');
    }
  });

  test('Context change request on hub.url', async () => {
    const topic = randomUUID();
    for (const route of [STU2_BASE_ROUTE, STU3_BASE_ROUTE]) {
      const res = await request(server)
        .post(route)
        .set('Content-Type', ContentType.JSON)
        .set('Authorization', 'Bearer ' + accessToken)
        .send({
          id: randomUUID(),
          timestamp: new Date().toISOString(),
          event: {
            'hub.topic': topic,
            'hub.event': 'Patient-close',
            context: [
              {
                key: 'patient',
                resource: {
                  resourceType: 'Patient',
                  id: '798E4MyMcpCWHab9',
                  identifier: [
                    {
                      type: {
                        coding: [
                          {
                            system: 'http://terminology.hl7.org/CodeSystem/v2-0203',
                            value: 'MR',
                            display: 'Medical Record Number',
                          },
                        ],
                        text: 'MRN',
                      },
                    },
                  ],
                },
              },
            ],
          },
        });
      expect(res.status).toBe(202);
    }
  });

  test('Context change request on /:topic', async () => {
    const topic = randomUUID();
    for (const route of [STU2_BASE_ROUTE, STU3_BASE_ROUTE]) {
      const res = await request(server)
        .post(`${route}/${topic}`)
        .set('Content-Type', ContentType.JSON)
        .set('Authorization', 'Bearer ' + accessToken)
        .send({
          id: randomUUID(),
          timestamp: new Date().toISOString(),
          event: {
            'hub.topic': topic,
            'hub.event': 'Patient-close',
            context: [
              {
                key: 'patient',
                resource: {
                  resourceType: 'Patient',
                  id: '798E4MyMcpCWHab9',
                  identifier: [
                    {
                      type: {
                        coding: [
                          {
                            system: 'http://terminology.hl7.org/CodeSystem/v2-0203',
                            value: 'MR',
                            display: 'Medical Record Number',
                          },
                        ],
                        text: 'MRN',
                      },
                    },
                  ],
                },
              },
            ],
          },
        });
      expect(res.status).toBe(202);
    }
  });

  test('Context change -- missing "hub.topic"', async () => {
    for (const route of [STU2_BASE_ROUTE, STU3_BASE_ROUTE]) {
      const res = await request(server)
        .post(route)
        .set('Content-Type', ContentType.JSON)
        .set('Authorization', 'Bearer ' + accessToken)
        .send({
          id: randomUUID(),
          timestamp: new Date().toISOString(),
          event: {
            'hub.event': 'Patient-close',
            context: [
              {
                key: 'patient',
                resource: {
                  resourceType: 'Patient',
                  id: '798E4MyMcpCWHab9',
                  identifier: [
                    {
                      type: {
                        coding: [
                          {
                            system: 'http://terminology.hl7.org/CodeSystem/v2-0203',
                            value: 'MR',
                            display: 'Medical Record Number',
                          },
                        ],
                        text: 'MRN',
                      },
                    },
                  ],
                },
              },
            ],
          },
        });
      expect(res.status).toBe(400);
      expect(res.body.issue[0].details.text).toStrictEqual('Missing event["hub.topic"]');
    }
  });

  test('Context change -- missing "hub.event"', async () => {
    const topic = randomUUID();
    for (const route of [STU2_BASE_ROUTE, STU3_BASE_ROUTE]) {
      const res = await request(server)
        .post(route)
        .set('Content-Type', ContentType.JSON)
        .set('Authorization', 'Bearer ' + accessToken)
        .send({
          id: randomUUID(),
          timestamp: new Date().toISOString(),
          event: {
            'hub.topic': topic,
            context: [
              {
                key: 'patient',
                resource: {
                  resourceType: 'Patient',
                  id: '798E4MyMcpCWHab9',
                  identifier: [
                    {
                      type: {
                        coding: [
                          {
                            system: 'http://terminology.hl7.org/CodeSystem/v2-0203',
                            value: 'MR',
                            display: 'Medical Record Number',
                          },
                        ],
                        text: 'MRN',
                      },
                    },
                  ],
                },
              },
            ],
          },
        });
      expect(res.status).toBe(400);
      expect(res.body.issue[0].details.text).toStrictEqual('Missing event["hub.event"]');
    }
  });

  test('Context change -- missing context', async () => {
    const topic = randomUUID();
    for (const route of [STU2_BASE_ROUTE, STU3_BASE_ROUTE]) {
      const res = await request(server)
        .post(route)
        .set('Content-Type', ContentType.JSON)
        .set('Authorization', 'Bearer ' + accessToken)
        .send({
          id: randomUUID(),
          timestamp: new Date().toISOString(),
          event: {
            'hub.topic': topic,
            'hub.event': 'Patient-close',
          },
        });
      expect(res.status).toBe(400);
      expect(res.body.issue[0].details.text).toStrictEqual('Missing event.context');
    }
  });

  test('Get context', async () => {
    const topic = randomUUID();
    let res: any;
    // Non-standard FHIRCast extension to support Nuance PowerCast Hub
    res = await request(server)
      .get(`${STU2_BASE_ROUTE}/${topic}`)
      .set('Authorization', 'Bearer ' + accessToken);
    expect(res.status).toBe(200);
    expect(res.body).toStrictEqual([]);

    res = await request(server)
      .get(`${STU3_BASE_ROUTE}/${topic}`)
      .set('Authorization', 'Bearer ' + accessToken);
    expect(res.status).toBe(200);
    expect(res.body).toStrictEqual({ 'context.type': '', context: [] });
  });

  test('Get context after *-open event', async () => {
    let contextRes: any;

    const topic = randomUUID();
    const payload = createFhircastMessagePayload(topic, 'DiagnosticReport-open', [
      {
        key: 'report',
        resource: { id: 'def-456', resourceType: 'DiagnosticReport', status: 'final', code: { text: 'test' } },
      },
      { key: 'patient', resource: { id: 'xyz-789', resourceType: 'Patient' } },
    ]);
    const publishRes = await request(server)
      .post(STU3_BASE_ROUTE)
      .set('Content-Type', ContentType.JSON)
      .set('Authorization', 'Bearer ' + accessToken)
      .send(payload);
    expect(publishRes.status).toBe(202);

    contextRes = await request(server)
      .get(`${STU2_BASE_ROUTE}/${topic}`)
      .set('Authorization', 'Bearer ' + accessToken);
    expect(contextRes.status).toBe(200);
    expect(contextRes.body).toStrictEqual([
      ...payload.event.context,
      { key: 'content', resource: { id: expect.any(String), resourceType: 'Bundle', type: 'collection' } },
    ]);

    contextRes = await request(server)
      .get(`${STU3_BASE_ROUTE}/${topic}`)
      .set('Authorization', 'Bearer ' + accessToken);
    expect(contextRes.status).toBe(200);
    expect(contextRes.body).toMatchObject({
      'context.type': 'DiagnosticReport',
      'context.versionId': expect.any(String),
      context: [
        ...payload.event.context,
        { key: 'content', resource: { id: expect.any(String), resourceType: 'Bundle', type: 'collection' } },
      ],
    });
  });

  test('Get context cannot read from cross-project topic', async () => {
    const topic = randomUUID();

    const payload1 = createFhircastMessagePayload(topic, 'DiagnosticReport-open', [
      {
        key: 'report',
        resource: { id: 'def-456', resourceType: 'DiagnosticReport', status: 'final', code: { text: 'test' } },
      },
      { key: 'patient', resource: { id: 'xyz-789', resourceType: 'Patient' } },
    ]);

    const payload2 = createFhircastMessagePayload(topic, 'DiagnosticReport-open', [
      {
        key: 'report',
        resource: { id: 'abc-123', resourceType: 'DiagnosticReport', status: 'final', code: { text: 'test' } },
      },
      { key: 'patient', resource: { id: 'def-456', resourceType: 'Patient' } },
    ]);

    let publishRes = await request(server)
      .post(STU3_BASE_ROUTE)
      .set('Content-Type', ContentType.JSON)
      .set('Authorization', 'Bearer ' + accessToken)
      .send(payload1);
    expect(publishRes.status).toBe(202);

    let contextRes = await request(server)
      .get(`${STU3_BASE_ROUTE}/${topic}`)
      .set('Authorization', 'Bearer ' + accessToken);
    expect(contextRes.status).toBe(200);
    expect(contextRes.body).toMatchObject({
      'context.type': 'DiagnosticReport',
      'context.versionId': expect.any(String),
      context: [
        ...payload1.event.context,
        { key: 'content', resource: { id: expect.any(String), resourceType: 'Bundle', type: 'collection' } },
      ],
    });

    // Users from other projects should not be able to see the context from the original project
    contextRes = await request(server)
      .get(`${STU3_BASE_ROUTE}/${topic}`)
      .set('Authorization', 'Bearer ' + tokenForAnotherProject);
    expect(contextRes.status).toBe(200);
    expect(contextRes.body).toMatchObject({ 'context.type': '', context: [] });

    // Now set publish another event for the same topic in another project
    publishRes = await request(server)
      .post(STU3_BASE_ROUTE)
      .set('Content-Type', ContentType.JSON)
      .set('Authorization', 'Bearer ' + tokenForAnotherProject)
      .send(payload2);
    expect(publishRes.status).toBe(202);

    // Context for project 1 should still be the same as before
    contextRes = await request(server)
      .get(`${STU3_BASE_ROUTE}/${topic}`)
      .set('Authorization', 'Bearer ' + accessToken);
    expect(contextRes.status).toBe(200);
    expect(contextRes.body).toMatchObject({
      'context.type': 'DiagnosticReport',
      'context.versionId': expect.any(String),
      context: [
        ...payload1.event.context,
        { key: 'content', resource: { id: expect.any(String), resourceType: 'Bundle', type: 'collection' } },
      ],
    });

    // Context for project 2 should not be the same as the last published event
    contextRes = await request(server)
      .get(`${STU3_BASE_ROUTE}/${topic}`)
      .set('Authorization', 'Bearer ' + tokenForAnotherProject);
    expect(contextRes.status).toBe(200);
    expect(contextRes.body).toMatchObject({
      'context.type': 'DiagnosticReport',
      'context.versionId': expect.any(String),
      context: [
        ...payload2.event.context,
        { key: 'content', resource: { id: expect.any(String), resourceType: 'Bundle', type: 'collection' } },
      ],
    });
  });

  test('Get context after *-close event', async () => {
    let beforeContextRes: any;
    let afterContextRes: any;

    const topic = randomUUID();

    const context = [
      {
        key: 'report',
        resource: { id: 'def-456', resourceType: 'DiagnosticReport', status: 'final', code: { text: 'test' } },
      },
      { key: 'patient', resource: { id: 'xyz-789', resourceType: 'Patient' } },
    ] satisfies FhircastEventContext<'DiagnosticReport-open'>[];

    const payload = createFhircastMessagePayload(topic, 'DiagnosticReport-open', context);
    payload.event['context.versionId'] = generateId();

    const contentBundleId = generateId();

    // Setup the key as if we have already opened this resource
<<<<<<< HEAD
    await setTopicCurrentContext(project.id as string, topic, {
      'context.type': 'DiagnosticReport',
      'context.versionId': generateId(),
      context: [
        ...context,
        { key: 'content', resource: { id: contentBundleId, resourceType: 'Bundle', type: 'collection' } },
      ],
    });
=======
    await getRedis().set(`medplum:fhircast:project:${project.id}:topic:${topic}:latest`, JSON.stringify(payload));
>>>>>>> cae0d1eb

    beforeContextRes = await request(server)
      .get(`${STU2_BASE_ROUTE}/${topic}`)
      .set('Authorization', 'Bearer ' + accessToken);
    expect(beforeContextRes.status).toBe(200);
    expect(beforeContextRes.body).toStrictEqual([
      ...context,
      { key: 'content', resource: { id: contentBundleId, resourceType: 'Bundle', type: 'collection' } },
    ]);

    beforeContextRes = await request(server)
      .get(`${STU3_BASE_ROUTE}/${topic}`)
      .set('Authorization', 'Bearer ' + accessToken);
    expect(beforeContextRes.status).toBe(200);
    expect(beforeContextRes.body).toStrictEqual({
      'context.type': 'DiagnosticReport',
      'context.versionId': expect.any(String),
      context: [
        ...context,
        { key: 'content', resource: { id: contentBundleId, resourceType: 'Bundle', type: 'collection' } },
      ],
    });

    const publishRes = await request(server)
      .post(STU3_BASE_ROUTE)
      .set('Content-Type', ContentType.JSON)
      .set('Authorization', 'Bearer ' + accessToken)
      .send(createFhircastMessagePayload(topic, 'DiagnosticReport-close', context));
    expect(publishRes.status).toBe(202);

    afterContextRes = await request(server)
      .get(`${STU2_BASE_ROUTE}/${topic}`)
      .set('Authorization', 'Bearer ' + accessToken);
    expect(afterContextRes.status).toBe(200);
    expect(afterContextRes.body).toStrictEqual([]);

    afterContextRes = await request(server)
      .get(`${STU3_BASE_ROUTE}/${topic}`)
      .set('Authorization', 'Bearer ' + accessToken);
    expect(afterContextRes.status).toBe(200);
    expect(afterContextRes.body).toStrictEqual({ 'context.type': '', context: [] });
  });

  test('Check for `context.versionId` on `DiagnosticReport-open`', async () => {
    const topic = randomUUID();

    const context = [
      {
        key: 'report',
        resource: { id: 'abc-123', resourceType: 'DiagnosticReport', status: 'final', code: { text: 'test' } },
      },
      { key: 'study', resource: { id: 'def-456', resourceType: 'ImagingStudy', status: 'available', subject: {} } },
      { key: 'patient', resource: { id: 'xyz-789', resourceType: 'Patient' } },
    ] satisfies FhircastEventContext<'DiagnosticReport-open'>[];

    const payload = createFhircastMessagePayload(topic, 'DiagnosticReport-open', context);

    const publishRes = await request(server)
      .post(STU3_BASE_ROUTE)
      .set('Content-Type', ContentType.JSON)
      .set('Authorization', 'Bearer ' + accessToken)
      .send(payload);
    expect(publishRes.status).toBe(202);
    expect(publishRes.body.event?.event?.['context.versionId']).toBeDefined();

<<<<<<< HEAD
    const latestContextStr = (await getRedis().get(
      `medplum:fhircast:project:${project.id as string}:topic:${topic}:latest`
=======
    const latestEventStr = (await getRedis().get(
      `medplum:fhircast:project:${project.id}:topic:${topic}:latest`
>>>>>>> cae0d1eb
    )) as string;
    expect(latestContextStr).toBeTruthy();
    const latestContext = JSON.parse(latestContextStr) as CurrentContext<'DiagnosticReport'>;
    expect(publishRes.body.event?.event?.['context.versionId']).toStrictEqual(latestContext['context.versionId']);
  });

  test('`DiagnosticReport-update`: `context.priorVersionId` matches prior `context.versionId`', async () => {
    const topic = randomUUID();
    const contentBundleId = generateId();
    const versionId = generateId();

    // Setup the key as if we have already opened this resource
    await setTopicCurrentContext(project.id as string, topic, {
      'context.type': 'DiagnosticReport',
      'context.versionId': versionId,
      context: [
        {
          key: 'report',
          resource: {
            id: '123',
            resourceType: 'DiagnosticReport',
            status: 'preliminary',
            code: {
              coding: [
                {
                  system: 'http://loinc.org',
                  code: '19005-8',
                  display: 'Radiology Imaging study [Impression] (narrative)',
                },
              ],
            },
          } satisfies DiagnosticReport,
        },
        { key: 'content', resource: { id: contentBundleId, resourceType: 'Bundle', type: 'collection' } },
      ],
    });

    const context = [
      {
        key: 'report',
        reference: { reference: 'DiagnosticReport/123' },
      },
      {
        key: 'patient',
        reference: { reference: 'Patient/123' },
      },
      { key: 'updates', resource: { id: 'bundle-123', resourceType: 'Bundle', type: 'transaction' } },
    ] satisfies FhircastEventContext<'DiagnosticReport-update'>[];

    const payload = createFhircastMessagePayload(topic, 'DiagnosticReport-update', context, versionId);

    const publishRes = await request(server)
      .post(STU3_BASE_ROUTE)
      .set('Content-Type', ContentType.JSON)
      .set('Authorization', 'Bearer ' + accessToken)
      .send(payload);
<<<<<<< HEAD
    expect(publishRes.status).toBe(202);
    expect(publishRes.body.event).toMatchObject({
=======
    expect(publishRes.status).toBe(201);

    const latestEventStr = (await getRedis().get(
      `medplum:fhircast:project:${project.id}:topic:${topic}:latest`
    )) as string;
    expect(latestEventStr).toBeTruthy();
    const latestEvent = JSON.parse(latestEventStr) as FhircastEventPayload<'DiagnosticReport-update'>;
    expect(latestEvent).toMatchObject({
>>>>>>> cae0d1eb
      ...payload,
      event: {
        ...payload.event,
        'context.priorVersionId': payload.event['context.versionId'],
        'context.versionId': expect.any(String),
      },
    });

    expect(
      (publishRes.body.event.event as FhircastEventPayload<'DiagnosticReport-update'>)['context.priorVersionId']
    ).toStrictEqual(versionId);
  });
});<|MERGE_RESOLUTION|>--- conflicted
+++ resolved
@@ -3,6 +3,7 @@
   CurrentContext,
   FhircastEventContext,
   FhircastEventPayload,
+  WithId,
   createFhircastMessagePayload,
   generateId,
   isOperationOutcome,
@@ -45,7 +46,7 @@
   let app: express.Express;
   let config: MedplumServerConfig;
   let server: Server;
-  let project: Project;
+  let project: WithId<Project>;
   let accessToken: string;
   let tokenForAnotherProject: string;
 
@@ -726,8 +727,7 @@
     const contentBundleId = generateId();
 
     // Setup the key as if we have already opened this resource
-<<<<<<< HEAD
-    await setTopicCurrentContext(project.id as string, topic, {
+    await setTopicCurrentContext(project.id, topic, {
       'context.type': 'DiagnosticReport',
       'context.versionId': generateId(),
       context: [
@@ -735,9 +735,6 @@
         { key: 'content', resource: { id: contentBundleId, resourceType: 'Bundle', type: 'collection' } },
       ],
     });
-=======
-    await getRedis().set(`medplum:fhircast:project:${project.id}:topic:${topic}:latest`, JSON.stringify(payload));
->>>>>>> cae0d1eb
 
     beforeContextRes = await request(server)
       .get(`${STU2_BASE_ROUTE}/${topic}`)
@@ -803,13 +800,8 @@
     expect(publishRes.status).toBe(202);
     expect(publishRes.body.event?.event?.['context.versionId']).toBeDefined();
 
-<<<<<<< HEAD
     const latestContextStr = (await getRedis().get(
-      `medplum:fhircast:project:${project.id as string}:topic:${topic}:latest`
-=======
-    const latestEventStr = (await getRedis().get(
       `medplum:fhircast:project:${project.id}:topic:${topic}:latest`
->>>>>>> cae0d1eb
     )) as string;
     expect(latestContextStr).toBeTruthy();
     const latestContext = JSON.parse(latestContextStr) as CurrentContext<'DiagnosticReport'>;
@@ -866,19 +858,8 @@
       .set('Content-Type', ContentType.JSON)
       .set('Authorization', 'Bearer ' + accessToken)
       .send(payload);
-<<<<<<< HEAD
     expect(publishRes.status).toBe(202);
     expect(publishRes.body.event).toMatchObject({
-=======
-    expect(publishRes.status).toBe(201);
-
-    const latestEventStr = (await getRedis().get(
-      `medplum:fhircast:project:${project.id}:topic:${topic}:latest`
-    )) as string;
-    expect(latestEventStr).toBeTruthy();
-    const latestEvent = JSON.parse(latestEventStr) as FhircastEventPayload<'DiagnosticReport-update'>;
-    expect(latestEvent).toMatchObject({
->>>>>>> cae0d1eb
       ...payload,
       event: {
         ...payload.event,
