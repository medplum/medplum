{
  "v1": {
    "serverVersion": "3.3.0",
    "requiredBefore": "4.0.0"
  },
  "v2": {
    "serverVersion": "4.1.0",
    "requiredBefore": "4.2.0"
  },
  "v3": {
    "serverVersion": "4.1.0",
    "requiredBefore": "4.2.0"
  },
  "v4": {
    "serverVersion": "4.1.0",
    "requiredBefore": "4.2.0"
  },
  "v5": {
    "serverVersion": "4.1.0",
    "requiredBefore": "4.2.0"
  },
  "v6": {
    "serverVersion": "4.1.1",
    "requiredBefore": "4.2.0"
  },
  "v7": {
    "serverVersion": "4.1.3",
    "requiredBefore": "4.2.0"
  },
  "v8": {
    "serverVersion": "4.1.8",
    "requiredBefore": "4.2.0"
  },
  "v9": {
    "serverVersion": "4.1.8",
    "requiredBefore": "4.2.0"
  },
  "v10": {
    "serverVersion": "4.1.9",
    "requiredBefore": "4.2.0"
  },
  "v11": {
    "serverVersion": "4.1.12",
    "requiredBefore": "4.2.0"
  },
  "v12": {
    "serverVersion": "4.1.12",
    "requiredBefore": "4.2.0"
  },
  "v13": {
    "serverVersion": "4.3.0"
  },
  "v14": {
    "serverVersion": "4.3.0"
  },
  "v15": {
    "serverVersion": "4.3.0"
  },
  "v16": {
    "serverVersion": "4.3.2"
  },
  "v17": {
    "serverVersion": "4.3.2"
  },
  "v18": {
    "serverVersion": "4.3.4"
  },
  "v19": {
    "serverVersion": "4.3.6"
  },
  "v20": {
    "serverVersion": "4.3.6"
  },
  "v21": {
    "serverVersion": "4.3.9"
  },
  "v22": {
    "serverVersion": "4.3.11"
  },
  "v23": {
    "serverVersion": "4.3.11"
  },
  "v24": {
    "serverVersion": "4.3.12"
<<<<<<< HEAD
  },
  "v25": {
    "serverVersion": "4.3.12"
=======
>>>>>>> a3bda90a
  }
}<|MERGE_RESOLUTION|>--- conflicted
+++ resolved
@@ -82,11 +82,14 @@
   },
   "v24": {
     "serverVersion": "4.3.12"
-<<<<<<< HEAD
   },
   "v25": {
     "serverVersion": "4.3.12"
-=======
->>>>>>> a3bda90a
+  },
+  "v26": {
+    "serverVersion": "4.3.12"
+  },
+  "v27": {
+    "serverVersion": "4.3.12"
   }
 }