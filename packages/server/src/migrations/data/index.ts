export * as v1 from './v1';
export * as v2 from './v2';
export * as v3 from './v3';
export * as v4 from './v4';
export * as v5 from './v5';
export * as v6 from './v6';
export * as v7 from './v7';
export * as v8 from './v8';
export * as v9 from './v9';
/* This comment prevents auto-organization of imports in VSCode which would break the numeric ordering of the migrations. */
export * as v10 from './v10';
<<<<<<< HEAD
export * as v11 from './v11';
=======
export * as v11 from './v11';
export * as v12 from './v12';
export * as v13 from './v13';
export * as v14 from './v14';
export * as v15 from './v15';
>>>>>>> 78f579c3
<|MERGE_RESOLUTION|>--- conflicted
+++ resolved
@@ -9,12 +9,9 @@
 export * as v9 from './v9';
 /* This comment prevents auto-organization of imports in VSCode which would break the numeric ordering of the migrations. */
 export * as v10 from './v10';
-<<<<<<< HEAD
-export * as v11 from './v11';
-=======
 export * as v11 from './v11';
 export * as v12 from './v12';
 export * as v13 from './v13';
 export * as v14 from './v14';
 export * as v15 from './v15';
->>>>>>> 78f579c3
+export * as v16 from './v16';