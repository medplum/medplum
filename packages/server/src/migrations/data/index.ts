--- conflicted
+++ resolved
@@ -24,9 +24,7 @@
 export * as v21 from './v21';
 export * as v22 from './v22';
 export * as v23 from './v23';
-<<<<<<< HEAD
 export * as v24 from './v24';
 export * as v25 from './v25';
-=======
-export * as v24 from './v24';
->>>>>>> a3bda90a
+export * as v26 from './v26';
+export * as v27 from './v27';