import { Project } from '@medplum/fhirtypes';
import { initAppServices, shutdownApp } from './app';
import { loadTestConfig } from './config/loader';
import { DatabaseMode, getDatabasePool } from './database';
import { getSystemRepo, Repository } from './fhir/repo';
import { SelectQuery } from './fhir/sql';
import { getPostDeployVersion, getPreDeployVersion } from './migration-sql';
import {
  getPendingPostDeployMigration,
  getPostDeployMigration,
  preparePostDeployMigrationAsyncJob,
} from './migrations/migration-utils';
import { getLatestPostDeployMigrationVersion, MigrationVersion } from './migrations/migration-versions';
import { seedDatabase } from './seed';
import { withTestContext } from './test.setup';

async function synchronouslyRunAllPendingPostDeployMigrations(): Promise<void> {
  const lastVersion = getLatestPostDeployMigrationVersion();

  const pendingMigration = await getPendingPostDeployMigration(getDatabasePool(DatabaseMode.WRITER));
  if (pendingMigration === MigrationVersion.UNKNOWN) {
    throw new Error('Post-deploy migration version is unknown');
  }

  if (pendingMigration === MigrationVersion.NONE) {
    return;
  }

  console.log(
    `${new Date().toISOString()} - Running pending post-deploy migrations ${pendingMigration} through ${lastVersion}`
  );

  for (let i = pendingMigration; i <= lastVersion; i++) {
    await synchronouslyRunPostDeployMigration(getSystemRepo(), i);
  }
}

async function synchronouslyRunPostDeployMigration(systemRepo: Repository, version: number): Promise<void> {
  const migration = getPostDeployMigration(version);
  const asyncJob = await preparePostDeployMigrationAsyncJob(systemRepo, version);
  const jobData = migration.prepareJobData(asyncJob);
  console.log(`${new Date().toISOString()} - Starting post-deploy migration v${version}`);
  const result = await migration.run(systemRepo, undefined, jobData);
  console.log(`${new Date().toISOString()} - Post-deploy migration v${version} result: ${result}`);
}

describe('Seed', () => {
  beforeAll(async () => {
    console.log = jest.fn();

    const config = await loadTestConfig();
    config.database.runMigrations = true;
<<<<<<< HEAD
    await initAppServices(config);
=======
    // Since BullMQ is not available in tests, disable automatically running post-deploy migrations
    // asynchronously. Instead, run them synchronously below.
    config.database.disableRunPostDeployMigrations = true;

    await withTestContext(async () => {
      console.log(`${new Date().toISOString()} - Initializing app services`);
      await initAppServices(config);
      // Run post-deploy migrations synchronously
      await synchronouslyRunAllPendingPostDeployMigrations();
    });
>>>>>>> f4e48a8b
  });

  afterAll(async () => {
    await shutdownApp();
  });

<<<<<<< HEAD
  test('Seeder completes successfully', () =>
    withTestContext(async () => {
      // First time, seeder should run
      await seedDatabase();

      // Make sure all database migrations have run
      const pool = getDatabasePool(DatabaseMode.WRITER);
      const result = await pool.query('SELECT "version" FROM "DatabaseMigration"');
      const version = result.rows[0]?.version ?? -1;
      expect(version).toBeGreaterThanOrEqual(67);
=======
  test('Seeder completes successfully', async () => {
    // Seeder was already run as part of `initAppServices`, but run it again
    // incase it is ever removed from `initAppServices`
    await seedDatabase();

    // Make sure all database migrations have run
    const pool = getDatabasePool(DatabaseMode.WRITER);

    const preDeployVersion = await getPreDeployVersion(pool);
    expect(preDeployVersion).toBeGreaterThanOrEqual(67);

    const postDeployVersion = await getPostDeployVersion(pool);
    expect(postDeployVersion).toEqual(getLatestPostDeployMigrationVersion());
>>>>>>> f4e48a8b

      // Make sure the first project is a super admin
      const rows = await new SelectQuery('Project').column('content').where('name', '=', 'Super Admin').execute(pool);
      expect(rows.length).toBe(1);

      const project = JSON.parse(rows[0].content) as Project;
      expect(project.superAdmin).toBe(true);
      expect(project.strictMode).toBe(true);

      // Second time, seeder should silently ignore
      await seedDatabase();
    }));
});<|MERGE_RESOLUTION|>--- conflicted
+++ resolved
@@ -50,52 +50,36 @@
 
     const config = await loadTestConfig();
     config.database.runMigrations = true;
-<<<<<<< HEAD
-    await initAppServices(config);
-=======
     // Since BullMQ is not available in tests, disable automatically running post-deploy migrations
     // asynchronously. Instead, run them synchronously below.
     config.database.disableRunPostDeployMigrations = true;
 
+    console.log(`${new Date().toISOString()} - Initializing app services`);
+    await initAppServices(config);
     await withTestContext(async () => {
-      console.log(`${new Date().toISOString()} - Initializing app services`);
-      await initAppServices(config);
       // Run post-deploy migrations synchronously
       await synchronouslyRunAllPendingPostDeployMigrations();
     });
->>>>>>> f4e48a8b
   });
 
   afterAll(async () => {
     await shutdownApp();
   });
 
-<<<<<<< HEAD
   test('Seeder completes successfully', () =>
     withTestContext(async () => {
-      // First time, seeder should run
+      // Seeder was already run as part of `initAppServices`, but run it again
+      // incase it is ever removed from `initAppServices`
       await seedDatabase();
 
       // Make sure all database migrations have run
       const pool = getDatabasePool(DatabaseMode.WRITER);
-      const result = await pool.query('SELECT "version" FROM "DatabaseMigration"');
-      const version = result.rows[0]?.version ?? -1;
-      expect(version).toBeGreaterThanOrEqual(67);
-=======
-  test('Seeder completes successfully', async () => {
-    // Seeder was already run as part of `initAppServices`, but run it again
-    // incase it is ever removed from `initAppServices`
-    await seedDatabase();
 
-    // Make sure all database migrations have run
-    const pool = getDatabasePool(DatabaseMode.WRITER);
+      const preDeployVersion = await getPreDeployVersion(pool);
+      expect(preDeployVersion).toBeGreaterThanOrEqual(67);
 
-    const preDeployVersion = await getPreDeployVersion(pool);
-    expect(preDeployVersion).toBeGreaterThanOrEqual(67);
-
-    const postDeployVersion = await getPostDeployVersion(pool);
-    expect(postDeployVersion).toEqual(getLatestPostDeployMigrationVersion());
->>>>>>> f4e48a8b
+      const postDeployVersion = await getPostDeployVersion(pool);
+      expect(postDeployVersion).toEqual(getLatestPostDeployMigrationVersion());
 
       // Make sure the first project is a super admin
       const rows = await new SelectQuery('Project').column('content').where('name', '=', 'Super Admin').execute(pool);
