import { allOk, badRequest, createReference, Operator, resolveId } from '@medplum/core';
import { PasswordChangeRequest, User } from '@medplum/fhirtypes';
import { Request, Response } from 'express';
import { body } from 'express-validator';
import { getConfig } from '../config';
import { sendEmail } from '../email/email';
import { sendOutcome } from '../fhir/outcomes';
import { systemRepo } from '../fhir/repo';
import { generateSecret } from '../oauth/keys';
import { makeValidationMiddleware } from '../util/validator';
import { isExternalAuth } from './method';
<<<<<<< HEAD
import { makeValidationMiddleware } from '../util/validator';
=======
import { getProjectByRecaptchaSiteKey, verifyRecaptcha } from './utils';
>>>>>>> 9f60e66f

export const resetPasswordValidator = makeValidationMiddleware([
  body('email')
    .isEmail()
    .withMessage('Valid email address between 3 and 72 characters is required')
    .isLength({ min: 3, max: 72 })
    .withMessage('Valid email address between 3 and 72 characters is required'),
]);

export async function resetPasswordHandler(req: Request, res: Response): Promise<void> {
  const email = req.body.email.toLowerCase();
  if (await isExternalAuth(email)) {
    sendOutcome(res, badRequest('Cannot reset password for external auth. Contact your system administrator.'));
    return;
  }

  const user = await systemRepo.searchOne<User>({
    resourceType: 'User',
    filters: [
      {
        code: 'email',
        operator: Operator.EXACT,
        value: email,
      },
    ],
  });

  if (!user) {
    // Per OWASP guidelines, send "ok" to prevent account enumeration attack
    // See: https://owasp.org/www-project-web-security-testing-guide/latest/4-Web_Application_Security_Testing/03-Identity_Management_Testing/04-Testing_for_Account_Enumeration_and_Guessable_User_Account
    sendOutcome(res, allOk);
    return;
  }

  const url = await resetPassword(user, 'reset');

  if (req.body.sendEmail !== false) {
    await sendEmail(systemRepo, {
      to: user.email,
      subject: 'Medplum Password Reset',
      text: [
        'Someone requested to reset your Medplum password.',
        '',
        'Please click on the following link:',
        '',
        url,
        '',
        'If you received this in error, you can safely ignore it.',
        '',
        'Thank you,',
        'Medplum',
        '',
      ].join('\n'),
    });
  }

  sendOutcome(res, allOk);
}

/**
 * Creates a "password change request" for the user.
 * Returns the URL to the password change request.
 * @param user - The user to create the password change request for.
 * @param type - The type of password change request.
 * @returns The URL to reset the password.
 */
export async function resetPassword(user: User, type: 'invite' | 'reset'): Promise<string> {
  // Create the password change request
  const pcr = await systemRepo.createResource<PasswordChangeRequest>({
    resourceType: 'PasswordChangeRequest',
    meta: {
      project: resolveId(user.project),
    },
    type,
    user: createReference(user),
    secret: generateSecret(16),
  });

  // Build the reset URL
  return `${getConfig().appBaseUrl}setpassword/${pcr.id}/${pcr.secret}`;
}<|MERGE_RESOLUTION|>--- conflicted
+++ resolved
@@ -9,11 +9,6 @@
 import { generateSecret } from '../oauth/keys';
 import { makeValidationMiddleware } from '../util/validator';
 import { isExternalAuth } from './method';
-<<<<<<< HEAD
-import { makeValidationMiddleware } from '../util/validator';
-=======
-import { getProjectByRecaptchaSiteKey, verifyRecaptcha } from './utils';
->>>>>>> 9f60e66f
 
 export const resetPasswordValidator = makeValidationMiddleware([
   body('email')
