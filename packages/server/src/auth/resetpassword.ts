--- conflicted
+++ resolved
@@ -23,39 +23,6 @@
   if (await isExternalAuth(email)) {
     sendOutcome(res, badRequest('Cannot reset password for external auth. Contact your system administrator.'));
     return;
-  }
-
-<<<<<<< HEAD
-=======
-  const recaptchaSiteKey = req.body.recaptchaSiteKey;
-  let secretKey: string | undefined = getConfig().recaptchaSecretKey;
-
-  if (recaptchaSiteKey && recaptchaSiteKey !== getConfig().recaptchaSiteKey) {
-    // If the recaptcha site key is not the main Medplum recaptcha site key,
-    // then it must be associated with a Project.
-    // The user can only authenticate with that project.
-    const project = await getProjectByRecaptchaSiteKey(recaptchaSiteKey, req.body.projectId);
-    if (!project) {
-      sendOutcome(res, badRequest('Invalid recaptchaSiteKey'));
-      return;
-    }
-    secretKey = project.site?.find((s) => s.recaptchaSiteKey === recaptchaSiteKey)?.recaptchaSecretKey;
-    if (!secretKey) {
-      sendOutcome(res, badRequest('Invalid recaptchaSecretKey'));
-      return;
-    }
-  }
-
-  if (secretKey) {
-    if (!req.body.recaptchaToken) {
-      sendOutcome(res, badRequest('Recaptcha token is required'));
-      return;
-    }
-
-    if (!(await verifyRecaptcha(secretKey, req.body.recaptchaToken))) {
-      sendOutcome(res, badRequest('Recaptcha failed'));
-      return;
-    }
   }
 
   // Define filters for searching users
@@ -84,7 +51,6 @@
   }
 
   // Search for a user based on the defined filters
->>>>>>> acb79d54
   const user = await systemRepo.searchOne<User>({
     resourceType: 'User',
     filters,
