--- conflicted
+++ resolved
@@ -168,11 +168,7 @@
   params.append('redirect_uri', getConfig().baseUrl + 'auth/external');
   params.append('code', code);
 
-<<<<<<< HEAD
-  if (codeVerifier) {
-=======
   if (idp.usePkce && codeVerifier) {
->>>>>>> 4cee2235
     params.append('code_verifier', codeVerifier);
   }
 
