import { badRequest, ContentType, OAuthGrantType, OperationOutcomeError, parseJWTPayload } from '@medplum/core';
import { ClientApplication, IdentityProvider } from '@medplum/fhirtypes';
import { randomUUID } from 'crypto';
import { Request, Response } from 'express';
import fetch from 'node-fetch';
import { getConfig } from '../config';
import { sendOutcome } from '../fhir/outcomes';
import { systemRepo } from '../fhir/repo';
<<<<<<< HEAD
import { globalLogger } from '../logger';
import { tryLogin } from '../oauth/utils';
=======
import { logger } from '../logger';
import { CodeChallengeMethod, tryLogin } from '../oauth/utils';
>>>>>>> c66a611d
import { getDomainConfiguration } from './method';

/*
 * External authentication callback
 * Based on: https://github.com/okta/okta-auth-js/blob/master/samples/generated/express-web-with-oidc/server.js
 */

export interface ExternalAuthState {
  domain?: string;
  projectId?: string;
  clientId?: string;
  scope?: string;
  nonce?: string;
  launch?: string;
  codeChallenge?: string;
  codeChallengeMethod?: CodeChallengeMethod;
  redirectUri?: string;
}

export const externalCallbackHandler = async (req: Request, res: Response): Promise<void> => {
  const code = req.query.code as string;
  if (!code) {
    sendOutcome(res, badRequest('Missing code'));
    return;
  }

  const state = req.query.state as string;
  if (!state) {
    sendOutcome(res, badRequest('Missing state'));
    return;
  }

  const body = JSON.parse(state) as ExternalAuthState;

  const { idp, client } = await getIdentityProvider(body);
  if (!idp) {
    sendOutcome(res, badRequest('Identity provider not found'));
    return;
  }

  const userInfo = await verifyCode(idp, code);

  let email: string | undefined = undefined;
  let externalId: string | undefined = undefined;
  if (idp.useSubject) {
    externalId = userInfo.sub as string;
  } else {
    email = userInfo.email as string;
  }

  if (body.domain && !email?.endsWith('@' + body.domain)) {
    sendOutcome(res, badRequest('Email address does not match domain'));
    return;
  }

  let projectId = body.projectId;
  if (client) {
    if (projectId !== undefined && projectId !== client.meta?.project) {
      sendOutcome(res, badRequest('Invalid project'));
      return;
    }
    projectId = client.meta?.project;
  }

  const login = await tryLogin({
    authMethod: 'external',
    email,
    externalId,
    projectId: projectId,
    clientId: body.clientId,
    scope: body.scope ?? 'openid offline',
    nonce: body.nonce ?? randomUUID(),
    launchId: body.launch,
    codeChallenge: body.codeChallenge,
    codeChallengeMethod: body.codeChallengeMethod,
    remoteAddress: req.ip,
    userAgent: req.get('User-Agent'),
  });

  if (login.membership && body.redirectUri && client?.redirectUri) {
    if (!body.redirectUri.startsWith(client.redirectUri)) {
      sendOutcome(res, badRequest('Invalid redirect URI'));
      return;
    }
    const redirectUrl = new URL(body.redirectUri);
    redirectUrl.searchParams.set('login', login.id as string);
    redirectUrl.searchParams.set('code', login.code as string);
    res.redirect(redirectUrl.toString());
    return;
  }

  const signInPage = login.launch ? 'oauth' : 'signin';
  const redirectUrl = new URL(getConfig().appBaseUrl + signInPage);
  redirectUrl.searchParams.set('login', login.id as string);
  redirectUrl.searchParams.set('scope', login.scope as string);
  redirectUrl.searchParams.set('nonce', login.nonce as string);
  if (login.codeChallenge) {
    redirectUrl.searchParams.set('code_challenge', login.codeChallenge as string);
  }
  if (login.codeChallengeMethod) {
    redirectUrl.searchParams.set('code_challenge_method', login.codeChallengeMethod as string);
  }
  res.redirect(redirectUrl.toString());
};

/**
 * Tries to find the identity provider configuration.
 * @param state The external auth state.
 * @returns External identity provider definition if found.
 */
async function getIdentityProvider(
  state: ExternalAuthState
): Promise<{ idp?: IdentityProvider; client?: ClientApplication }> {
  if (state.clientId) {
    const client = await systemRepo.readResource<ClientApplication>('ClientApplication', state.clientId);
    if (client.identityProvider) {
      return { idp: client.identityProvider, client };
    }
  }

  if (state.domain) {
    const domainConfig = await getDomainConfiguration(state.domain);
    if (domainConfig?.identityProvider) {
      return { idp: domainConfig.identityProvider };
    }
  }

  return {};
}

/**
 * Returns ID token claims for the authorization code.
 * @param idp The identity provider configuration.
 * @param code The authorization code.
 * @returns ID token claims.
 */
async function verifyCode(idp: IdentityProvider, code: string): Promise<Record<string, unknown>> {
  const auth = Buffer.from(idp.clientId + ':' + idp.clientSecret).toString('base64');

  const params = new URLSearchParams();
  params.append('grant_type', OAuthGrantType.AuthorizationCode);
  params.append('redirect_uri', getConfig().baseUrl + 'auth/external');
  params.append('code', code);

  try {
    const response = await fetch(idp.tokenUrl as string, {
      method: 'POST',
      headers: {
        Accept: ContentType.JSON,
        Authorization: `Basic ${auth}`,
        'Content-Type': ContentType.FORM_URL_ENCODED,
      },
      body: params.toString(),
    });

    const tokens = await response.json();
    return parseJWTPayload(tokens.id_token);
  } catch (err: any) {
    globalLogger.warn('Failed to verify authorization code', err);
    throw new OperationOutcomeError(badRequest('Failed to verify code - check your identity provider configuration'));
  }
}<|MERGE_RESOLUTION|>--- conflicted
+++ resolved
@@ -6,13 +6,8 @@
 import { getConfig } from '../config';
 import { sendOutcome } from '../fhir/outcomes';
 import { systemRepo } from '../fhir/repo';
-<<<<<<< HEAD
 import { globalLogger } from '../logger';
-import { tryLogin } from '../oauth/utils';
-=======
-import { logger } from '../logger';
 import { CodeChallengeMethod, tryLogin } from '../oauth/utils';
->>>>>>> c66a611d
 import { getDomainConfiguration } from './method';
 
 /*
