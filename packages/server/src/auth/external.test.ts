import { OAuthTokenAuthMethod } from '@medplum/core';
import { ClientApplication, DomainConfiguration, Project, ProjectMembership, User } from '@medplum/fhirtypes';
import { randomUUID } from 'crypto';
import express from 'express';
import fetch from 'node-fetch';
import request from 'supertest';
import { createClient } from '../admin/client';
import { inviteUser } from '../admin/invite';
import { initApp, shutdownApp } from '../app';
import { loadTestConfig } from '../config';
import { systemRepo } from '../fhir/repo';
import { withTestContext } from '../test.setup';
import { registerNew } from './register';

jest.mock('node-fetch');

const app = express();
const domain = randomUUID() + '.example.com';
const email = `text@${domain}`;
const domain2 = randomUUID() + '.example.com';
const redirectUri = `https://${domain}/auth/callback`;
const externalId = `google-oauth2|${randomUUID()}`;
const identityProvider = {
  authorizeUrl: 'https://example.com/oauth2/authorize',
  tokenUrl: 'https://example.com/oauth2/token',
  userInfoUrl: 'https://example.com/oauth2/userinfo',
  clientId: '123',
  clientSecret: '456',
};

let project: Project;
let defaultClient: ClientApplication;
let externalAuthClient: ClientApplication;

describe('External', () => {
  beforeAll(() =>
    withTestContext(async () => {
      const config = await loadTestConfig();
      await initApp(app, config);

      // Create a new project
      const registerResult = await registerNew({
        firstName: 'External',
        lastName: 'Text',
        projectName: 'External Test Project',
        email,
        password: 'password!@#',
        remoteAddress: '5.5.5.5',
        userAgent: 'Mozilla/5.0 (Windows NT 10.0; Win64; x64) Chrome/107.0.0.0',
      });
      project = registerResult.project;
      defaultClient = registerResult.client;

      // Create a domain configuration with external identity provider
      await systemRepo.createResource<DomainConfiguration>({
        resourceType: 'DomainConfiguration',
        domain,
        identityProvider,
      });

      // Create a domain configuration without an external identity provider
      await systemRepo.createResource<DomainConfiguration>({
        resourceType: 'DomainConfiguration',
        domain: domain2,
      });

      // Create a new client application with external auth
      externalAuthClient = await createClient(systemRepo, {
        project,
        name: 'External Auth Client',
        redirectUri,
      });

      // Update client application with external auth
      await systemRepo.updateResource<ClientApplication>({
        ...externalAuthClient,
        identityProvider,
      });

      // Invite user with external ID
      await inviteUser({
        project,
        externalId,
        resourceType: 'Patient',
        firstName: 'External',
        lastName: 'User',
      });
    })
  );

  afterAll(async () => {
    await shutdownApp();
  });

  test('Missing code', async () => {
    const res = await request(app).get('/auth/external?code=&state=xyz');
    expect(res.status).toBe(400);
    expect(res.body.issue[0].details.text).toBe('Missing code');
  });

  test('Missing state', async () => {
    const res = await request(app).get('/auth/external?code=xyz&state=');
    expect(res.status).toBe(400);
    expect(res.body.issue[0].details.text).toBe('Missing state');
  });

  test('Unknown domain', async () => {
    // Build the external callback URL with an unrecognized domain
    const url = appendQueryParams('/auth/external', {
      code: randomUUID(),
      state: JSON.stringify({ domain: randomUUID() + '.example.com' }),
    });

    const res = await request(app).get(url);
    expect(res.status).toBe(400);
    expect(res.body.issue[0].details.text).toBe('Identity provider not found');
  });

  test('Missing identity provider', async () => {
    // Build the external callback URL for a domain without an identity provider
    const url = appendQueryParams('/auth/external', {
      code: randomUUID(),
      state: JSON.stringify({ domain: domain2 }),
    });

    const res = await request(app).get(url);
    expect(res.status).toBe(400);
    expect(res.body.issue[0].details.text).toBe('Identity provider not found');
  });

  test('Unknown user', async () => {
    // Build the external callback URL with the known domain
    const url = appendQueryParams('/auth/external', {
      code: randomUUID(),
      state: JSON.stringify({ domain }),
    });

    // Mock the external identity provider
    (fetch as unknown as jest.Mock).mockImplementation(() => ({
      ok: true,
      status: 200,
      json: () => buildTokens('not-found@' + domain),
    }));

    // Simulate the external identity provider callback
    const res = await request(app).get(url);
    expect(res.status).toBe(400);
    expect(res.body.issue[0].details.text).toBe('User not found');
  });

  test('Email does not match domain', async () => {
    // Build the external callback URL with the known domain
    const url = appendQueryParams('/auth/external', {
      code: randomUUID(),
      state: JSON.stringify({ domain }),
    });

    // Mock the external identity provider
    (fetch as unknown as jest.Mock).mockImplementation(() => ({
      ok: true,
      status: 200,
      json: () => buildTokens('admin@medplum.com'),
    }));

    // Simulate the external identity provider callback
    const res = await request(app).get(url);
    expect(res.status).toBe(400);
    expect(res.body.issue[0].details.text).toBe('Email address does not match domain');
  });

  test('DomainConfiguration success', async () => {
    // Build the external callback URL
    // There are two required parameters: code and state
    // Code is an opaque value that is returned by the external identity provider
    // State is a JSON string with the original login request details
    const url = appendQueryParams('/auth/external', {
      code: randomUUID(),
      state: JSON.stringify({ domain }),
    });

    // Mock the external identity provider
    (fetch as unknown as jest.Mock).mockImplementation(() => ({
      ok: true,
      status: 200,
      json: () => buildTokens(email),
    }));

    // Simulate the external identity provider callback
    const res = await request(app).get(url);
    expect(res.status).toBe(302);

    const redirect = new URL(res.header.location);
    expect(redirect.host).toEqual('localhost:3000');
    expect(redirect.pathname).toEqual('/signin');
    expect(redirect.searchParams.get('login')).toBeTruthy();
  });

  test('ClientApplication success', async () => {
    const url = appendQueryParams('/auth/external', {
      code: randomUUID(),
      state: JSON.stringify({ redirectUri, clientId: externalAuthClient.id }),
    });

    // Mock the external identity provider
    (fetch as unknown as jest.Mock).mockImplementation(() => ({
      ok: true,
      status: 200,
      json: () => buildTokens(email),
    }));

    // Simulate the external identity provider callback
    const res = await request(app).get(url);
    expect(res.status).toBe(302);

    const redirect = new URL(res.header.location);
    expect(redirect.host).toEqual(domain);
    expect(redirect.pathname).toEqual('/auth/callback');
    expect(redirect.searchParams.get('code')).toBeTruthy();
  });

  test('ClientApplication with DomainConfiguration success', async () => {
    const url = appendQueryParams('/auth/external', {
      code: randomUUID(),
      state: JSON.stringify({ domain, redirectUri, clientId: externalAuthClient.id }),
    });

    // Mock the external identity provider
    (fetch as unknown as jest.Mock).mockImplementation(() => ({
      ok: true,
      status: 200,
      json: () => buildTokens(email),
    }));

    // Simulate the external identity provider callback
    const res = await request(app).get(url);
    expect(res.status).toBe(302);

    const redirect = new URL(res.header.location);
    expect(redirect.host).toEqual(domain);
    expect(redirect.pathname).toEqual('/auth/callback');
    expect(redirect.searchParams.get('code')).toBeTruthy();
  });

  test('Invalid client', async () => {
    const url = appendQueryParams('/auth/external', {
      code: randomUUID(),
      state: JSON.stringify({ redirectUri, clientId: defaultClient.id }),
    });

    // Mock the external identity provider
    (fetch as unknown as jest.Mock).mockImplementation(() => ({
      ok: true,
      status: 200,
      json: () => buildTokens(email),
    }));

    // Simulate the external identity provider callback
    const res = await request(app).get(url);
    expect(res.status).toBe(400);
    expect(res.body.issue[0].details.text).toBe('Identity provider not found');
  });

  test('Invalid project', async () => {
    const url = appendQueryParams('/auth/external', {
      code: randomUUID(),
      state: JSON.stringify({ redirectUri, clientId: externalAuthClient.id, projectId: randomUUID() }),
    });

    // Mock the external identity provider
    (fetch as unknown as jest.Mock).mockImplementation(() => ({
      ok: true,
      status: 200,
      json: () => buildTokens(email),
    }));

    // Simulate the external identity provider callback
    const res = await request(app).get(url);
    expect(res.status).toBe(400);
    expect(res.body.issue[0].details.text).toBe('Invalid project');
  });

  test('Invalid redirect URI', async () => {
    const url = appendQueryParams('/auth/external', {
      code: randomUUID(),
      state: JSON.stringify({ redirectUri: 'https://nope.example.com', clientId: externalAuthClient.id }),
    });

    // Mock the external identity provider
    (fetch as unknown as jest.Mock).mockImplementation(() => ({
      ok: true,
      status: 200,
      json: () => buildTokens(email),
    }));

    // Simulate the external identity provider callback
    const res = await request(app).get(url);
    expect(res.status).toBe(400);
    expect(res.body.issue[0].details.text).toBe('Invalid redirect URI');
  });

  test('Invalid token request', async () => {
    const url = appendQueryParams('/auth/external', {
      code: randomUUID(),
      state: JSON.stringify({ redirectUri, clientId: externalAuthClient.id }),
    });

    // Mock the external identity provider
    (fetch as unknown as jest.Mock).mockImplementation(() => ({
      ok: true,
      status: 200,
      json: () => {
        throw new Error('Invalid JSON');
      },
    }));

    // Simulate the external identity provider callback
    const res = await request(app).get(url);
    expect(res.status).toBe(400);
    expect(res.body.issue[0].details.text).toBe('Failed to verify code - check your identity provider configuration');
  });

  test('Subject auth success', async () => {
    const subjectAuthClient = await withTestContext(async () => {
      // Create a new client application with external subject auth
      const client = await createClient(systemRepo, {
        project,
        name: 'Subject Auth Client',
        redirectUri,
      });

      // Update client application with external auth
      await systemRepo.updateResource<ClientApplication>({
        ...client,
        identityProvider: {
          ...identityProvider,
          useSubject: true,
        },
      });

      return client;
    });

    const url = appendQueryParams('/auth/external', {
      code: randomUUID(),
      state: JSON.stringify({
        redirectUri,
        clientId: subjectAuthClient.id,
        codeChallenge: 'xyz',
        codeChallengeMethod: 'plain',
      }),
    });

    // Mock the external identity provider
    (fetch as unknown as jest.Mock).mockImplementation(() => ({
      ok: true,
      status: 200,
      json: () => buildTokens('', externalId),
    }));

    // Simulate the external identity provider callback
    const res = await request(app).get(url);
    expect(res.status).toBe(302);

    const redirect = new URL(res.header.location);
    expect(redirect.host).toEqual(domain);
    expect(redirect.pathname).toEqual('/auth/callback');
    expect(redirect.searchParams.get('code')).toBeTruthy();

    const code = redirect.searchParams.get('code');
    const tokenResponse = await request(app).post('/oauth2/token').type('form').send({
      grant_type: 'authorization_code',
      code,
      code_verifier: 'xyz',
    });
    expect(tokenResponse.body.profile.display).toBe('External User');
  });

  test('Client secret post', async () => {
    const clientSecretPostClient = await withTestContext(async () => {
      // Create a new client application with external subject auth
      const client = await createClient(systemRepo, {
        project,
        name: 'Client secret post Client',
        redirectUri,
      });

      // Update client application with external auth
      await systemRepo.updateResource<ClientApplication>({
        ...client,
        identityProvider: {
          ...identityProvider,
          tokenAuthMethod: OAuthTokenAuthMethod.ClientSecretPost,
        },
      });

      return client;
    });

    const url = appendQueryParams('/auth/external', {
      code: randomUUID(),
      // state: JSON.stringify({ redirectUri, clientId: externalAuthClient.id }),
      state: JSON.stringify({
        redirectUri,
        clientId: clientSecretPostClient.id,
        codeChallenge: 'xyz',
        codeChallengeMethod: 'plain',
      }),
    });

    // Mock the external identity provider
    (fetch as unknown as jest.Mock).mockImplementation(() => ({
<<<<<<< HEAD
=======
      ok: true,
>>>>>>> 4cee2235
      status: 200,
      json: () => buildTokens(email),
    }));

    // Simulate the external identity provider callback
    const res = await request(app).get(url);
    expect(res.status).toBe(302);

    const redirect = new URL(res.header.location);
    expect(redirect.host).toEqual(domain);
    expect(redirect.pathname).toEqual('/auth/callback');
    expect(redirect.searchParams.get('code')).toBeTruthy();

    const code = redirect.searchParams.get('code');
    const tokenResponse = await request(app).post('/oauth2/token').type('form').send({
      grant_type: 'authorization_code',
      code,
      code_verifier: 'xyz',
    });
    expect(tokenResponse.body.profile.display).toBe('External Text');
  });

  test('Legacy User.externalId support', async () => {
    const externalId = randomUUID();
    const domain = `${randomUUID()}.example.com`;
    const redirectUri = `https://${domain}/auth/callback`;
    const client = await withTestContext(async () => {
      // Create a new project
      const { project, client } = await registerNew({
        firstName: 'External',
        lastName: 'Text',
        projectName: 'External Test Project',
        email,
        password: 'password!@#',
        remoteAddress: '5.5.5.5',
        userAgent: 'Mozilla/5.0 (Windows NT 10.0; Win64; x64) Chrome/107.0.0.0',
      });

      // Update client application with external auth
      const client2 = await systemRepo.updateResource<ClientApplication>({
        ...client,
        redirectUri,
        identityProvider: {
          authorizeUrl: 'https://example.com/oauth2/authorize',
          tokenUrl: 'https://example.com/oauth2/token',
          userInfoUrl: 'https://example.com/oauth2/userinfo',
          clientId: '123',
          clientSecret: '456',
          useSubject: true,
        },
      });

      // Invite user with external ID
      const { user, membership } = await inviteUser({
        project,
        externalId,
        resourceType: 'Patient',
        firstName: 'External',
        lastName: 'User',
      });

      // In current code, externalId will be stored in the membership
      expect(user.externalId).toBeUndefined();
      expect(membership.externalId).toBe(externalId);

      // Simulate legacy behavior by moving externalId to the user
      const updatedUser = await systemRepo.updateResource<User>({ ...user, externalId });
      expect(updatedUser.externalId).toEqual(externalId);
      await systemRepo.updateResource<ProjectMembership>({ ...membership, externalId: undefined });
      return client2;
    });

    // Now try to login with the external ID
    const url = appendQueryParams('/auth/external', {
      code: randomUUID(),
      state: JSON.stringify({ clientId: client.id, redirectUri }),
    });

    // Mock the external identity provider
    (fetch as unknown as jest.Mock).mockImplementation(() => ({
      ok: true,
      status: 200,
      json: () => buildTokens('', externalId),
    }));

    // Simulate the external identity provider callback
    const res = await request(app).get(url);
    expect(res.status).toBe(302);

    const redirect = new URL(res.header.location);
    expect(redirect.host).toEqual(domain);
    expect(redirect.pathname).toEqual('/auth/callback');
    expect(redirect.searchParams.get('code')).toBeTruthy();
  });
});

/**
 * Returns fake tokens to mock the external identity provider.
 * @param email - The user email address to include in the ID token.
 * @param sub - The user subject to include as the sub claim.
 * @returns Fake tokens to mock the external identity provider.
 */
function buildTokens(email: string, sub?: string): Record<string, string> {
  return {
    id_token: 'header.' + Buffer.from(JSON.stringify({ email, sub }), 'ascii').toString('base64') + '.signature',
  };
}

function appendQueryParams(path: string, params: Record<string, string>): string {
  if (!path.startsWith('/')) {
    path = '/' + path;
  }
  const url = new URL(`http://example.com${path}`);
  for (const [k, v] of Object.entries(params)) {
    url.searchParams.set(k, v);
  }
  return url.toString().replace('http://example.com', '');
}<|MERGE_RESOLUTION|>--- conflicted
+++ resolved
@@ -409,10 +409,7 @@
 
     // Mock the external identity provider
     (fetch as unknown as jest.Mock).mockImplementation(() => ({
-<<<<<<< HEAD
-=======
-      ok: true,
->>>>>>> 4cee2235
+      ok: true,
       status: 200,
       json: () => buildTokens(email),
     }));
