--- conflicted
+++ resolved
@@ -1,10 +1,6 @@
-<<<<<<< HEAD
-import { allOk, badRequest, createReference, resolveId, WithId } from '@medplum/core';
-=======
 // SPDX-FileCopyrightText: Copyright Orangebot, Inc. and Medplum contributors
 // SPDX-License-Identifier: Apache-2.0
-import { allOk, badRequest } from '@medplum/core';
->>>>>>> 4ed2824d
+import { allOk, badRequest, createReference, resolveId, WithId } from '@medplum/core';
 import { Reference, User, UserSecurityRequest } from '@medplum/fhirtypes';
 import { Request, Response } from 'express';
 import { body } from 'express-validator';
