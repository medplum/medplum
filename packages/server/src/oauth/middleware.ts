--- conflicted
+++ resolved
@@ -1,19 +1,5 @@
-<<<<<<< HEAD
-import {
-  OperationOutcomeError,
-  Operator,
-  ProfileResource,
-  WithId,
-  createReference,
-  getReferenceString,
-  isString,
-  unauthorized,
-} from '@medplum/core';
-import { ClientApplication, Login, Project, ProjectMembership, Reference } from '@medplum/fhirtypes';
-=======
-import { OperationOutcomeError, ProfileResource, unauthorized } from '@medplum/core';
+import { OperationOutcomeError, ProfileResource, unauthorized, WithId } from '@medplum/core';
 import { Login, Project, ProjectMembership } from '@medplum/fhirtypes';
->>>>>>> 7fe3a24a
 import { NextFunction, Request, Response } from 'express';
 import { IncomingMessage } from 'http';
 import { AuthenticatedRequestContext, getRequestContext } from '../context';
@@ -26,8 +12,8 @@
   membership: WithId<ProjectMembership>;
   accessToken?: string;
 
-  onBehalfOf?: ProfileResource;
-  onBehalfOfMembership?: ProjectMembership;
+  onBehalfOf?: WithId<ProfileResource>;
+  onBehalfOfMembership?: WithId<ProjectMembership>;
 }
 
 export const PROMPT_BASIC_AUTH_PARAM = '_medplum-prompt-basic-auth';
@@ -66,73 +52,6 @@
   return undefined;
 }
 
-<<<<<<< HEAD
-async function authenticateBasicAuth(req: IncomingMessage, token: string): Promise<AuthState | undefined> {
-  const credentials = Buffer.from(token, 'base64').toString('ascii');
-  const [username, password] = credentials.split(':');
-  if (!username || !password) {
-    return undefined;
-  }
-
-  const systemRepo = getSystemRepo();
-  let client: WithId<ClientApplication>;
-  try {
-    client = await systemRepo.readResource<ClientApplication>('ClientApplication', username);
-  } catch (_err) {
-    return undefined;
-  }
-
-  if (!timingSafeEqualStr(client.secret as string, password)) {
-    return undefined;
-  }
-
-  const membership = await getClientApplicationMembership(client);
-  if (!membership) {
-    return undefined;
-  }
-
-  const project = await systemRepo.readReference<Project>(membership.project as Reference<Project>);
-  const login: Login = {
-    resourceType: 'Login',
-    user: createReference(client),
-    authMethod: 'client',
-    authTime: new Date().toISOString(),
-  };
-
-  const onBehalfOfHeader = req.headers['x-medplum-on-behalf-of'];
-  let onBehalfOf: ProfileResource | undefined = undefined;
-  let onBehalfOfMembership: ProjectMembership | undefined = undefined;
-
-  if (onBehalfOfHeader && isString(onBehalfOfHeader)) {
-    if (!membership.admin) {
-      throw new OperationOutcomeError(unauthorized);
-    }
-
-    const adminRepo = await getRepoForLogin({ login, project, membership });
-
-    if (onBehalfOfHeader.startsWith('ProjectMembership/')) {
-      onBehalfOfMembership = await adminRepo.readReference<ProjectMembership>({ reference: onBehalfOfHeader });
-    } else {
-      onBehalfOfMembership = await adminRepo.searchOne({
-        resourceType: 'ProjectMembership',
-        filters: [
-          { code: 'profile', operator: Operator.EQUALS, value: onBehalfOfHeader },
-          { code: 'project', operator: Operator.EQUALS, value: getReferenceString(project) },
-        ],
-      });
-      if (!onBehalfOfMembership) {
-        return undefined;
-      }
-    }
-
-    onBehalfOf = await adminRepo.readReference(onBehalfOfMembership.profile as Reference<ProfileResource>);
-  }
-
-  return { login, project, membership, onBehalfOf, onBehalfOfMembership };
-}
-
-=======
->>>>>>> 7fe3a24a
 export function isExtendedMode(req: Request): boolean {
   return req.headers['x-medplum'] === 'extended';
 }