--- conflicted
+++ resolved
@@ -98,11 +98,8 @@
   password?: string;
   ssl?: MedplumDatabaseSslConfig;
   queryTimeout?: number;
-<<<<<<< HEAD
-  maxInstanceConnections?: number;
-=======
+  maxConnectionsPerServer?: number;
   runMigrations?: boolean;
->>>>>>> 932e2ec7
 }
 
 export interface MedplumRedisConfig {
