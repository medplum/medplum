import { readJson } from '@medplum/definitions';
import { Bundle, BundleEntry, Resource, StructureDefinition } from '@medplum/fhirtypes';
import { getClient } from '../database';
import { systemRepo } from '../fhir/repo';
<<<<<<< HEAD
import { globalLogger } from '../logger';
=======
import { logger } from '../logger';
import { r4ProjectId } from '../seed';
>>>>>>> fc43e221

/**
 * Creates all StructureDefinition resources.
 */
export async function rebuildR4StructureDefinitions(): Promise<void> {
  const client = getClient();
  await client.query(`DELETE FROM "StructureDefinition" WHERE "projectId" = $1`, [r4ProjectId]);
  await createStructureDefinitionsForBundle(readJson('fhir/r4/profiles-resources.json') as Bundle);
  await createStructureDefinitionsForBundle(readJson('fhir/r4/profiles-medplum.json') as Bundle);
  await createStructureDefinitionsForBundle(readJson('fhir/r4/profiles-others.json') as Bundle);
}

async function createStructureDefinitionsForBundle(structureDefinitions: Bundle): Promise<void> {
  for (const entry of structureDefinitions.entry as BundleEntry[]) {
    const resource = entry.resource as Resource;

    if (resource.resourceType === 'StructureDefinition' && resource.name) {
      globalLogger.debug('StructureDefinition: ' + resource.name);
      const result = await systemRepo.createResource<StructureDefinition>({
        ...resource,
        meta: { ...resource.meta, project: r4ProjectId },
        text: undefined,
        differential: undefined,
      });
      globalLogger.debug('Created: ' + result.id);
    }
  }
}<|MERGE_RESOLUTION|>--- conflicted
+++ resolved
@@ -2,12 +2,8 @@
 import { Bundle, BundleEntry, Resource, StructureDefinition } from '@medplum/fhirtypes';
 import { getClient } from '../database';
 import { systemRepo } from '../fhir/repo';
-<<<<<<< HEAD
 import { globalLogger } from '../logger';
-=======
-import { logger } from '../logger';
 import { r4ProjectId } from '../seed';
->>>>>>> fc43e221
 
 /**
  * Creates all StructureDefinition resources.
