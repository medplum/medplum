--- conflicted
+++ resolved
@@ -2,12 +2,8 @@
 import { BundleEntry, SearchParameter } from '@medplum/fhirtypes';
 import { getClient } from '../database';
 import { systemRepo } from '../fhir/repo';
-<<<<<<< HEAD
 import { globalLogger } from '../logger';
-=======
-import { logger } from '../logger';
 import { r4ProjectId } from '../seed';
->>>>>>> fc43e221
 
 /**
  * Creates all SearchParameter resources.
@@ -24,13 +20,8 @@
   }
 }
 
-<<<<<<< HEAD
-async function createParameter(param: SearchParameter, project: Project): Promise<void> {
+async function createParameter(param: SearchParameter): Promise<void> {
   globalLogger.debug('SearchParameter: ' + param.name);
-=======
-async function createParameter(param: SearchParameter): Promise<void> {
-  logger.debug('SearchParameter: ' + param.name);
->>>>>>> fc43e221
   await systemRepo.createResource<SearchParameter>({
     ...param,
     meta: { ...param.meta, project: r4ProjectId },
