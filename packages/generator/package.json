--- conflicted
+++ resolved
@@ -1,22 +1,6 @@
 {
   "name": "@medplum/generator",
-<<<<<<< HEAD
-<<<<<<< HEAD
-<<<<<<< HEAD
-<<<<<<< HEAD
   "version": "4.4.1",
-=======
-  "version": "4.3.15",
->>>>>>> eb4780adc (Release Version 4.3.15 (#7447))
-=======
-  "version": "4.4.0",
->>>>>>> 1ce85f8ea (Release Version 4.4.0 (#7455))
-=======
-  "version": "4.4.1",
->>>>>>> 0900190f6 (Release Version 4.4.1 (#7471))
-=======
-  "version": "4.4.1",
->>>>>>> dc53878e
   "description": "Medplum Code Generator",
   "homepage": "https://www.medplum.com/",
   "repository": {
@@ -42,33 +26,9 @@
     "valuesets": "ts-node src/valuesets.ts"
   },
   "devDependencies": {
-<<<<<<< HEAD
-<<<<<<< HEAD
-<<<<<<< HEAD
-<<<<<<< HEAD
     "@medplum/core": "4.4.1",
     "@medplum/definitions": "4.4.1",
     "@medplum/fhirtypes": "4.4.1",
-=======
-    "@medplum/core": "4.3.15",
-    "@medplum/definitions": "4.3.15",
-    "@medplum/fhirtypes": "4.3.15",
->>>>>>> eb4780adc (Release Version 4.3.15 (#7447))
-=======
-    "@medplum/core": "4.4.0",
-    "@medplum/definitions": "4.4.0",
-    "@medplum/fhirtypes": "4.4.0",
->>>>>>> 1ce85f8ea (Release Version 4.4.0 (#7455))
-=======
-    "@medplum/core": "4.4.1",
-    "@medplum/definitions": "4.4.1",
-    "@medplum/fhirtypes": "4.4.1",
->>>>>>> 0900190f6 (Release Version 4.4.1 (#7471))
-=======
-    "@medplum/core": "4.4.1",
-    "@medplum/definitions": "4.4.1",
-    "@medplum/fhirtypes": "4.4.1",
->>>>>>> dc53878e
     "@types/json-schema": "7.0.15",
     "@types/pg": "8.15.5",
     "@types/unzipper": "0.10.11",
