--- conflicted
+++ resolved
@@ -1,10 +1,6 @@
 {
   "name": "@medplum/generator",
-<<<<<<< HEAD
-  "version": "2.1.10",
-=======
   "version": "2.1.17",
->>>>>>> 4cee2235
   "description": "Medplum Code Generator",
   "homepage": "https://www.medplum.com/",
   "repository": {
@@ -20,11 +16,7 @@
     "build": "npm run clean && tsc",
     "clean": "rimraf dist",
     "docs": "ts-node src/docs.ts",
-<<<<<<< HEAD
-    "generate": "ts-node src/index.ts && ts-node src/jsonschema.ts",
-=======
     "generate": "ts-node src/index.ts && ts-node src/jsonschema.ts && ts-node src/baseschema.ts",
->>>>>>> 4cee2235
     "migrate": "ts-node src/migrate.ts",
     "test": "jest"
   },
