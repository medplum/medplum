--- conflicted
+++ resolved
@@ -156,43 +156,13 @@
    * @param searchRequest - The FHIR search request.
    * @returns The search results.
    */
-<<<<<<< HEAD
   abstract search<T extends Resource>(searchRequest: SearchRequest<T>): Promise<Bundle<T>>;
-=======
-  search<T extends Resource>(searchRequest: SearchRequest<T>): Promise<Bundle<T>>;
-
-  searchByReference<T extends Resource>(
+
+  abstract searchByReference<T extends Resource>(
     searchRequest: SearchRequest<T>,
     referenceField: string,
     references: string[]
   ): Promise<Record<string, T[]>>;
-
-  /**
-   * Searches for a single FHIR resource.
-   *
-   * This is a convenience method for `search()` that returns the first resource rather than a `Bundle`.
-   *
-   * The return value is the resource, if available; otherwise, undefined.
-   *
-   * See FHIR search for full details: https://www.hl7.org/fhir/search.html
-   * @param searchRequest - The FHIR search request.
-   * @returns Promise to the first search result or undefined.
-   */
-  searchOne<T extends Resource>(searchRequest: SearchRequest<T>): Promise<T | undefined>;
-
-  /**
-   * Sends a FHIR search request for an array of resources.
-   *
-   * This is a convenience method for `search()` that returns the resources as an array rather than a `Bundle`.
-   *
-   * The return value is an array of resources.
-   *
-   * See FHIR search for full details: https://www.hl7.org/fhir/search.html
-   * @param searchRequest - The FHIR search request.
-   * @returns Promise to the array of search results.
-   */
-  searchResources<T extends Resource>(searchRequest: SearchRequest<T>): Promise<T[]>;
->>>>>>> 7f214866
 
   /**
    * Runs a callback function within a transaction.
