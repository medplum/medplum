--- conflicted
+++ resolved
@@ -4,13 +4,8 @@
   Helm chart for deploying Medplum Server - an open source healthcare development platform.
   Provides FHIR server, auth, workflows, and APIs for building healthcare applications.
 type: application
-<<<<<<< HEAD
-version: 5.0.1
-appVersion: '5.0.1'
-=======
 version: 5.0.2
 appVersion: '5.0.2'
->>>>>>> cfd13f28
 keywords:
   - healthcare
   - fhir
