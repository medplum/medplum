--- conflicted
+++ resolved
@@ -102,11 +102,7 @@
 # express - version 5 is now latest and has some breaking changes -- we need to make sure middleware and other related deps work with new version
 # zod - version 4+ is incompatible with MCP SDK
 # uuid - version 12+ requires ESM, holding back until server supports ESM
-<<<<<<< HEAD
-MAJOR_EXCLUDE="@jest/* @mantine/* @storybook/* @types/express @types/jest @types/node babel-jest commander eslint express hibp jest jest-* jose node-fetch npm storybook storybook-* zod uuid"
-=======
-MAJOR_EXCLUDE="@mantine/* @storybook/* @types/express @types/node commander eslint express hibp jose node-fetch npm storybook storybook-* zod graphiql uuid"
->>>>>>> f53bf148
+MAJOR_EXCLUDE="@mantine/* @storybook/* @types/express @types/node commander eslint express hibp jose node-fetch npm storybook storybook-* zod uuid"
 
 if [ "$LAST_STEP" -lt 1 ]; then
     # First, only upgrade patch and minor versions
