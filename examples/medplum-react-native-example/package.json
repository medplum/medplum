{
  "name": "medplum-react-native-example",
<<<<<<< HEAD
  "version": "2.1.10",
=======
  "version": "2.1.17",
>>>>>>> 4cee2235
  "main": "src/main.ts",
  "scripts": {
    "android": "expo start --android",
    "ios": "expo start --ios",
    "start": "expo start",
    "web": "expo start --web"
  },
  "prettier": {
    "printWidth": 120,
    "singleQuote": true,
    "trailingComma": "es5"
  },
  "eslintConfig": {
    "extends": [
      "@medplum/eslint-config"
    ]
  },
  "dependencies": {
    "@expo/webpack-config": "19.0.0",
<<<<<<< HEAD
    "@medplum/core": "2.1.10",
    "@medplum/react-hooks": "2.1.10",
    "expo": "49.0.13",
=======
    "@medplum/core": "2.1.17",
    "@medplum/expo-polyfills": "2.1.17",
    "@medplum/react-hooks": "2.1.17",
    "expo": "49.0.17",
>>>>>>> 4cee2235
    "expo-status-bar": "1.7.1",
    "react": "18.2.0",
    "react-dom": "18.2.0",
    "react-native": "0.72.6",
    "react-native-web": "0.19.9"
  },
  "devDependencies": {
    "@babel/core": "7.23.3",
    "typescript": "5.2.2"
  }
}<|MERGE_RESOLUTION|>--- conflicted
+++ resolved
@@ -1,10 +1,6 @@
 {
   "name": "medplum-react-native-example",
-<<<<<<< HEAD
-  "version": "2.1.10",
-=======
   "version": "2.1.17",
->>>>>>> 4cee2235
   "main": "src/main.ts",
   "scripts": {
     "android": "expo start --android",
@@ -24,16 +20,10 @@
   },
   "dependencies": {
     "@expo/webpack-config": "19.0.0",
-<<<<<<< HEAD
-    "@medplum/core": "2.1.10",
-    "@medplum/react-hooks": "2.1.10",
-    "expo": "49.0.13",
-=======
     "@medplum/core": "2.1.17",
     "@medplum/expo-polyfills": "2.1.17",
     "@medplum/react-hooks": "2.1.17",
     "expo": "49.0.17",
->>>>>>> 4cee2235
     "expo-status-bar": "1.7.1",
     "react": "18.2.0",
     "react-dom": "18.2.0",
