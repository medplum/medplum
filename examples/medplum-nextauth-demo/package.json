--- conflicted
+++ resolved
@@ -1,10 +1,6 @@
 {
   "name": "medplum-nextauth-demo",
-<<<<<<< HEAD
-  "version": "5.0.1",
-=======
   "version": "5.0.2",
->>>>>>> cfd13f28
   "private": true,
   "type": "module",
   "scripts": {
@@ -22,13 +18,8 @@
     "@mantine/core": "8.3.6",
     "@mantine/hooks": "8.3.6",
     "@mantine/notifications": "8.3.6",
-<<<<<<< HEAD
-    "@medplum/core": "5.0.1",
-    "@medplum/eslint-config": "5.0.1",
-=======
     "@medplum/core": "5.0.2",
     "@medplum/eslint-config": "5.0.2",
->>>>>>> cfd13f28
     "next": "15.5.4",
     "next-auth": "4.24.13",
     "postcss": "8.5.6",
@@ -37,11 +28,7 @@
     "react-dom": "19.2.0"
   },
   "devDependencies": {
-<<<<<<< HEAD
-    "@medplum/fhirtypes": "5.0.1",
-=======
     "@medplum/fhirtypes": "5.0.2",
->>>>>>> cfd13f28
     "@types/node": "22.18.13",
     "@types/react": "19.2.2",
     "@types/react-dom": "19.2.2",
