{
  "name": "medplum-hello-world",
<<<<<<< HEAD
<<<<<<< HEAD
<<<<<<< HEAD
<<<<<<< HEAD
  "version": "4.4.1",
=======
  "version": "4.3.15",
>>>>>>> eb4780adc (Release Version 4.3.15 (#7447))
=======
  "version": "4.4.0",
>>>>>>> 1ce85f8ea (Release Version 4.4.0 (#7455))
=======
  "version": "4.4.1",
>>>>>>> 0900190f6 (Release Version 4.4.1 (#7471))
=======
  "version": "4.4.1",
>>>>>>> dc53878e
  "private": true,
  "type": "module",
  "scripts": {
    "build": "tsc && vite build",
    "dev": "vite",
    "lint": "eslint .",
    "lint:fix": "eslint . --fix",
    "preview": "vite preview"
  },
  "prettier": {
    "printWidth": 120,
    "singleQuote": true,
    "trailingComma": "es5"
  },
  "eslintConfig": {
    "extends": [
      "@medplum/eslint-config"
    ]
  },
  "devDependencies": {
    "@mantine/core": "7.17.8",
    "@mantine/hooks": "7.17.8",
    "@mantine/notifications": "7.17.8",
<<<<<<< HEAD
<<<<<<< HEAD
<<<<<<< HEAD
<<<<<<< HEAD
<<<<<<< HEAD
=======
>>>>>>> 0900190f6 (Release Version 4.4.1 (#7471))
=======
>>>>>>> dc53878e
    "@medplum/core": "4.4.1",
    "@medplum/eslint-config": "4.4.1",
    "@medplum/fhirtypes": "4.4.1",
    "@medplum/react": "4.4.1",
<<<<<<< HEAD
<<<<<<< HEAD
=======
    "@medplum/core": "4.3.14",
    "@medplum/eslint-config": "4.3.14",
    "@medplum/fhirtypes": "4.3.14",
    "@medplum/react": "4.3.14",
>>>>>>> 3e8eb1e89 (Dependency upgrades 2025-09-22 (#7440))
=======
    "@medplum/core": "4.3.15",
    "@medplum/eslint-config": "4.3.15",
    "@medplum/fhirtypes": "4.3.15",
    "@medplum/react": "4.3.15",
>>>>>>> eb4780adc (Release Version 4.3.15 (#7447))
=======
    "@medplum/core": "4.4.0",
    "@medplum/eslint-config": "4.4.0",
    "@medplum/fhirtypes": "4.4.0",
    "@medplum/react": "4.4.0",
>>>>>>> 1ce85f8ea (Release Version 4.4.0 (#7455))
=======
>>>>>>> 0900190f6 (Release Version 4.4.1 (#7471))
=======
>>>>>>> dc53878e
    "@tabler/icons-react": "3.35.0",
    "@types/node": "20.19.17",
    "@types/react": "19.1.13",
    "@types/react-dom": "19.1.9",
    "@vitejs/plugin-react": "5.0.3",
    "postcss": "8.5.6",
    "postcss-preset-mantine": "1.18.0",
    "react": "19.1.1",
    "react-dom": "19.1.1",
    "react-router": "7.9.1",
    "typescript": "5.9.2",
    "vite": "7.1.7"
  },
  "packageManager": "npm@10.9.3",
  "engines": {
    "node": "^20.19.0 || >=22.12.0"
  }
}<|MERGE_RESOLUTION|>--- conflicted
+++ resolved
@@ -1,22 +1,6 @@
 {
   "name": "medplum-hello-world",
-<<<<<<< HEAD
-<<<<<<< HEAD
-<<<<<<< HEAD
-<<<<<<< HEAD
   "version": "4.4.1",
-=======
-  "version": "4.3.15",
->>>>>>> eb4780adc (Release Version 4.3.15 (#7447))
-=======
-  "version": "4.4.0",
->>>>>>> 1ce85f8ea (Release Version 4.4.0 (#7455))
-=======
-  "version": "4.4.1",
->>>>>>> 0900190f6 (Release Version 4.4.1 (#7471))
-=======
-  "version": "4.4.1",
->>>>>>> dc53878e
   "private": true,
   "type": "module",
   "scripts": {
@@ -40,43 +24,10 @@
     "@mantine/core": "7.17.8",
     "@mantine/hooks": "7.17.8",
     "@mantine/notifications": "7.17.8",
-<<<<<<< HEAD
-<<<<<<< HEAD
-<<<<<<< HEAD
-<<<<<<< HEAD
-<<<<<<< HEAD
-=======
->>>>>>> 0900190f6 (Release Version 4.4.1 (#7471))
-=======
->>>>>>> dc53878e
     "@medplum/core": "4.4.1",
     "@medplum/eslint-config": "4.4.1",
     "@medplum/fhirtypes": "4.4.1",
     "@medplum/react": "4.4.1",
-<<<<<<< HEAD
-<<<<<<< HEAD
-=======
-    "@medplum/core": "4.3.14",
-    "@medplum/eslint-config": "4.3.14",
-    "@medplum/fhirtypes": "4.3.14",
-    "@medplum/react": "4.3.14",
->>>>>>> 3e8eb1e89 (Dependency upgrades 2025-09-22 (#7440))
-=======
-    "@medplum/core": "4.3.15",
-    "@medplum/eslint-config": "4.3.15",
-    "@medplum/fhirtypes": "4.3.15",
-    "@medplum/react": "4.3.15",
->>>>>>> eb4780adc (Release Version 4.3.15 (#7447))
-=======
-    "@medplum/core": "4.4.0",
-    "@medplum/eslint-config": "4.4.0",
-    "@medplum/fhirtypes": "4.4.0",
-    "@medplum/react": "4.4.0",
->>>>>>> 1ce85f8ea (Release Version 4.4.0 (#7455))
-=======
->>>>>>> 0900190f6 (Release Version 4.4.1 (#7471))
-=======
->>>>>>> dc53878e
     "@tabler/icons-react": "3.35.0",
     "@types/node": "20.19.17",
     "@types/react": "19.1.13",
