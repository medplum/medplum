--- conflicted
+++ resolved
@@ -32,11 +32,7 @@
     "@testing-library/jest-dom": "6.9.1",
     "@testing-library/react": "16.3.0",
     "@types/jest": "30.0.0",
-<<<<<<< HEAD
     "@types/node": "22.18.10",
-=======
-    "@types/node": "20.19.23",
->>>>>>> 56a35ab3
     "@types/react": "19.2.2",
     "@types/react-dom": "19.2.2",
     "@vitejs/plugin-react": "5.1.0",
