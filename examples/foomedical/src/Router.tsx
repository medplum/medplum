import { Navigate, Route, Routes } from 'react-router-dom';
import { AccountPage } from './pages/account';
import { MembershipAndBilling } from './pages/account/MembershipAndBilling';
import { Profile } from './pages/account/Profile';
import { Provider } from './pages/account/Provider';
import { CarePlanPage } from './pages/care-plan';
import { ActionItem } from './pages/care-plan/ActionItem';
import { ActionItems } from './pages/care-plan/ActionItems';
import { GetCare } from './pages/GetCarePage';
import { HealthRecord } from './pages/health-record';
import { LabResult } from './pages/health-record/LabResult';
import { LabResults } from './pages/health-record/LabResults';
import { Measurement } from './pages/health-record/Measurement';
import { Medication } from './pages/health-record/Medication';
import { Medications } from './pages/health-record/Medications';
import { Responses } from './pages/health-record/Responses';
import { Response } from './pages/health-record/Response';
import { Vaccine } from './pages/health-record/Vaccine';
import { Vaccines } from './pages/health-record/Vaccines';
import { Vitals } from './pages/health-record/Vitals';
import { HomePage } from './pages/HomePage';
import { MessageTable } from './pages/MessageTablePage';
import { Messages } from './pages/MessagesPage';
import { QuestionnairePage } from './pages/QuestionnairePage';
import { ObservationPage } from './pages/ObservationPage';
import { SignOutPage } from './pages/SignOutPage';

export function Router(): JSX.Element {
  return (
    <Routes>
      <Route path="/" element={<HomePage />} />
<<<<<<< HEAD
      <Route path="messages/" element={<MessageTable />} />
      <Route path="messages/:practitionerId" element={<Messages />} />
=======
      <Route path="messages/*" element={<Messages />} />
      <Route path="Questionnaire/:questionnaireId" element={<QuestionnairePage />} />
>>>>>>> 72de59b6
      <Route path="health-record/*" element={<HealthRecord />}>
        <Route index element={<Navigate replace to="/health-record/lab-results" />} />
        <Route path="lab-results/*" element={<LabResults />} />
        <Route path="lab-results/:resultId" element={<LabResult />} />
        <Route path="medications" element={<Medications />} />
        <Route path="medications/:medicationId" element={<Medication />} />
        <Route path="questionnaire-responses" element={<Responses />} />
        <Route path="questionnaire-responses/:responseId" element={<Response />} />
        <Route path="vaccines" element={<Vaccines />} />
        <Route path="vaccines/:vaccineId" element={<Vaccine />} />
        <Route path="vitals" element={<Vitals />} />
        <Route path="vitals/:measurementId" element={<Measurement />} />
      </Route>
      <Route path="Observation/:observationId" element={<ObservationPage />} />
      <Route path="care-plan/*" element={<CarePlanPage />}>
        <Route index element={<Navigate replace to="/care-plan/action-items" />} />
        <Route path="action-items" element={<ActionItems />} />
        <Route path="action-items/:itemId" element={<ActionItem />} />
      </Route>
      <Route path="get-care/*" element={<GetCare />} />
      <Route path="account/*" element={<AccountPage />}>
        <Route index element={<Navigate replace to="/account/profile" />} />
        <Route path="profile" element={<Profile />} />
        <Route path="provider/*" element={<Provider />} />
        <Route path="membership-and-billing" element={<MembershipAndBilling />} />
      </Route>
      <Route path="signout" element={<SignOutPage />} />
    </Routes>
  );
}<|MERGE_RESOLUTION|>--- conflicted
+++ resolved
@@ -29,13 +29,9 @@
   return (
     <Routes>
       <Route path="/" element={<HomePage />} />
-<<<<<<< HEAD
       <Route path="messages/" element={<MessageTable />} />
       <Route path="messages/:practitionerId" element={<Messages />} />
-=======
-      <Route path="messages/*" element={<Messages />} />
       <Route path="Questionnaire/:questionnaireId" element={<QuestionnairePage />} />
->>>>>>> 72de59b6
       <Route path="health-record/*" element={<HealthRecord />}>
         <Route index element={<Navigate replace to="/health-record/lab-results" />} />
         <Route path="lab-results/*" element={<LabResults />} />
