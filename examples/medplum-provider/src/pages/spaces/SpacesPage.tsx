// SPDX-FileCopyrightText: Copyright Orangebot, Inc. and Medplum contributors
// SPDX-License-Identifier: Apache-2.0
<<<<<<< HEAD
import { Stack, TextInput, Button, Paper, Text, Box, ScrollArea, Group, Select } from '@mantine/core';
import type { JSX } from 'react';
import { useState, useRef, useEffect } from 'react';
=======
import { Box, Button, Group, Paper, ScrollArea, Stack, Text, TextInput } from '@mantine/core';
>>>>>>> 32c2c58d
import { useMedplum } from '@medplum/react';
import { IconSend, IconTrash } from '@tabler/icons-react';
import type { JSX } from 'react';
import { useEffect, useRef, useState } from 'react';
import { showErrorNotification } from '../../utils/notifications';

interface Message {
  role: 'user' | 'assistant' | 'system' | 'tool';
  content: string | null;
  tool_calls?: any[];
  tool_call_id?: string;
}

const SYSTEM_MESSAGE: Message = {
  role: 'system',
  content: `You are a helpful healthcare assistant with access to FHIR data through the Medplum platform.

FHIR BASICS:
FHIR (Fast Healthcare Interoperability Resources) is a standard for healthcare data exchange. Key concepts:
- Resources: Structured data types like Patient, Observation, Medication
- References: Links between resources (e.g., Patient/123)
- Search: Query resources using parameters

AVAILABLE RESOURCES:
- Patient, Practitioner, Observation, Condition, MedicationRequest, Appointment, Task, Encounter, DiagnosticReport, DocumentReference

SEARCH EXAMPLES:
- Patient?name=John
- Patient/abc-123
- Observation?subject=Patient/123

COMMON TASKS:
- "Find patient John" → GET Patient?name=John
- "Show patient details" → GET Patient/{id}
- "Create a task" → POST Task
- "Find all observations for patient X" → GET Observation?subject=Patient/{id}

Always maintain conversation context and reference previous searches or data when relevant.`,
};

const MODELS = [
  { value: 'gpt-5', label: 'GPT-5' },
  { value: 'o1', label: 'O1' },
  { value: 'o1-mini', label: 'O1 Mini' },
  { value: 'gpt-4o', label: 'GPT-4o' },
  { value: 'gpt-4o-mini', label: 'GPT-4o Mini' },
  { value: 'gpt-4', label: 'GPT-4' },
  { value: 'gpt-3.5-turbo', label: 'GPT-3.5 Turbo' },
];

const FHIR_TOOLS = [
  {
    type: 'function',
    function: {
      name: 'fhir_request',
      description:
        'Make a FHIR request to the Medplum server. Use this to search, read, create, update, or delete FHIR resources.',
      parameters: {
        type: 'object',
        properties: {
          method: {
            type: 'string',
            enum: ['GET', 'POST', 'PUT', 'PATCH', 'DELETE'],
          },
          path: { type: 'string' },
          body: { type: 'object' },
        },
        required: ['method', 'path'],
      },
    },
  },
];

export function SpacesPage(): JSX.Element {
  const medplum = useMedplum();
  const [messages, setMessages] = useState<Message[]>([SYSTEM_MESSAGE]);
  const [input, setInput] = useState('');
  const [loading, setLoading] = useState(false);
  const [selectedModel, setSelectedModel] = useState('gpt-5');
  const scrollViewportRef = useRef<HTMLDivElement>(null);

  // Load saved model from localStorage
  useEffect(() => {
    const saved = localStorage.getItem('selectedModel');
    if (saved) {
      setSelectedModel(saved);
    }
  }, []);

  // Persist model to localStorage
  useEffect(() => {
    localStorage.setItem('selectedModel', selectedModel);
  }, [selectedModel]);

  useEffect(() => {
    const viewport = scrollViewportRef.current;
    if (viewport) {
      viewport.scrollTo({
        top: viewport.scrollHeight,
        behavior: 'smooth',
      });
    }
  }, [messages]);

  const handleClear = (): void => {
    setMessages([SYSTEM_MESSAGE]);
  };

  const handleSend = async (): Promise<void> => {
    if (!input.trim()) {
      return;
    }

    const userMessage: Message = { role: 'user', content: input };
    const currentMessages = [...messages, userMessage];
    setMessages(currentMessages);
    setInput('');
    setLoading(true);

    try {
      // First request
      let response = await medplum.executeBot('9bce4942-3b77-4d8c-b025-e324da963810', {
        resourceType: 'Parameters',
        parameter: [
          { name: 'messages', valueString: JSON.stringify(currentMessages) },
          { name: 'model', valueString: selectedModel },
          { name: 'tools', valueString: JSON.stringify(FHIR_TOOLS) },
        ],
      });

      const toolCallsStr = response.parameter?.find((p: any) => p.name === 'tool_calls')?.valueString;

      if (toolCallsStr) {
        const toolCalls = JSON.parse(toolCallsStr);
        const assistantMessageWithToolCalls: any = {
          role: 'assistant',
          content: null,
          tool_calls: toolCalls,
        };
        currentMessages.push(assistantMessageWithToolCalls);

        // Execute FHIR calls locally
        for (const toolCall of toolCalls) {
          if (toolCall.function.name === 'fhir_request') {
            const args =
              typeof toolCall.function.arguments === 'string'
                ? JSON.parse(toolCall.function.arguments)
                : toolCall.function.arguments;

            const { method, path, body } = args;
            let result;
            try {
              if (method === 'GET') {
                result = await medplum.get(medplum.fhirUrl(path));
              } else if (method === 'POST') {
                result = await medplum.post(medplum.fhirUrl(path), body);
              } else if (method === 'PUT') {
                result = await medplum.put(medplum.fhirUrl(path), body);
              } else if (method === 'PATCH') {
                result = await medplum.patch(medplum.fhirUrl(path), body);
              } else if (method === 'DELETE') {
                result = await medplum.delete(medplum.fhirUrl(path));
              }
            } catch (error: any) {
              result = { error: error.message };
            }

            currentMessages.push({
              role: 'tool',
              tool_call_id: toolCall.id,
              content: JSON.stringify(result),
            });
          }
        }

        // Send updated messages after FHIR requests
        response = await medplum.executeBot('9bce4942-3b77-4d8c-b025-e324da963810', {
          resourceType: 'Parameters',
          parameter: [
            { name: 'messages', valueString: JSON.stringify(currentMessages) },
            { name: 'model', valueString: selectedModel },
          ],
        });
      }

      const content = response.parameter?.find((p: any) => p.name === 'content')?.valueString;
      if (content) {
        setMessages([...currentMessages, { role: 'assistant', content }]);
      }
    } catch (error: any) {
      setMessages([...currentMessages, { role: 'assistant', content: `Error: ${error.message}` }]);
    } finally {
      setLoading(false);
    }
  };

  const handleKeyPress = (e: React.KeyboardEvent): void => {
    if (e.key === 'Enter' && !e.shiftKey) {
      e.preventDefault();
      handleSend().catch((error) => showErrorNotification(error));
    }
  };

  const visibleMessages = messages.filter(
    (m) => m.role !== 'system' && m.role !== 'tool' && !(m.role === 'assistant' && m.tool_calls)
  );

  return (
    <Stack h="calc(100vh - 68px)" p="md">
      <Group justify="space-between">
        <Text size="xl" fw={700}>
          AI Assistant
        </Text>

        <Group gap="xs">
          <Text size="sm" c="dimmed">
            {visibleMessages.length} messages
          </Text>
          <Button size="xs" variant="subtle" color="red" onClick={handleClear} leftSection={<IconTrash size={14} />}>
            Clear
          </Button>
        </Group>
      </Group>

      <ScrollArea style={{ flex: 1 }} offsetScrollbars viewportRef={scrollViewportRef}>
        <Stack gap="md" p="xs">
          {visibleMessages.map((message, index) => (
            <Paper
              key={index}
              p="md"
              withBorder
              style={{
                alignSelf: message.role === 'user' ? 'flex-end' : 'flex-start',
                maxWidth: '70%',
                backgroundColor: message.role === 'user' ? '#F8F0FC' : '#f5f5f5',
              }}
            >
              <Text style={{ whiteSpace: 'pre-wrap' }}>{message.content}</Text>
            </Paper>
          ))}
          {loading && (
            <Paper p="md" withBorder style={{ alignSelf: 'flex-start', maxWidth: '70%' }}>
              <Text c="dimmed">{messages.some((m) => m.tool_calls) ? 'Executing FHIR request...' : 'Thinking...'}</Text>
            </Paper>
          )}
        </Stack>
      </ScrollArea>

      <Box>
        <Paper p="md" radius="lg" withBorder style={{ backgroundColor: '#fff' }}>
          <Group gap="md" wrap="nowrap" align="center">
            <TextInput
              placeholder="Ask, search, or make anything..."
              value={input}
              onChange={(e) => setInput(e.currentTarget.value)}
              onKeyPress={handleKeyPress}
              disabled={loading}
              style={{ flex: 1 }}
              styles={{
                input: {
                  border: 'none',
                  backgroundColor: 'transparent',
                  fontSize: '15px',
                  padding: 0,
                },
              }}
            />
            <Select
              size="xs"
              data={MODELS}
              value={selectedModel}
              onChange={(value) => setSelectedModel(value ?? 'gpt-5')}
              styles={{
                input: {
                  border: 'none',
                  backgroundColor: 'transparent',
                  fontSize: '13px',
                  fontWeight: 500,
                  color: '#666',
                  minWidth: '100px',
                  cursor: 'pointer',
                },
              }}
            />
            <Button
              radius="xl"
              size="sm"
              onClick={handleSend}
              disabled={loading || !input.trim()}
              w="36px"
              h="36px"
              bg="#7c3aed"
              p={0}
            >
              <IconSend size={18} />
            </Button>
          </Group>
        </Paper>
      </Box>
    </Stack>
  );
}<|MERGE_RESOLUTION|>--- conflicted
+++ resolved
@@ -1,12 +1,8 @@
 // SPDX-FileCopyrightText: Copyright Orangebot, Inc. and Medplum contributors
 // SPDX-License-Identifier: Apache-2.0
-<<<<<<< HEAD
 import { Stack, TextInput, Button, Paper, Text, Box, ScrollArea, Group, Select } from '@mantine/core';
 import type { JSX } from 'react';
 import { useState, useRef, useEffect } from 'react';
-=======
-import { Box, Button, Group, Paper, ScrollArea, Stack, Text, TextInput } from '@mantine/core';
->>>>>>> 32c2c58d
 import { useMedplum } from '@medplum/react';
 import { IconSend, IconTrash } from '@tabler/icons-react';
 import type { JSX } from 'react';
