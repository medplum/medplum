--- conflicted
+++ resolved
@@ -1,11 +1,7 @@
 // SPDX-FileCopyrightText: Copyright Orangebot, Inc. and Medplum contributors
 // SPDX-License-Identifier: Apache-2.0
 import { Stack, TextInput, Button, Paper, Text, Box, ScrollArea, Group } from '@mantine/core';
-<<<<<<< HEAD
-import type { JSX} from 'react';
-=======
 import type { JSX } from 'react';
->>>>>>> d775def5
 import { useState, useRef, useEffect } from 'react';
 import { useMedplum } from '@medplum/react';
 import { IconSend, IconTrash } from '@tabler/icons-react';
