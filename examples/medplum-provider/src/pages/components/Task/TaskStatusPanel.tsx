import { Stack, Text, Button, Menu, useMantineTheme, Grid, Flex, Modal } from '@mantine/core';
import { Questionnaire, QuestionnaireResponse, Task } from '@medplum/fhirtypes';
import { useNavigate } from 'react-router-dom';
import { IconCaretDownFilled } from '@tabler/icons-react';
import classes from './TaskStatusPanel.module.css';
import cx from 'clsx';
import { useState } from 'react';
import { QuestionnaireForm } from '@medplum/react';
import { getQuestionnaireAnswers } from '@medplum/core';

interface TaskStatusPanelProps {
  task: Task;
  isQuestionnaire?: boolean;
<<<<<<< HEAD
  onSubmit: () => void;
=======
  onActionButtonClicked: () => void;
>>>>>>> 46209216
  onAddNote: (note: string) => void;
  onChangeStatus: (status: Task[`status`]) => void;
}

export const TaskStatusPanel = ({
  task,
  isQuestionnaire,
<<<<<<< HEAD
  onSubmit,
=======
  onActionButtonClicked,
>>>>>>> 46209216
  onAddNote,
  onChangeStatus,
}: TaskStatusPanelProps): JSX.Element => {
  const theme = useMantineTheme();
  const navigate = useNavigate();
  const isTaskReadyOrRequested = task.status === 'ready' || task.status === 'requested';
  const [submenuOpened, setSubmenuOpened] = useState(false);
  const [isAddNoteOpen, setIsAddNoteOpen] = useState(false);

  function getButtonText(): string {
    if (isQuestionnaire) {
      return 'Save Responses';
    }

    if (isTaskReadyOrRequested) {
      return 'Complete Task';
    }

    return 'Edit Task';
  }

  const onQuestionnaireSubmit = (formData: QuestionnaireResponse): void => {
    const answer = getQuestionnaireAnswers(formData)['new-comment'].valueString;
    if (answer) {
      onAddNote(answer);
    }
    setIsAddNoteOpen(false);
  };

  return (
    <>
      <Grid
        h={70}
        className={cx(classes.panel, {
          [classes.completed]: task.status === 'completed',
          [classes.ready]: isTaskReadyOrRequested,
        })}
        p="md"
        align="center"
      >
        <Grid.Col span={6}>
          <Stack gap={0}>
            <Text c="black">Current status</Text>
            <Text fw="bold">{task.status}</Text>
          </Stack>
        </Grid.Col>

        <Grid.Col span={6}>
          <Flex justify="flex-end" align="center" gap={8} w="100%">
            <Button variant="transparent" color={theme.colors.blue[6]} onClick={() => navigate(`Task/${task.id}`)}>
              Task details
            </Button>

            <Menu>
              <div style={{ display: 'inline-block' }}>
                <Button
<<<<<<< HEAD
                  onClick={onSubmit}
=======
                  onClick={onActionButtonClicked}
>>>>>>> 46209216
                  variant={isQuestionnaire || isTaskReadyOrRequested ? 'filled' : 'outline'}
                  rightSection={
                    <Menu.Target>
                      <div className={classes.menu} onClick={(e) => e.stopPropagation()}>
                        <IconCaretDownFilled size={14} />
                      </div>
                    </Menu.Target>
                  }
                >
                  {getButtonText()}
                </Button>
              </div>

              <Menu.Dropdown>
                <div
                  style={{ position: 'relative' }}
                  onMouseEnter={() => setSubmenuOpened(true)}
                  onMouseLeave={() => setSubmenuOpened(false)}
                >
                  <Menu.Item rightSection="›">Change status</Menu.Item>
                  {submenuOpened && (
                    <div className={classes.submenu}>
                      <Menu.Item onClick={() => onChangeStatus('ready')}>Ready</Menu.Item>
                      <Menu.Item onClick={() => onChangeStatus('in-progress')}>In progress</Menu.Item>
                      <Menu.Item onClick={() => onChangeStatus('on-hold')}>On hold</Menu.Item>
                      <Menu.Item onClick={() => onChangeStatus('completed')}>Completed</Menu.Item>
                      <Menu.Item onClick={() => onChangeStatus('cancelled')}>Cancelled</Menu.Item>
                    </div>
                  )}
                </div>

                <Menu.Item onClick={() => navigate(`Task/${task.id}`)}>Edit task details</Menu.Item>
                <Menu.Item onClick={() => setIsAddNoteOpen(true)}>Add note</Menu.Item>
              </Menu.Dropdown>
            </Menu>
          </Flex>
        </Grid.Col>
      </Grid>
      <Modal opened={isAddNoteOpen} onClose={() => setIsAddNoteOpen(false)}>
        <QuestionnaireForm questionnaire={commentQuestionnaire} onSubmit={onQuestionnaireSubmit} />
      </Modal>
    </>
  );
};

const commentQuestionnaire: Questionnaire = {
  resourceType: 'Questionnaire',
  status: 'active',
  id: 'add-comment',
  title: 'Add a comment',
  item: [
    {
      linkId: 'new-comment',
      text: 'Add a comment',
      type: 'string',
    },
  ],
};<|MERGE_RESOLUTION|>--- conflicted
+++ resolved
@@ -11,11 +11,7 @@
 interface TaskStatusPanelProps {
   task: Task;
   isQuestionnaire?: boolean;
-<<<<<<< HEAD
-  onSubmit: () => void;
-=======
   onActionButtonClicked: () => void;
->>>>>>> 46209216
   onAddNote: (note: string) => void;
   onChangeStatus: (status: Task[`status`]) => void;
 }
@@ -23,11 +19,7 @@
 export const TaskStatusPanel = ({
   task,
   isQuestionnaire,
-<<<<<<< HEAD
-  onSubmit,
-=======
   onActionButtonClicked,
->>>>>>> 46209216
   onAddNote,
   onChangeStatus,
 }: TaskStatusPanelProps): JSX.Element => {
@@ -70,7 +62,7 @@
       >
         <Grid.Col span={6}>
           <Stack gap={0}>
-            <Text c="black">Current status</Text>
+            <Text>Current status</Text>
             <Text fw="bold">{task.status}</Text>
           </Stack>
         </Grid.Col>
@@ -84,11 +76,7 @@
             <Menu>
               <div style={{ display: 'inline-block' }}>
                 <Button
-<<<<<<< HEAD
-                  onClick={onSubmit}
-=======
                   onClick={onActionButtonClicked}
->>>>>>> 46209216
                   variant={isQuestionnaire || isTaskReadyOrRequested ? 'filled' : 'outline'}
                   rightSection={
                     <Menu.Target>
