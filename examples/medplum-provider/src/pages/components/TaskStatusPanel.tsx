--- conflicted
+++ resolved
@@ -8,13 +8,9 @@
   onSubmit?: () => void;
 }
 
-<<<<<<< HEAD
-export const TaskStatusPanel = ({ task }: TaskStatusPanelProps): JSX.Element => {
+export const TaskStatusPanel = ({ task, onSubmit }: TaskStatusPanelProps): JSX.Element => {
+  const theme = useMantineTheme();
   const navigate = useNavigate();
-=======
-export const TaskStatusPanel = ({ task, onSubmit }: TaskStatusPanelProps): JSX.Element => {
->>>>>>> 3bf1ef23
-  const theme = useMantineTheme();
 
   return (
     <Group
