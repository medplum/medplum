--- conflicted
+++ resolved
@@ -55,12 +55,7 @@
 
     try {
       const encounter = await medplum.createResource(encounterData);
-<<<<<<< HEAD
-  
-=======
-      await medplum.createResource(planDefinitionData);
-
->>>>>>> a0594da4
+      
       showNotification({
         icon: <IconCircleCheck />,
         title: 'Success',
