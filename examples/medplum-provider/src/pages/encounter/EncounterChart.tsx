--- conflicted
+++ resolved
@@ -1,8 +1,4 @@
-<<<<<<< HEAD
-import { Text, Stack, Box } from '@mantine/core';
-=======
 import { Stack, Box } from '@mantine/core';
->>>>>>> 7563119f
 import { Practitioner, QuestionnaireResponse, Task } from '@medplum/fhirtypes';
 import { Loading, useMedplum } from '@medplum/react';
 import { Outlet, useLocation, useParams } from 'react-router';
@@ -26,18 +22,10 @@
   const [tasks, setTasks] = useState<Task[]>([]);
 
   const fetchTasks = useCallback(async (): Promise<void> => {
-<<<<<<< HEAD
-
     if (!encounter) {
       return;
     }
 
-=======
-    if (!encounter) {
-      return;
-    }
-
->>>>>>> 7563119f
     const taskResult = await medplum.searchResources('Task', `encounter=${getReferenceString(encounter)}`, {
       cache: 'no-cache',
     });
@@ -62,25 +50,6 @@
     });
   }, [medplum, encounterId, fetchTasks, location.pathname]);
 
-<<<<<<< HEAD
-    useEffect(() => {
-      const fetchPractitioner = async (): Promise<void> => {
-        if (encounter?.participant?.[0]?.individual) {
-          const practitionerResult = await medplum.readReference(encounter.participant[0].individual);
-          setPractitioner(practitionerResult as Practitioner);
-        }
-      };
-  
-      fetchPractitioner().catch((err) => {
-        showNotification({
-          color: 'red',
-          icon: <IconCircleOff />,
-          title: 'Error',
-          message: normalizeErrorString(err),
-        });
-      });
-    }, [encounter, medplum]);
-=======
   useEffect(() => {
     const fetchPractitioner = async (): Promise<void> => {
       if (encounter?.participant?.[0]?.individual) {
@@ -98,7 +67,6 @@
       });
     });
   }, [encounter, medplum]);
->>>>>>> 7563119f
 
   const updateTaskList = useCallback(
     (updatedTask: Task): void => {
@@ -139,20 +107,6 @@
   );
 
   if (!patient || !encounter) {
-<<<<<<< HEAD
-      return <Loading />;
-    }
-
-  return (
-    <>
-    <Stack justify="space-between" gap={0}>
-            <EncounterHeader patient={patient} encounter={encounter} practitioner={practitioner} />
-    
-      <Box p="md">
-        <Text size="lg" color="dimmed" mb="lg">
-          Encounter {encounter?.period?.start ?? ''}
-        </Text>
-=======
     return <Loading />;
   }
 
@@ -160,7 +114,6 @@
     <>
       <Stack justify="space-between" gap={0}>
         <EncounterHeader patient={patient} encounter={encounter} practitioner={practitioner} />
->>>>>>> 7563119f
 
         <Box p="md">
           <div style={{ display: 'grid', gridTemplateColumns: '1fr 250px', gap: '24px' }}>
@@ -177,16 +130,6 @@
               </Stack>
             </Stack>
 
-<<<<<<< HEAD
-          <Stack gap="lg">
-            {encounterId && patientId && (
-              <AddPlanDefinition encounterId={encounterId} patientId={patientId} onApply={fetchTasks} />
-            )}
-          </Stack>
-        </div>
-        <Outlet />
-      </Box>
-=======
             <Stack gap="lg">
               {encounterId && patientId && (
                 <AddPlanDefinition encounterId={encounterId} patientId={patientId} onApply={fetchTasks} />
@@ -195,7 +138,6 @@
           </div>
           <Outlet />
         </Box>
->>>>>>> 7563119f
       </Stack>
     </>
   );
