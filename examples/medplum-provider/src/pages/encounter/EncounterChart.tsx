import { Stack, Box, Card, Text, Group } from '@mantine/core';
import {
  Task,
  ClinicalImpression,
  QuestionnaireResponse,
  Questionnaire,
  Practitioner,
  Encounter,
  ChargeItem,
} from '@medplum/fhirtypes';
import { Loading, QuestionnaireForm, useMedplum } from '@medplum/react';
import { Outlet, useLocation, useParams } from 'react-router';
import { useCallback, useEffect, useRef, useState } from 'react';
import { showNotification } from '@mantine/notifications';
import { deepEquals, getReferenceString, normalizeErrorString } from '@medplum/core';
import { IconCircleOff } from '@tabler/icons-react';
import { TaskPanel } from '../components/Task/TaskPanel';
import { EncounterHeader } from '../components/Encounter/EncounterHeader';
import { usePatient } from '../../hooks/usePatient';
import { useEncounter } from '../../hooks/useEncounter';
import { SAVE_TIMEOUT_MS } from '../../config/constants';
import ChageItemPanel from '../components/ChargeItem/ChageItemPanel';
import { VisitDetailsPanel } from '../components/Encounter/VisitDetailsPanel';

export const EncounterChart = (): JSX.Element => {
  const { encounterId } = useParams();
  const medplum = useMedplum();
  const patient = usePatient();
  const [encounter, setEncounter] = useState<Encounter | undefined>(useEncounter());
  const location = useLocation();
  const [practitioner, setPractitioner] = useState<Practitioner | undefined>();
  const [tasks, setTasks] = useState<Task[]>([]);
  const [clinicalImpression, setClinicalImpression] = useState<ClinicalImpression | undefined>();
  const [questionnaireResponse, setQuestionnaireResponse] = useState<QuestionnaireResponse | undefined>();
  const [chargeItems, setChargeItems] = useState<ChargeItem[]>([]);
  const saveTimeoutRef = useRef<ReturnType<typeof setTimeout>>();
  const [activeTab, setActiveTab] = useState<'notes' | 'details'>('notes');

  useEffect(() => {
    if (encounterId) {
      medplum.readResource('Encounter', encounterId).then(setEncounter).catch(console.error);
    }
  }, [encounterId, medplum]);

  const fetchTasks = useCallback(async (): Promise<void> => {
    if (!encounter) {
      return;
    }
    const taskResult = await medplum.searchResources('Task', `encounter=${getReferenceString(encounter)}`, {
      cache: 'no-cache',
    });

    taskResult.sort((a: Task, b: Task) => {
      const dateA = new Date(a.authoredOn || '').getTime();
      const dateB = new Date(b.authoredOn || '').getTime();
      return dateA - dateB;
    });

    setTasks(taskResult);
  }, [medplum, encounter]);

  const fetchClinicalImpressions = useCallback(async (): Promise<void> => {
    if (!encounter) {
      return;
    }
    const clinicalImpressionResult = await medplum.searchResources(
      'ClinicalImpression',
      `encounter=${getReferenceString(encounter)}`
    );

    const result = clinicalImpressionResult?.[0];
    setClinicalImpression(result);

    if (result?.supportingInfo?.[0]?.reference) {
      const response = await medplum.readReference({ reference: result.supportingInfo[0].reference });
      setQuestionnaireResponse(response as QuestionnaireResponse);
    }
  }, [medplum, encounter]);

  const fetchChargeItems = useCallback(async (): Promise<void> => {
    if (!encounter) {
      return;
    }
    const chargeItems = await medplum.searchResources('ChargeItem', `context=${getReferenceString(encounter)}`);
    setChargeItems(chargeItems);
  }, [medplum, encounter]);

  useEffect(() => {
    fetchTasks().catch((err) => {
      showNotification({
        color: 'red',
        icon: <IconCircleOff />,
        title: 'Error',
        message: normalizeErrorString(err),
      });
    });
    fetchClinicalImpressions().catch((err) => {
      showNotification({
        color: 'red',
        icon: <IconCircleOff />,
        title: 'Error',
        message: normalizeErrorString(err),
      });
    });

    fetchChargeItems().catch((err) => {
      showNotification({
        color: 'red',
        icon: <IconCircleOff />,
        title: 'Error',
        message: normalizeErrorString(err),
      });
    });
  }, [medplum, encounterId, fetchTasks, fetchClinicalImpressions, fetchChargeItems, location.pathname]);

  useEffect(() => {
    const fetchPractitioner = async (): Promise<void> => {
      if (encounter?.participant?.[0]?.individual) {
        const practitionerResult = await medplum.readReference(encounter.participant[0].individual);
        setPractitioner(practitionerResult as Practitioner);
      }
    };

    fetchPractitioner().catch((err) => {
      showNotification({
        color: 'red',
        icon: <IconCircleOff />,
        title: 'Error',
        message: normalizeErrorString(err),
      });
    });
  }, [encounter, medplum]);

  const saveQuestionnaireResponse = async (response: QuestionnaireResponse): Promise<void> => {
    if (saveTimeoutRef.current) {
      clearTimeout(saveTimeoutRef.current);
    }

    saveTimeoutRef.current = setTimeout(async () => {
      try {
        if (!response.id) {
          const savedResponse = await medplum.createResource(response);
          setQuestionnaireResponse(savedResponse);

          if (clinicalImpression) {
            const updatedClinicalImpression: ClinicalImpression = {
              ...clinicalImpression,
              supportingInfo: [{ reference: `QuestionnaireResponse/${savedResponse.id}` }],
            };
            await medplum.updateResource(updatedClinicalImpression);
            setClinicalImpression(updatedClinicalImpression);
          }
        } else {
          const updatedResponse = await medplum.updateResource(response);
          setQuestionnaireResponse(updatedResponse);
        }
      } catch (err) {
        showNotification({
          color: 'red',
          icon: <IconCircleOff />,
          title: 'Error',
          message: normalizeErrorString(err),
        });
      }
    }, SAVE_TIMEOUT_MS);
  };

  const onChange = (response: QuestionnaireResponse): void => {
    if (!questionnaireResponse) {
      const updatedResponse: QuestionnaireResponse = { ...response, status: 'in-progress' };
      saveQuestionnaireResponse(updatedResponse).catch((err) => {
        showNotification({
          color: 'red',
          icon: <IconCircleOff />,
          title: 'Error',
          message: normalizeErrorString(err),
        });
      });
    } else {
      const equals = deepEquals(response.item, questionnaireResponse?.item);
      if (!equals) {
        const updatedResponse: QuestionnaireResponse = {
          ...questionnaireResponse,
          item: response.item,
          status: 'in-progress',
        };
        saveQuestionnaireResponse(updatedResponse).catch((err) => {
          showNotification({
            color: 'red',
            icon: <IconCircleOff />,
            title: 'Error',
            message: normalizeErrorString(err),
          });
        });
      }
    }
  };

  const updateTaskList = useCallback(
    (updatedTask: Task): void => {
      setTasks(tasks.map((task) => (task.id === updatedTask.id ? updatedTask : task)));
    },
    [tasks]
  );

  const saveChargeItem = useCallback(
    async (chargeItem: ChargeItem): Promise<ChargeItem> => {
      try {
        return await medplum.updateResource(chargeItem);
      } catch (err) {
        showNotification({
          color: 'red',
          icon: <IconCircleOff />,
          title: 'Error',
          message: normalizeErrorString(err),
        });
        return chargeItem;
      }
    },
    [medplum]
  );

  const updateChargeItemList = useCallback(
    (updatedChargeItem: ChargeItem): void => {
      if (saveTimeoutRef.current) {
        clearTimeout(saveTimeoutRef.current);
      }

      saveTimeoutRef.current = setTimeout(async () => {
        const savedChargeItem = await saveChargeItem(updatedChargeItem);
        setChargeItems(chargeItems.map((item) => (item.id === savedChargeItem.id ? savedChargeItem : item)));
      }, SAVE_TIMEOUT_MS);
    },
    [chargeItems, saveChargeItem]
  );

  const handleEncounterStatusChange = useCallback(
    async (newStatus: Encounter['status']): Promise<void> => {
      if (!encounter) {
        return;
      }
      try {
        const updatedEncounter: Encounter = {
          ...encounter,
          status: newStatus,
          ...(newStatus === 'in-progress' &&
            !encounter.period?.start && {
              period: {
                ...encounter.period,
                start: new Date().toISOString(),
              },
            }),
          ...(newStatus === 'finished' &&
            !encounter.period?.end && {
              period: {
                ...encounter.period,
                end: new Date().toISOString(),
              },
            }),
        };
        await medplum.updateResource(updatedEncounter);
        setEncounter(updatedEncounter);
      } catch (err) {
        showNotification({
          color: 'red',
          icon: <IconCircleOff />,
          title: 'Error',
          message: normalizeErrorString(err),
        });
      }
    },
    [encounter, medplum]
  );

  const handleTabChange = (tab: 'notes' | 'details'): void => {
    setActiveTab(tab);
  };

  const handleEncounterChange = (updatedEncounter: Encounter): void => {
    if (!updatedEncounter) {
      return;
    }

    if (saveTimeoutRef.current) {
      clearTimeout(saveTimeoutRef.current);
    }

    saveTimeoutRef.current = setTimeout(async () => {
      try {
        const savedEncounter = await medplum.updateResource(updatedEncounter);
        setEncounter(savedEncounter);
      } catch (err) {
        showNotification({
          color: 'red',
          icon: <IconCircleOff />,
          title: 'Error',
          message: normalizeErrorString(err),
        });
      }
    }, SAVE_TIMEOUT_MS);
  };

  if (!patient || !encounter || (clinicalImpression?.supportingInfo?.[0]?.reference && !questionnaireResponse)) {
    return <Loading />;
  }

  const renderTabContent = (): JSX.Element => {
    if (activeTab === 'notes') {
      return (
        <Stack gap="md">
          {clinicalImpression && (
            <Card withBorder shadow="sm">
              <QuestionnaireForm
                questionnaire={questionnaire}
                questionnaireResponse={questionnaireResponse}
                excludeButtons={true}
                onChange={onChange}
              />
            </Card>
          )}

          {tasks.map((task: Task) => (
            <TaskPanel key={task.id} task={task} onUpdateTask={updateTaskList} />
          ))}
        </Stack>
      );
    } else {
      return (
        <Stack gap="md">
          <Group grow align="flex-start">
            <Stack gap={0}>
              <Text fw={600} size="lg" mb="md">
                Insurance Overview
              </Text>
              <Card withBorder shadow="sm" p="md">
                <Stack gap="xs">
                  <Text>Primary Insurance: {patient?.contact?.[0]?.name?.text || 'Not available'}</Text>
                </Stack>
              </Card>
            </Stack>

            <VisitDetailsPanel
              practitioner={practitioner}
              encounter={encounter}
              onEncounterChange={handleEncounterChange}
            />
          </Group>

          <Stack gap={0}>
            <Text fw={600} size="lg" mb="md">
              Charge Items
            </Text>
            {chargeItems.length > 0 ? (
              <Stack gap="md">
                {chargeItems.map((chargeItem: ChargeItem) => (
                  <ChageItemPanel key={chargeItem.id} chargeItem={chargeItem} onChange={updateChargeItemList} />
                ))}
              </Stack>
            ) : (
              <Text c="dimmed">No charge items available</Text>
            )}
          </Stack>
        </Stack>
      );
    }
  };

  return (
    <>
      <Stack justify="space-between" gap={0}>
        <EncounterHeader
          encounter={encounter}
          practitioner={practitioner}
          onStatusChange={handleEncounterStatusChange}
          onTabChange={handleTabChange}
        />

        <Box p="md">
<<<<<<< HEAD
          {renderTabContent()}
=======
          <Stack gap="md">
            {clinicalImpression && (
              <Card withBorder shadow="sm">
                <QuestionnaireForm
                  questionnaire={questionnaire}
                  questionnaireResponse={questionnaireResponse}
                  excludeButtons={true}
                  onChange={onChange}
                />
              </Card>
            )}

            {tasks.map((task: Task) => (
              <TaskPanel key={task.id} task={task} onUpdateTask={updateTaskList} />
            ))}

            {chargeItems.length > 0 && (
              <Stack gap="md" pt="lg">
                <Text size="lg" fw={500}>
                  Charge Items
                </Text>
                {chargeItems.map((chargeItem: ChargeItem) => (
                  <ChageItemPanel key={chargeItem.id} chargeItem={chargeItem} onChange={updateChargeItemList} />
                ))}
              </Stack>
            )}
          </Stack>

>>>>>>> 11daeaa582efb3b9ddf87e72db6a4fe438578acb
          <Outlet />
        </Box>
      </Stack>
    </>
  );
};

const questionnaire: Questionnaire = {
  resourceType: 'Questionnaire',
  identifier: [
    {
      value: 'SOAPNOTE',
    },
  ],
  name: 'Fill chart note',
  title: 'Fill chart note',
  status: 'active',
  item: [
    {
      id: 'id-1',
      linkId: 'q1',
      type: 'text',
      text: 'Subjective evaluation',
    },
    {
      id: 'id-2',
      linkId: 'q2',
      type: 'text',
      text: 'Objective evaluation',
    },
    {
      id: 'id-3',
      linkId: 'q3',
      type: 'text',
      text: 'Assessment',
    },
    {
      id: 'id-4',
      linkId: 'q4',
      type: 'text',
      text: 'Treatment plan',
    },
  ],
};<|MERGE_RESOLUTION|>--- conflicted
+++ resolved
@@ -34,7 +34,7 @@
   const [questionnaireResponse, setQuestionnaireResponse] = useState<QuestionnaireResponse | undefined>();
   const [chargeItems, setChargeItems] = useState<ChargeItem[]>([]);
   const saveTimeoutRef = useRef<ReturnType<typeof setTimeout>>();
-  const [activeTab, setActiveTab] = useState<'notes' | 'details'>('notes');
+  const [activeTab, setActiveTab] = useState<string>('notes');
 
   useEffect(() => {
     if (encounterId) {
@@ -272,7 +272,7 @@
     [encounter, medplum]
   );
 
-  const handleTabChange = (tab: 'notes' | 'details'): void => {
+  const handleTabChange = (tab: string): void => {
     setActiveTab(tab);
   };
 
@@ -376,38 +376,7 @@
         />
 
         <Box p="md">
-<<<<<<< HEAD
           {renderTabContent()}
-=======
-          <Stack gap="md">
-            {clinicalImpression && (
-              <Card withBorder shadow="sm">
-                <QuestionnaireForm
-                  questionnaire={questionnaire}
-                  questionnaireResponse={questionnaireResponse}
-                  excludeButtons={true}
-                  onChange={onChange}
-                />
-              </Card>
-            )}
-
-            {tasks.map((task: Task) => (
-              <TaskPanel key={task.id} task={task} onUpdateTask={updateTaskList} />
-            ))}
-
-            {chargeItems.length > 0 && (
-              <Stack gap="md" pt="lg">
-                <Text size="lg" fw={500}>
-                  Charge Items
-                </Text>
-                {chargeItems.map((chargeItem: ChargeItem) => (
-                  <ChageItemPanel key={chargeItem.id} chargeItem={chargeItem} onChange={updateChargeItemList} />
-                ))}
-              </Stack>
-            )}
-          </Stack>
-
->>>>>>> 11daeaa582efb3b9ddf87e72db6a4fe438578acb
           <Outlet />
         </Box>
       </Stack>
