<<<<<<< HEAD
import { Textarea, Select, Button, Text, Paper, Stack, Group, Box } from '@mantine/core';
import { Task } from '@medplum/fhirtypes';
import { useSearchResources } from '@medplum/react';
import { Outlet, useParams } from 'react-router-dom';
=======
import { Select, Button, Text, Stack, Group, Box, Card } from '@mantine/core';
import { Questionnaire, QuestionnaireResponse, Reference, Task } from '@medplum/fhirtypes';
import { QuestionnaireForm, useMedplum } from '@medplum/react';
import { useParams } from 'react-router-dom';
>>>>>>> 3bf1ef23
import { TaskQuestionnaireForm } from '../components/TaskQuestionnaireForm';
import { SimpleTask } from '../components/SimpleTask';
import { useEffect, useMemo, useState } from 'react';
import { showNotification } from '@mantine/notifications';
import { getReferenceString, normalizeErrorString } from '@medplum/core';
import { IconCircleOff } from '@tabler/icons-react';

export const EncounterChart = (): JSX.Element => {
  const { encounterId } = useParams();
  const medplum = useMedplum();
  const [tasks, setTasks] = useState<Task[]>([]);
  const [questionnaireResponse, setQuestionnaireResponse] = useState<QuestionnaireResponse | undefined>(undefined);
  const [chartQuestionnaire, setChartQuestionnaire] = useState<Reference<Questionnaire> | undefined>(undefined);
  const [chartQuestionnaireResponse, setChartQuestionnaireResponse] = useState<
    Reference<QuestionnaireResponse> | undefined
  >(undefined);
  const questionnaireReference = 'Questionnaire/0194903a-74f5-72e9-9063-e38b8276a855';

  useEffect(() => {
    const fetchTasks = async (): Promise<void> => {
      const result = await medplum.searchResources('Task', `encounter=Encounter/${encounterId}`);
      setTasks(result);
    };

    fetchTasks().catch((err) => {
      showNotification({
        color: 'red',
        icon: <IconCircleOff />,
        title: 'Error',
        message: normalizeErrorString(err),
      });
    });
  }, [medplum, encounterId]);

  const { filteredTasks, chartNoteTasks } = useMemo(() => {
    if (!tasks) {
      return { filteredTasks: [] as Task[], chartNoteTasks: [] as Task[] };
    }

    return tasks.reduce(
      (acc, task) => {
        if (
          Array.isArray(task.input) &&
          task.input.length > 0 &&
          task.input[0]?.valueReference?.reference === questionnaireReference
        ) {
          acc.chartNoteTasks.push(task);
          if (task.output?.[0]?.type?.text === 'QuestionnaireResponse') {
            setChartQuestionnaireResponse(task.output[0].valueReference as Reference<QuestionnaireResponse>);
          }

          if (task.input?.[0]?.type?.text === 'Questionnaire') {
            setChartQuestionnaire(task.input[0].valueReference as Reference<Questionnaire>);
          }
        } else {
          acc.filteredTasks.push(task);
        }
        return acc;
      },
      { filteredTasks: [] as Task[], chartNoteTasks: [] as Task[] }
    );
  }, [tasks]);

  const handleSaveChanges = async (): Promise<void> => {
    if (!questionnaireResponse) {
      return;
    }

    try {
      const response = await medplum.createResource<QuestionnaireResponse>(questionnaireResponse);
      const updatedTask = {
        ...chartNoteTasks[0],
        output: [
          {
            type: {
              text: 'QuestionnaireResponse',
            },
            valueReference: {
              reference: getReferenceString(response),
            },
          },
        ],
      };

      const task = await medplum.updateResource<Task>(updatedTask);
      setTasks((prevTasks) => prevTasks.map((t) => (t.id === task.id ? task : t)));
    } catch (err) {
      showNotification({
        color: 'red',
        icon: <IconCircleOff />,
        title: 'Error',
        message: normalizeErrorString(err),
      });
    }
  };

  return (
    <>
    <Box p="md">
      <Text size="lg" color="dimmed" mb="lg">
        Encounters • Encounter 12.12.2024
      </Text>

      <div style={{ display: 'grid', gridTemplateColumns: '1fr 300px', gap: '24px' }}>
        <Stack gap="md">
          <Card withBorder shadow="sm">
            <Stack gap="md">
              {chartQuestionnaireResponse ? (
                <Text size="sm" color="dimmed">
                  Chart note saved.
                </Text>
              ) : null}

              {!chartQuestionnaireResponse && chartQuestionnaire ? (
                <QuestionnaireForm
                  questionnaire={chartQuestionnaire}
                  excludeButtons={true}
                  onChange={setQuestionnaireResponse}
                />
              ) : null}
            </Stack>
          </Card>

          <Stack gap="md">
            {filteredTasks?.map((task: Task) =>
              task.input && task.input[0]?.type?.text === 'Questionnaire' && task.input[0]?.valueReference ? (
                <TaskQuestionnaireForm key={task.id} task={task} />
              ) : (
                <SimpleTask key={task.id} task={task} />
              )
            )}
          </Stack>
        </Stack>

        <Stack gap="lg">
          <Button variant="outline" color="blue" fullWidth>
            Add care template
          </Button>

          <Text size="sm" color="dimmed">
            Task groups predefined by care planner
          </Text>

          <div>
            <Text fw={500} mb="xs">
              Encounter status
            </Text>
            <Select placeholder="In-progress" data={['In-progress', 'Completed', 'Cancelled']} />
          </div>

          <div>
            <Text fw={500} mb="xs">
              Assigned practitioner
            </Text>
            <Select placeholder="Lisa Caddy" data={['Lisa Caddy', 'John Smith', 'Jane Doe']} />
          </div>

          <div>
            <Text fw={500} mb="xs">
              Encounter Time
            </Text>
            <Select placeholder="1 hour" data={['30 minutes', '1 hour', '2 hours']} />
          </div>

          <Stack gap="md">
            <Button color="blue" fullWidth onClick={handleSaveChanges}>
              Save changes
            </Button>

            <Group gap="sm">
              <Button variant="light" color="gray" fullWidth>
                Mark as finished
              </Button>
            </Group>

            <Text size="sm">Complete all the tasks in encounter before finishing it</Text>
          </Stack>
        </Stack>
      </div>
      
    </Box>
    <Outlet />
    </>
  );
};<|MERGE_RESOLUTION|>--- conflicted
+++ resolved
@@ -1,14 +1,7 @@
-<<<<<<< HEAD
-import { Textarea, Select, Button, Text, Paper, Stack, Group, Box } from '@mantine/core';
-import { Task } from '@medplum/fhirtypes';
-import { useSearchResources } from '@medplum/react';
-import { Outlet, useParams } from 'react-router-dom';
-=======
 import { Select, Button, Text, Stack, Group, Box, Card } from '@mantine/core';
 import { Questionnaire, QuestionnaireResponse, Reference, Task } from '@medplum/fhirtypes';
 import { QuestionnaireForm, useMedplum } from '@medplum/react';
 import { useParams } from 'react-router-dom';
->>>>>>> 3bf1ef23
 import { TaskQuestionnaireForm } from '../components/TaskQuestionnaireForm';
 import { SimpleTask } from '../components/SimpleTask';
 import { useEffect, useMemo, useState } from 'react';
@@ -190,7 +183,6 @@
       </div>
       
     </Box>
-    <Outlet />
     </>
   );
 };