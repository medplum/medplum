--- conflicted
+++ resolved
@@ -1,14 +1,7 @@
-<<<<<<< HEAD
-import { Select, Button, Text, Stack, Group, Box, Card } from '@mantine/core';
-import { Questionnaire, QuestionnaireResponse, Reference, Task } from '@medplum/fhirtypes';
-import { QuestionnaireForm, useMedplum } from '@medplum/react';
-import { Outlet, useParams } from 'react-router-dom';
-=======
 import { Select, Button, Text, Stack, Group, Box } from '@mantine/core';
 import { QuestionnaireResponse, Task } from '@medplum/fhirtypes';
 import { useMedplum } from '@medplum/react';
-import { useParams } from 'react-router-dom';
->>>>>>> eeebfbbf
+import { Outlet, useParams } from 'react-router-dom';
 import { TaskQuestionnaireForm } from '../components/TaskQuestionnaireForm';
 import { SimpleTask } from '../components/SimpleTask';
 import { useCallback, useEffect, useState } from 'react';
