--- conflicted
+++ resolved
@@ -1,7 +1,3 @@
-<<<<<<< HEAD
-import { Text, Stack, Box, Card, Button, Grid, GridCol, Select, Flex } from '@mantine/core';
-import { CodeableConcept, Encounter, Practitioner } from '@medplum/fhirtypes';
-=======
 import {
   Text,
   Stack,
@@ -17,20 +13,32 @@
   useMantineTheme,
 } from '@mantine/core';
 import { CodeableConcept, Coverage, Encounter, Organization, Patient, Practitioner } from '@medplum/fhirtypes';
->>>>>>> 109e77ae
 import { CodeableConceptInput, Loading, ResourceInput, useMedplum } from '@medplum/react';
 import { Outlet, useParams } from 'react-router-dom';
 import { useEffect, useState } from 'react';
 import { showNotification } from '@mantine/notifications';
-import { normalizeErrorString } from '@medplum/core';
-import { IconCircleOff } from '@tabler/icons-react';
+import { getReferenceString, normalizeErrorString } from '@medplum/core';
+import { IconCircleOff, IconCheck } from '@tabler/icons-react';
+import { EncounterHeader } from '../components/Encounter/EncounterHeader';
+
+enum PaymentType {
+  Insurance = 'Insurance',
+  SelfPay = 'Self-pay',
+}
 
 export const EncounterCheckIn = (): JSX.Element => {
-  const { encounterId } = useParams();
+  const theme = useMantineTheme();
+  const { patientId, encounterId } = useParams();
   const medplum = useMedplum();
+  const [patient, setPatient] = useState<Patient | undefined>();
   const [encounter, setEncounter] = useState<Encounter | undefined>();
   const [practitioner, setPractitioner] = useState<Practitioner | undefined>();
   const [serviceType, setServiceType] = useState<CodeableConcept | undefined>();
+  const [coverage, setCoverage] = useState<Coverage | undefined>();
+  const [organization, setOrganization] = useState<Organization | undefined>();
+  const [paymentType, setPaymentType] = useState<PaymentType>(PaymentType.SelfPay);
+  const [coverageFetched, setCoverageFetched] = useState<boolean>(false);
+  const [eligibilityChecked, setEligibilityChecked] = useState<boolean>(false);
 
   useEffect(() => {
     const fetchEncounter = async (): Promise<void> => {
@@ -56,6 +64,24 @@
   }, [encounterId, medplum]);
 
   useEffect(() => {
+    const fetchPatient = async (): Promise<void> => {
+      if (patientId) {
+        const patientResult = await medplum.readResource('Patient', patientId);
+        setPatient(patientResult);
+      }
+    };
+
+    fetchPatient().catch((err) => {
+      showNotification({
+        color: 'red',
+        icon: <IconCircleOff />,
+        title: 'Error',
+        message: normalizeErrorString(err),
+      });
+    });
+  }, [patientId, medplum]);
+
+  useEffect(() => {
     const fetchPractitioner = async (): Promise<void> => {
       if (encounter?.participant?.[0]?.individual) {
         const practitionerResult = await medplum.readReference(encounter.participant[0].individual);
@@ -72,6 +98,51 @@
       });
     });
   }, [encounter, medplum]);
+
+  useEffect(() => {
+    const fetchCoverage = async (): Promise<void> => {
+      if (patientId) {
+        const coverageResult = await medplum.searchResources('Coverage', `patient=Patient/${patientId}`);
+        if (coverageResult.length > 0) {
+          setCoverage(coverageResult[0] as Coverage);
+          setPaymentType(PaymentType.Insurance);
+        }
+        setCoverageFetched(true);
+      }
+    };
+
+    fetchCoverage().catch((err) => {
+      showNotification({
+        color: 'red',
+        icon: <IconCircleOff />,
+        title: 'Error',
+        message: normalizeErrorString(err),
+      });
+    });
+  }, [patientId, medplum]);
+
+  useEffect(() => {
+    if (paymentType === PaymentType.SelfPay) {
+      setOrganization(undefined);
+      return;
+    }
+
+    const fetchOrganization = async (): Promise<void> => {
+      if (coverage?.payor?.[0]?.reference) {
+        const organizationResult = await medplum.readReference({ reference: coverage.payor[0].reference });
+        setOrganization(organizationResult as Organization);
+      }
+    };
+
+    fetchOrganization().catch((err) => {
+      showNotification({
+        color: 'red',
+        icon: <IconCircleOff />,
+        title: 'Error',
+        message: normalizeErrorString(err),
+      });
+    });
+  }, [coverage, medplum, paymentType]);
 
   const handlePractitionerChange = async (practitioner: Practitioner | undefined): Promise<void> => {
     if (!encounter || !practitioner) {
@@ -83,13 +154,14 @@
       participant: [
         {
           individual: {
-            reference: `Practitioner/${practitioner.id}`,
+            reference: getReferenceString(practitioner),
           },
         },
       ],
     };
 
     try {
+      setPractitioner(practitioner);
       await medplum.updateResource(updatedEncounter);
       showNotification({
         color: 'green',
@@ -134,24 +206,25 @@
     }
   };
 
-  if (!encounter) {
+  const togglePaymentType = (type: string | null): void => {
+    if (!type) {
+      return;
+    }
+    setPaymentType(type as PaymentType);
+  };
+
+  const handleCheckEligibility = (): void => {
+    setEligibilityChecked(true);
+  };
+
+  if (!patient || !encounter || !coverageFetched) {
     return <Loading />;
   }
 
   return (
     <>
-<<<<<<< HEAD
-      <Box p="md">
-        <div style={{ display: 'grid', gridTemplateColumns: '1fr 300px', gap: '24px' }}>
-          <Card withBorder shadow="sm">
-            <Stack gap="lg">
-              <Text size="lg" c="dimmed" mb="lg">
-                CHECK IN
-              </Text>
-=======
       <Stack justify="space-between" gap={0}>
         <EncounterHeader patient={patient} encounter={encounter} practitioner={practitioner} />
->>>>>>> 109e77ae
 
         <Box p="md">
           <div style={{ display: 'grid', gridTemplateColumns: '1fr 300px', gap: '24px' }}>
@@ -170,31 +243,6 @@
                   onChange={handlePractitionerChange}
                 />
 
-<<<<<<< HEAD
-              <Grid>
-                <GridCol span={6}>
-                  <Select
-                    label="Payment Type"
-                    data={['Insurance', 'Self-pay']}
-                    defaultValue="Insurance"
-                    allowDeselect={false}
-                  />
-                </GridCol>
-              </Grid>
-
-              <Flex justify="flex-end">
-                <Button>Check eligibility</Button>
-              </Flex>
-            </Stack>
-          </Card>
-
-          <Stack gap="lg">
-            <Button>Edit Demographics </Button>
-          </Stack>
-        </div>
-        <Outlet />
-      </Box>
-=======
                 <CodeableConceptInput
                   name="servicetype"
                   label="Service Type"
@@ -260,7 +308,6 @@
           <Outlet />
         </Box>
       </Stack>
->>>>>>> 109e77ae
     </>
   );
 };