import { Card, Stack } from '@mantine/core';
import { useDebouncedCallback } from '@mantine/hooks';
import { showNotification } from '@mantine/notifications';
<<<<<<< HEAD
import { createReference, getReferenceString, normalizeErrorString } from '@medplum/core';
import { Annotation, DiagnosticReport, QuestionnaireResponse, Task } from '@medplum/fhirtypes';
import { useMedplum, useMedplumProfile } from '@medplum/react';
=======
import { getReferenceString, normalizeErrorString } from '@medplum/core';
import { DiagnosticReport, QuestionnaireResponse, Task } from '@medplum/fhirtypes';
import { useMedplum } from '@medplum/react';
>>>>>>> 5cac28c8
import { IconCircleOff } from '@tabler/icons-react';
import { JSX } from 'react';
import { useNavigate } from 'react-router';
import { SAVE_TIMEOUT_MS } from '../../config/constants';
import { SimpleTask } from './SimpleTask';
import { TaskQuestionnaireForm } from './TaskQuestionnaireForm';
import { TaskStatusPanel } from './TaskStatusPanel';
import { TaskServiceRequest } from './TaskServiceRequest';

interface TaskPanelProps {
  task: Task;
  onUpdateTask: (task: Task) => void;
}

export const TaskPanel = (props: TaskPanelProps): JSX.Element => {
  const { task, onUpdateTask } = props;
  const navigate = useNavigate();
  const medplum = useMedplum();
  const author = useMedplumProfile();

  const onActionButtonClicked = async (): Promise<void> => {
    if (task.status === 'ready' || task.status === 'requested') {
      // Task status is Ready or Requested. Action will mark as complete.
      await updateTaskStatus({ ...task, status: 'completed' }, medplum, onUpdateTask);
    } else {
      // Fallback navigation to Task details.
      navigate(`Task/${task.id}`)?.catch(console.error);
    }
  };

  const onChangeResponse = (response: QuestionnaireResponse): void => {
    saveQuestionnaireResponse(task, response);
  };

  const onSaveDiagnosticReport = (diagnosticReport: DiagnosticReport): void => {
    saveDiagnosticReport(task, diagnosticReport);
  };

  const saveQuestionnaireResponse = useDebouncedCallback(
    async (task: Task, response: QuestionnaireResponse): Promise<void> => {
      try {
        if (response.id) {
          await medplum.updateResource<QuestionnaireResponse>(response);
        } else {
          const updatedResponse = await medplum.createResource<QuestionnaireResponse>(response);
          const updatedTask = await medplum.updateResource<Task>({
            ...task,
            output: [
              {
                type: { text: 'QuestionnaireResponse' },
                valueReference: { reference: getReferenceString(updatedResponse) },
              },
            ],
          });
          onUpdateTask(updatedTask);
        }
      } catch (err) {
        console.error(err);
      }
    },
    SAVE_TIMEOUT_MS
  );

  const saveDiagnosticReport = useDebouncedCallback(
    async (task: Task, diagnosticReport: DiagnosticReport): Promise<void> => {
      const updatedTask = await medplum.updateResource<Task>({
        ...task,
        output: [
          {
            type: { text: 'DiagnosticReport' },
            valueReference: { reference: getReferenceString(diagnosticReport) },
          },
        ],
      });
      onUpdateTask(updatedTask);
    },
    SAVE_TIMEOUT_MS
  );

<<<<<<< HEAD
  const onAddNote = async (note: string): Promise<void> => {
    const newNote: Annotation = {
      text: note,
      authorReference: author && createReference(author),
      time: new Date().toISOString(),
    };

    const taskNotes = task?.note || [];
    taskNotes.push(newNote);
    const updatedTask: Task = { ...task, note: taskNotes };
    await updateTaskStatus(updatedTask, medplum, onUpdateTask);
  };

=======
>>>>>>> 5cac28c8
  const onChangeStatus = async (status: Task[`status`]): Promise<void> => {
    const updatedTask: Task = { ...task, status: status };
    await updateTaskStatus(updatedTask, medplum, onUpdateTask);
  };

  return (
    <Card withBorder shadow="sm" p={0}>
      <Stack gap="xs">
        {task.focus?.reference?.startsWith('Questionnaire/') && (
          <TaskQuestionnaireForm key={task.id} task={task} onChangeResponse={onChangeResponse} />
        )}
        {task.focus?.reference?.startsWith('ServiceRequest/') && (
          <TaskServiceRequest key={task.id} task={task} saveDiagnosticReport={onSaveDiagnosticReport} />
        )}

        {!task.focus?.reference?.startsWith('ServiceRequest/') &&
<<<<<<< HEAD
          !task.focus?.reference?.startsWith('Questionnaire/') && (
            <SimpleTask key={task.id} task={task} />
          )}

        <TaskStatusPanel
          task={task}
          onActionButtonClicked={onActionButtonClicked}
          onAddNote={onAddNote}
          onChangeStatus={onChangeStatus}
        />
=======
          !task.focus?.reference?.startsWith('Questionnaire/') && <SimpleTask key={task.id} task={task} />}

        <TaskStatusPanel task={task} onActionButtonClicked={onActionButtonClicked} onChangeStatus={onChangeStatus} />
>>>>>>> 5cac28c8
      </Stack>
    </Card>
  );
};

const updateTaskStatus = async (task: Task, medplum: any, onUpdateTask: (task: Task) => void): Promise<void> => {
  try {
    const response = await medplum.updateResource(task);
    onUpdateTask(response);
  } catch (err) {
    showNotification({
      color: 'red',
      icon: <IconCircleOff />,
      title: 'Error',
      message: normalizeErrorString(err),
    });
  }
};<|MERGE_RESOLUTION|>--- conflicted
+++ resolved
@@ -1,15 +1,9 @@
 import { Card, Stack } from '@mantine/core';
 import { useDebouncedCallback } from '@mantine/hooks';
 import { showNotification } from '@mantine/notifications';
-<<<<<<< HEAD
-import { createReference, getReferenceString, normalizeErrorString } from '@medplum/core';
-import { Annotation, DiagnosticReport, QuestionnaireResponse, Task } from '@medplum/fhirtypes';
-import { useMedplum, useMedplumProfile } from '@medplum/react';
-=======
 import { getReferenceString, normalizeErrorString } from '@medplum/core';
 import { DiagnosticReport, QuestionnaireResponse, Task } from '@medplum/fhirtypes';
 import { useMedplum } from '@medplum/react';
->>>>>>> 5cac28c8
 import { IconCircleOff } from '@tabler/icons-react';
 import { JSX } from 'react';
 import { useNavigate } from 'react-router';
@@ -28,7 +22,6 @@
   const { task, onUpdateTask } = props;
   const navigate = useNavigate();
   const medplum = useMedplum();
-  const author = useMedplumProfile();
 
   const onActionButtonClicked = async (): Promise<void> => {
     if (task.status === 'ready' || task.status === 'requested') {
@@ -89,22 +82,6 @@
     SAVE_TIMEOUT_MS
   );
 
-<<<<<<< HEAD
-  const onAddNote = async (note: string): Promise<void> => {
-    const newNote: Annotation = {
-      text: note,
-      authorReference: author && createReference(author),
-      time: new Date().toISOString(),
-    };
-
-    const taskNotes = task?.note || [];
-    taskNotes.push(newNote);
-    const updatedTask: Task = { ...task, note: taskNotes };
-    await updateTaskStatus(updatedTask, medplum, onUpdateTask);
-  };
-
-=======
->>>>>>> 5cac28c8
   const onChangeStatus = async (status: Task[`status`]): Promise<void> => {
     const updatedTask: Task = { ...task, status: status };
     await updateTaskStatus(updatedTask, medplum, onUpdateTask);
@@ -121,22 +98,9 @@
         )}
 
         {!task.focus?.reference?.startsWith('ServiceRequest/') &&
-<<<<<<< HEAD
-          !task.focus?.reference?.startsWith('Questionnaire/') && (
-            <SimpleTask key={task.id} task={task} />
-          )}
-
-        <TaskStatusPanel
-          task={task}
-          onActionButtonClicked={onActionButtonClicked}
-          onAddNote={onAddNote}
-          onChangeStatus={onChangeStatus}
-        />
-=======
           !task.focus?.reference?.startsWith('Questionnaire/') && <SimpleTask key={task.id} task={task} />}
 
         <TaskStatusPanel task={task} onActionButtonClicked={onActionButtonClicked} onChangeStatus={onChangeStatus} />
->>>>>>> 5cac28c8
       </Stack>
     </Card>
   );
