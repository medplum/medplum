// SPDX-FileCopyrightText: Copyright Orangebot, Inc. and Medplum contributors
// SPDX-License-Identifier: Apache-2.0
import { MantineProvider } from '@mantine/core';
import { Notifications } from '@mantine/notifications';
import type { Communication } from '@medplum/fhirtypes';
import { HomerSimpson, MockClient } from '@medplum/mock';
import { MedplumProvider } from '@medplum/react';
import { render, screen, waitFor } from '@testing-library/react';
import userEvent from '@testing-library/user-event';
import { MemoryRouter } from 'react-router';
import { describe, expect, test, vi, beforeEach } from 'vitest';
import { ThreadInbox } from './ThreadInbox';

const mockCommunication: Communication | undefined = {
  resourceType: 'Communication',
  id: 'comm-123',
  status: 'in-progress',
  topic: { text: 'Test Topic' },
  subject: { reference: `Patient/${HomerSimpson.id}` },
};

const mockHandleNewThread = vi.fn();
const mockOnSelectedItem = vi.fn((topic: Communication) => `/Message/${topic.id}`);

describe('ThreadInbox', () => {
  let medplum: MockClient;

  beforeEach(async () => {
    medplum = new MockClient();
    vi.clearAllMocks();
    await medplum.createResource(HomerSimpson);

    // Mock search and graphql to return empty results by default
    medplum.search = vi.fn().mockResolvedValue({
      resourceType: 'Bundle',
      type: 'searchset',
      entry: [],
    });
    medplum.graphql = vi.fn().mockResolvedValue({
      data: { CommunicationList: [] },
    });
  });

  const setup = (props?: { threadId?: string; showPatientSummary?: boolean; subject?: typeof HomerSimpson }): void => {
    render(
      <MemoryRouter>
        <MedplumProvider medplum={medplum}>
          <MantineProvider>
            <Notifications />
            <ThreadInbox
              query="_sort=-_lastUpdated"
              threadId={props?.threadId}
              showPatientSummary={props?.showPatientSummary ?? false}
              subject={props?.subject}
              handleNewThread={mockHandleNewThread}
              onSelectedItem={mockOnSelectedItem}
            />
          </MantineProvider>
        </MedplumProvider>
      </MemoryRouter>
    );
  };

  test('renders messages header', () => {
    setup();
    expect(screen.getByText('Messages')).toBeInTheDocument();
  });

  test('renders status filter buttons', () => {
    setup();
    expect(screen.getByText('In progress')).toBeInTheDocument();
    expect(screen.getByText('Completed')).toBeInTheDocument();
  });

  test('shows loading skeletons when loading', async () => {
    medplum.search = vi.fn().mockImplementation(() => new Promise(() => {}));
    setup();

    await waitFor(() => {
      const skeletons = document.querySelectorAll('.mantine-Skeleton-root');
      expect(skeletons.length).toBeGreaterThan(0);
    });
  });

  test('shows chat list with multiple communications and displays their topics', async () => {
    const communications: Communication[] = [
      {
        resourceType: 'Communication',
        id: 'comm-1',
        status: 'in-progress',
        topic: { text: 'Topic Alpha' },
        subject: { reference: `Patient/${HomerSimpson.id}` },
      },
      {
        resourceType: 'Communication',
        id: 'comm-2',
        status: 'in-progress',
        topic: { text: 'Topic Beta' },
        subject: { reference: `Patient/${HomerSimpson.id}` },
      },
      {
        resourceType: 'Communication',
        id: 'comm-3',
        status: 'completed',
        topic: { text: 'Topic Gamma' },
        subject: { reference: `Patient/${HomerSimpson.id}` },
      },
    ];

    for (const comm of communications) {
      await medplum.createResource(comm);
    }

    const lastMessages: Communication[] = communications.map((comm) => ({
      resourceType: 'Communication',
      id: `last-${comm.id}`,
      status: 'in-progress',
      partOf: [{ reference: `Communication/${comm.id}` }],
      sent: '2024-01-01T12:00:00Z',
      payload: [{ contentString: `Last message for ${comm.topic?.text}` }],
    }));

    for (const msg of lastMessages) {
      await medplum.createResource(msg);
    }

    medplum.search = vi.fn().mockResolvedValue({
      resourceType: 'Bundle',
      type: 'searchset',
      entry: communications.map((comm) => ({ resource: comm })),
    });

    medplum.graphql = vi.fn().mockResolvedValue({
      data: {
        CommunicationList: lastMessages.map((msg) => ({
          id: msg.id,
          partOf: msg.partOf,
          sender: { display: 'Sender' },
          payload: msg.payload,
          status: msg.status,
        })),
      },
    });

    setup();

    await waitFor(
      () => {
        expect(screen.getByText('Topic Alpha')).toBeInTheDocument();
        expect(screen.getByText('Topic Beta')).toBeInTheDocument();
        expect(screen.getByText('Topic Gamma')).toBeInTheDocument();
      },
      { timeout: 3000 }
    );
  });

  test('shows no messages state when no thread is selected', async () => {
    setup();
    await waitFor(() => {
      expect(screen.getByText('Select a message from the list to view details')).toBeInTheDocument();
    });
  });

  test('shows thread chat when thread is selected', async () => {
    await medplum.createResource(mockCommunication);

    medplum.search = vi.fn().mockResolvedValue({
      resourceType: 'Bundle',
      type: 'searchset',
      entry: [{ resource: mockCommunication }],
    });
    medplum.graphql = vi.fn().mockResolvedValue({
      data: { CommunicationList: [] },
    });

    setup({ threadId: 'comm-123' });

    await waitFor(
      () => {
        const topicTexts = screen.getAllByText('Test Topic');
        expect(topicTexts.length).toBeGreaterThan(0);
      },
      { timeout: 3000 }
    );
  });

  test('shows patient summary when showPatientSummary is true and thread is selected', async () => {
    const medplumReact = await import('@medplum/react');
    const patientSummarySpy = vi.spyOn(medplumReact, 'PatientSummary');

    await medplum.createResource(mockCommunication);

    medplum.search = vi.fn().mockResolvedValue({
      resourceType: 'Bundle',
      type: 'searchset',
      entry: [{ resource: mockCommunication }],
    });
    medplum.graphql = vi.fn().mockResolvedValue({
      data: { CommunicationList: [] },
    });

    setup({ showPatientSummary: true, threadId: 'comm-123' });

    await waitFor(
      () => {
        expect(patientSummarySpy).toHaveBeenCalled();
      },
      { timeout: 3000 }
    );
  });

<<<<<<< HEAD
    test('does not show patient summary when showPatientSummary is false', async () => {
      const medplumReact = await import('@medplum/react');
      const patientSummarySpy = vi.spyOn(medplumReact, 'PatientSummary');
      await medplum.createResource(mockCommunication);

      medplum.search = vi.fn().mockResolvedValue({
        resourceType: 'Bundle',
        type: 'searchset',
        entry: [{ resource: mockCommunication }],
      });
      medplum.graphql = vi.fn().mockResolvedValue({
        data: { CommunicationList: [] },
      });

      setup({ showPatientSummary: true, threadId: 'comm-123' });

      await waitFor(
        () => {
          expect(patientSummarySpy).not.toHaveBeenCalled();
        },
        { timeout: 3000 }
      );
    });

=======
  test('does not show patient summary when showPatientSummary is false', async () => {
    const medplumReact = await import('@medplum/react');
    const patientSummarySpy = vi.spyOn(medplumReact, 'PatientSummary');
    await medplum.createResource(mockCommunication);

    medplum.search = vi.fn().mockResolvedValue({
      resourceType: 'Bundle',
      type: 'searchset',
      entry: [{ resource: mockCommunication }],
    });
    medplum.graphql = vi.fn().mockResolvedValue({
      data: { CommunicationList: [] },
    });

    setup({ showPatientSummary: false, threadId: 'comm-123' });

    await waitFor(
      () => {
        expect(patientSummarySpy).not.toHaveBeenCalled();
      },
      { timeout: 3000 }
    );
  });

>>>>>>> 8dc03422
  test('opens new topic dialog when plus button is clicked', async () => {
    const user = userEvent.setup();
    setup();

    const plusButton = screen.getByRole('button', { name: '' }); // Icon button
    await user.click(plusButton);

    await waitFor(() => {
      expect(screen.getByText('New Message')).toBeInTheDocument();
    });
  });

  test('closes new topic dialog when close is clicked', async () => {
    const user = userEvent.setup();
    setup();

    // Open dialog first
    const plusButton = screen.getByRole('button', { name: '' });
    await user.click(plusButton);

    await waitFor(() => {
      expect(screen.getByText('New Message')).toBeInTheDocument();
    });

    // Close dialog
    const closeButton = document.querySelector('.mantine-Modal-close');
    if (closeButton) {
      await user.click(closeButton);
    }

    await waitFor(() => {
      expect(screen.queryByText('New Message')).not.toBeInTheDocument();
    });
  });

  test('displays "Messages" in header when thread has no topic', async () => {
    const commWithoutTopic: Communication = {
      ...mockCommunication,
      topic: undefined,
    };
    await medplum.createResource(commWithoutTopic);

    medplum.search = vi.fn().mockResolvedValue({
      resourceType: 'Bundle',
      type: 'searchset',
      entry: [{ resource: commWithoutTopic }],
    });
    medplum.graphql = vi.fn().mockResolvedValue({
      data: { CommunicationList: [] },
    });

    setup({ threadId: 'comm-123' });

    await waitFor(
      () => {
        const messagesTexts = screen.getAllByText('Messages');
        expect(messagesTexts.length).toBeGreaterThan(0);
      },
      { timeout: 3000 }
    );
  });
});<|MERGE_RESOLUTION|>--- conflicted
+++ resolved
@@ -209,32 +209,6 @@
     );
   });
 
-<<<<<<< HEAD
-    test('does not show patient summary when showPatientSummary is false', async () => {
-      const medplumReact = await import('@medplum/react');
-      const patientSummarySpy = vi.spyOn(medplumReact, 'PatientSummary');
-      await medplum.createResource(mockCommunication);
-
-      medplum.search = vi.fn().mockResolvedValue({
-        resourceType: 'Bundle',
-        type: 'searchset',
-        entry: [{ resource: mockCommunication }],
-      });
-      medplum.graphql = vi.fn().mockResolvedValue({
-        data: { CommunicationList: [] },
-      });
-
-      setup({ showPatientSummary: true, threadId: 'comm-123' });
-
-      await waitFor(
-        () => {
-          expect(patientSummarySpy).not.toHaveBeenCalled();
-        },
-        { timeout: 3000 }
-      );
-    });
-
-=======
   test('does not show patient summary when showPatientSummary is false', async () => {
     const medplumReact = await import('@medplum/react');
     const patientSummarySpy = vi.spyOn(medplumReact, 'PatientSummary');
@@ -259,7 +233,6 @@
     );
   });
 
->>>>>>> 8dc03422
   test('opens new topic dialog when plus button is clicked', async () => {
     const user = userEvent.setup();
     setup();
