import { Paper, Tabs } from '@mantine/core';
import { Filter, Operator, SearchRequest } from '@medplum/core';
import { MemoizedSearchControl } from '@medplum/react';
import { useEffect, useState } from 'react';
import { useLocation, useNavigate } from 'react-router-dom';

<<<<<<< HEAD
// Custom hook to manage the active tab and SearchRequest parameter for the
// MemoizedSearchControl component
function useTab(): [string, (tab: string | null) => void, SearchRequest, (definition: SearchRequest) => void] {
  const location = useLocation();
  const navigate = useNavigate();

=======
export function AppointmentsPage(): JSX.Element {
>>>>>>> cad56993
  const upcomingFilter: Filter = {
    code: 'date',
    operator: Operator.STARTS_AFTER,
    value: new Date().toISOString(),
  };
  const pastFilter: Filter = {
    code: 'date',
    operator: Operator.ENDS_BEFORE,
    value: new Date().toISOString(),
  };

<<<<<<< HEAD
  const tab = location.pathname.split('/').pop() ?? '';
  const [search, updateSearch] = useState<SearchRequest>({
=======
  const navigate = useNavigate();
  const { tab } = useParams();

  const currentTab = tab ?? '';
  const tabs = [
    ['upcoming', 'Upcoming'],
    ['past', 'Past'],
  ];

  // Start the SearchRequest with the appropriate filter depending on the active tab
  const [search, setSearch] = useState<SearchRequest>({
>>>>>>> cad56993
    resourceType: 'Appointment',
    fields: ['patient', 'start', 'end', 'serviceType', '_lastUpdated'],
    filters: [currentTab === 'upcoming' ? upcomingFilter : pastFilter],
  });

  // Ensure tab is either 'upcoming' or 'past'
  // if it's neither, navigate to the 'upcoming' tab
  useEffect(() => {
    if (!['upcoming', 'past'].includes(currentTab)) {
      navigate('/Appointment/upcoming');
    }
  }, [currentTab, navigate]);

  function changeTab(newTab: string | null): void {
    // Remove date filters keeping others
    const filters = search.filters?.filter((f) => f.code !== 'date');

    // Add the appropriate date filter depending on the active tab
    if (newTab === 'upcoming') {
      navigate('/Appointment/upcoming');
      filters?.push(upcomingFilter);
    } else if (newTab === 'past') {
      navigate('/Appointment/past');
      filters?.push(pastFilter);
    }

    setSearch({
      ...search,
      filters,
    } as SearchRequest);
  }

<<<<<<< HEAD
  return [tab, changeTab, search, setSearch];
}

export function AppointmentsPage(): JSX.Element {
  const navigate = useNavigate();
  const [tab, changeTab, search, setSearch] = useTab();

  const tabs = [
    ['upcoming', 'Upcoming'],
    ['past', 'Past'],
  ];

  // Ensure tab is either 'upcoming' or 'past'
  // if it's neither, navigate to the 'upcoming' tab
  useEffect(() => {
    if (!['upcoming', 'past'].includes(tab)) {
      navigate('/Appointment/upcoming');
    }
  }, [tab, navigate]);

=======
>>>>>>> cad56993
  return (
    <Paper shadow="xs" m="md" p="xs">
      <Tabs value={currentTab.toLowerCase()} onChange={changeTab}>
        <Tabs.List mb="xs">
          {tabs.map((tab) => (
            <Tabs.Tab value={tab[0]} key={tab[0]}>
              {tab[1]}
            </Tabs.Tab>
          ))}
        </Tabs.List>
      </Tabs>
      <MemoizedSearchControl
        search={search}
        onClick={(e) => navigate(`/${e.resource.resourceType}/${e.resource.id}`)}
        onAuxClick={(e) => window.open(`/${e.resource.resourceType}/${e.resource.id}`, '_blank')}
        onChange={(e) => {
          setSearch(e.definition);
        }}
        checkboxesEnabled={false}
        hideFilters
        hideToolbar
      />
    </Paper>
  );
}<|MERGE_RESOLUTION|>--- conflicted
+++ resolved
@@ -4,16 +4,7 @@
 import { useEffect, useState } from 'react';
 import { useLocation, useNavigate } from 'react-router-dom';
 
-<<<<<<< HEAD
-// Custom hook to manage the active tab and SearchRequest parameter for the
-// MemoizedSearchControl component
-function useTab(): [string, (tab: string | null) => void, SearchRequest, (definition: SearchRequest) => void] {
-  const location = useLocation();
-  const navigate = useNavigate();
-
-=======
 export function AppointmentsPage(): JSX.Element {
->>>>>>> cad56993
   const upcomingFilter: Filter = {
     code: 'date',
     operator: Operator.STARTS_AFTER,
@@ -25,14 +16,11 @@
     value: new Date().toISOString(),
   };
 
-<<<<<<< HEAD
+  const navigate = useNavigate();
+  const location = useLocation();
+
   const tab = location.pathname.split('/').pop() ?? '';
-  const [search, updateSearch] = useState<SearchRequest>({
-=======
-  const navigate = useNavigate();
-  const { tab } = useParams();
 
-  const currentTab = tab ?? '';
   const tabs = [
     ['upcoming', 'Upcoming'],
     ['past', 'Past'],
@@ -40,19 +28,18 @@
 
   // Start the SearchRequest with the appropriate filter depending on the active tab
   const [search, setSearch] = useState<SearchRequest>({
->>>>>>> cad56993
     resourceType: 'Appointment',
     fields: ['patient', 'start', 'end', 'serviceType', '_lastUpdated'],
-    filters: [currentTab === 'upcoming' ? upcomingFilter : pastFilter],
+    filters: [tab === 'upcoming' ? upcomingFilter : pastFilter],
   });
 
   // Ensure tab is either 'upcoming' or 'past'
   // if it's neither, navigate to the 'upcoming' tab
   useEffect(() => {
-    if (!['upcoming', 'past'].includes(currentTab)) {
+    if (!['upcoming', 'past'].includes(tab)) {
       navigate('/Appointment/upcoming');
     }
-  }, [currentTab, navigate]);
+  }, [tab, navigate]);
 
   function changeTab(newTab: string | null): void {
     // Remove date filters keeping others
@@ -73,32 +60,9 @@
     } as SearchRequest);
   }
 
-<<<<<<< HEAD
-  return [tab, changeTab, search, setSearch];
-}
-
-export function AppointmentsPage(): JSX.Element {
-  const navigate = useNavigate();
-  const [tab, changeTab, search, setSearch] = useTab();
-
-  const tabs = [
-    ['upcoming', 'Upcoming'],
-    ['past', 'Past'],
-  ];
-
-  // Ensure tab is either 'upcoming' or 'past'
-  // if it's neither, navigate to the 'upcoming' tab
-  useEffect(() => {
-    if (!['upcoming', 'past'].includes(tab)) {
-      navigate('/Appointment/upcoming');
-    }
-  }, [tab, navigate]);
-
-=======
->>>>>>> cad56993
   return (
     <Paper shadow="xs" m="md" p="xs">
-      <Tabs value={currentTab.toLowerCase()} onChange={changeTab}>
+      <Tabs value={tab.toLowerCase()} onChange={changeTab}>
         <Tabs.List mb="xs">
           {tabs.map((tab) => (
             <Tabs.Tab value={tab[0]} key={tab[0]}>
