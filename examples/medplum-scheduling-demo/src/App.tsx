--- conflicted
+++ resolved
@@ -44,13 +44,9 @@
             <Route path="/" element={profile ? <SearchPage /> : <LandingPage />} />
             <Route path="/signin" element={<SignInPage />} />
             <Route path="/Patient/:id/*" element={<PatientPage />} />
-<<<<<<< HEAD
-            <Route path="/Appointment/:tab" element={<AppointmentsPage />} />
-=======
             <Route path="/Appointment/upcoming" element={<AppointmentsPage />} />
             <Route path="/Appointment/past" element={<AppointmentsPage />} />
             <Route path="/Appointment/:id/*" element={<AppointmentDetailPage />} />
->>>>>>> 3a9ca794
             <Route path="/:resourceType" element={<SearchPage />} />
             <Route path="/:resourceType/:id/*" element={<ResourcePage />} />
           </Routes>
