--- conflicted
+++ resolved
@@ -44,18 +44,10 @@
     "react": "18.2.0",
     "react-chartjs-2": "5.2.0",
     "react-dom": "18.2.0",
-<<<<<<< HEAD
-    "react-router-dom": "6.24.1",
-    "typescript": "5.5.3",
-    "vite": "5.3.3"
-  },
-  "dependencies": {
     "dayjs": "^1.11.12",
-    "react-big-calendar": "^1.13.1"
-=======
+    "react-big-calendar": "^1.13.1",
     "react-router-dom": "6.25.1",
     "typescript": "5.5.4",
-    "vite": "5.3.5"
->>>>>>> 78cf54ff
+    "vite": "5.3.3"
   }
 }