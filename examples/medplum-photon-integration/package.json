{
  "name": "medplum-photon-integration",
<<<<<<< HEAD
  "version": "5.0.1",
=======
  "version": "5.0.2",
>>>>>>> cfd13f28
  "private": true,
  "type": "module",
  "scripts": {
    "build": "npm run build:bots && tsc && vite build",
    "build:bots": "npm run clean && tsc --project tsconfig-bots.json && node --no-warnings esbuild-script.mjs && tsx src/scripts/deploy-bots.ts",
    "clean": "rimraf dist",
    "dev": "vite",
    "lint": "eslint src/",
    "lint:fix": "eslint src/ --fix",
    "preview": "vite preview",
    "test": "vitest run",
    "test:coverage": "vitest run --coverage"
  },
  "prettier": {
    "printWidth": 120,
    "singleQuote": true,
    "trailingComma": "es5"
  },
  "devDependencies": {
    "@mantine/core": "8.3.6",
    "@mantine/hooks": "8.3.6",
    "@mantine/notifications": "8.3.6",
<<<<<<< HEAD
    "@medplum/bot-layer": "5.0.1",
    "@medplum/core": "5.0.1",
    "@medplum/eslint-config": "5.0.1",
    "@medplum/fhirtypes": "5.0.1",
    "@medplum/react": "5.0.1",
=======
    "@medplum/bot-layer": "5.0.2",
    "@medplum/core": "5.0.2",
    "@medplum/eslint-config": "5.0.2",
    "@medplum/fhirtypes": "5.0.2",
    "@medplum/react": "5.0.2",
>>>>>>> cfd13f28
    "@photonhealth/elements": "0.16.15",
    "@tabler/icons-react": "3.35.0",
    "@types/node": "22.18.13",
    "@types/react": "19.2.2",
    "@types/react-dom": "19.2.2",
    "@vitejs/plugin-react": "5.1.0",
    "esbuild": "0.25.11",
    "postcss": "8.5.6",
    "postcss-preset-mantine": "1.18.0",
    "react": "19.2.0",
    "react-dom": "19.2.0",
    "react-router": "7.9.5",
    "rimraf": "6.1.0",
    "typescript": "5.9.3",
    "vite": "7.1.12",
    "vitest": "4.0.6"
  },
  "packageManager": "npm@10.9.4",
  "engines": {
    "node": "^22.18.0 || >=24.2.0"
  }
}<|MERGE_RESOLUTION|>--- conflicted
+++ resolved
@@ -1,10 +1,6 @@
 {
   "name": "medplum-photon-integration",
-<<<<<<< HEAD
-  "version": "5.0.1",
-=======
   "version": "5.0.2",
->>>>>>> cfd13f28
   "private": true,
   "type": "module",
   "scripts": {
@@ -27,19 +23,11 @@
     "@mantine/core": "8.3.6",
     "@mantine/hooks": "8.3.6",
     "@mantine/notifications": "8.3.6",
-<<<<<<< HEAD
-    "@medplum/bot-layer": "5.0.1",
-    "@medplum/core": "5.0.1",
-    "@medplum/eslint-config": "5.0.1",
-    "@medplum/fhirtypes": "5.0.1",
-    "@medplum/react": "5.0.1",
-=======
     "@medplum/bot-layer": "5.0.2",
     "@medplum/core": "5.0.2",
     "@medplum/eslint-config": "5.0.2",
     "@medplum/fhirtypes": "5.0.2",
     "@medplum/react": "5.0.2",
->>>>>>> cfd13f28
     "@photonhealth/elements": "0.16.15",
     "@tabler/icons-react": "3.35.0",
     "@types/node": "22.18.13",
