--- conflicted
+++ resolved
@@ -29,18 +29,10 @@
     "@vitejs/plugin-react": "4.4.1",
     "postcss": "8.5.3",
     "postcss-preset-mantine": "1.17.0",
-<<<<<<< HEAD
-    "react": "18.2.0",
-    "react-dom": "18.2.0",
-    "react-router": "^7.5.3",
-    "typescript": "5.8.3",
-    "vite": "^6.3.4"
-=======
     "react": "19.1.0",
     "react-dom": "19.1.0",
     "react-router": "7.6.0",
     "typescript": "5.8.3",
     "vite": "6.3.5"
->>>>>>> 4cb9bdde
   }
 }