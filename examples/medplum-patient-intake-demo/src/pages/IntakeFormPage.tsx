--- conflicted
+++ resolved
@@ -2,11 +2,7 @@
 // SPDX-License-Identifier: Apache-2.0
 import { showNotification } from '@mantine/notifications';
 import { createReference, normalizeErrorString } from '@medplum/core';
-<<<<<<< HEAD
 import { Bundle, QuestionnaireResponse } from '@medplum/fhirtypes';
-=======
-import type { QuestionnaireResponse } from '@medplum/fhirtypes';
->>>>>>> 254f1328
 import { Document, QuestionnaireForm, useMedplum, useMedplumProfile } from '@medplum/react';
 import { IconCircleCheck, IconCircleOff } from '@tabler/icons-react';
 import { useCallback, useContext } from 'react';
