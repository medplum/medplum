--- conflicted
+++ resolved
@@ -31,13 +31,9 @@
 export const observationCodeMapping: Record<string, CodeableConcept> = {
   housingStatus: { coding: [{ code: '71802-3', system: LOINC, display: 'Housing status' }] },
   educationLevel: { coding: [{ code: '82589-3', system: LOINC, display: 'Highest Level of Education' }] },
-<<<<<<< HEAD
-  sexualOrientiation: { coding: [{ code: '76690-7', system: LOINC, display: 'Sexual orientation' }] },
+  sexualOrientation: { coding: [{ code: '76690-7', system: LOINC, display: 'Sexual orientation' }] },
   pregnancyStatus: { coding: [{ code: '82810-3', system: LOINC, display: 'Pregnancy status' }] },
   estimatedDeliveryDate: { coding: [{ code: '11778-8', system: LOINC, display: 'Estimated date of delivery' }] },
-=======
-  sexualOrientation: { coding: [{ code: '76690-7', system: LOINC, display: 'Sexual orientation' }] },
->>>>>>> c251fbb0
 };
 
 export const observationCategoryMapping: Record<string, CodeableConcept> = {
