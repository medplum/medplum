--- conflicted
+++ resolved
@@ -312,22 +312,6 @@
   const payor = answers['insurance-provider'].valueReference as Reference<Organization>;
   const subscriberId = answers['subscriber-id'].valueString;
 
-<<<<<<< HEAD
-  const coverage: Coverage = {
-    resourceType: 'Coverage',
-    status: 'active',
-    beneficiary: createReference(patient),
-    subscriberId: subscriberId,
-    relationship: { coding: [answers['relationship-to-subscriber'].valueCoding as Coding] },
-    payor: [payor],
-  };
-
-  await medplum.upsertResource(coverage, {
-    beneficiary: getReferenceString(patient),
-    payor: getReferenceString(payor),
-    // subscriberId: subscriberId,
-  });
-=======
   await medplum.upsertResource(
     {
       resourceType: 'Coverage',
@@ -342,7 +326,6 @@
       payor: getReferenceString(payor),
     }
   );
->>>>>>> 1e019427
 }
 
 export async function addConsent(
