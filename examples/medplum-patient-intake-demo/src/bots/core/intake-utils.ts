import {
  createReference,
  getExtension,
  getReferenceString,
  HTTP_HL7_ORG,
  HTTP_TERMINOLOGY_HL7_ORG,
  LOINC,
  MedplumClient,
} from '@medplum/core';
import {
  CodeableConcept,
  Coding,
  Consent,
  Coverage,
  Observation,
  Organization,
  Patient,
  Questionnaire,
  QuestionnaireItem,
  QuestionnaireResponse,
  QuestionnaireResponseItem,
  QuestionnaireResponseItemAnswer,
  Reference,
} from '@medplum/fhirtypes';

export const extensionURLMapping: Record<string, string> = {
  race: HTTP_HL7_ORG + '/fhir/us/core/StructureDefinition/us-core-race',
  ethnicity: HTTP_HL7_ORG + '/fhir/us/core/StructureDefinition/us-core-ethnicity',
  veteran: HTTP_HL7_ORG + '/fhir/us/military-service/StructureDefinition/military-service-veteran-status',
};

export const observationCodeMapping: Record<string, CodeableConcept> = {
  housingStatus: { coding: [{ code: '71802-3', system: LOINC, display: 'Housing status' }] },
  educationLevel: { coding: [{ code: '82589-3', system: LOINC, display: 'Highest Level of Education' }] },
  sexualOrientation: { coding: [{ code: '76690-7', system: LOINC, display: 'Sexual orientation' }] },
  pregnancyStatus: { coding: [{ code: '82810-3', system: LOINC, display: 'Pregnancy status' }] },
  estimatedDeliveryDate: { coding: [{ code: '11778-8', system: LOINC, display: 'Estimated date of delivery' }] },
};

export const observationCategoryMapping: Record<string, CodeableConcept> = {
  socialHistory: {
    coding: [
      {
        system: HTTP_TERMINOLOGY_HL7_ORG + '/CodeSystem/observation-category',
        code: 'social-history',
        display: 'Social History',
      },
    ],
  },
  sdoh: {
    coding: [
      {
        system: HTTP_HL7_ORG + '/fhir/us/core/CodeSystem/us-core-tags',
        code: 'sdoh',
        display: 'SDOH',
      },
    ],
  },
};

export const consentScopeMapping: Record<string, CodeableConcept> = {
  adr: {
    coding: [
      {
        system: HTTP_TERMINOLOGY_HL7_ORG + '/CodeSystem/consentscope',
        code: 'adr',
        display: 'Advanced Care Directive',
      },
    ],
  },
  patientPrivacy: {
    coding: [
      {
        system: HTTP_TERMINOLOGY_HL7_ORG + '/CodeSystem/consentscope',
        code: 'patient-privacy',
        display: 'Patient Privacy',
      },
    ],
  },
  treatment: {
    coding: [
      {
        system: HTTP_TERMINOLOGY_HL7_ORG + '/CodeSystem/consentscope',
        code: 'treatment',
        display: 'Treatment',
      },
    ],
  },
};

export const consentCategoryMapping: Record<string, CodeableConcept> = {
  acd: {
    coding: [
      {
        system: HTTP_TERMINOLOGY_HL7_ORG + '/CodeSystem/consentcategorycodes',
        code: 'acd',
        display: 'Advanced Care Directive',
      },
    ],
  },
  nopp: {
    coding: [
      {
        system: HTTP_TERMINOLOGY_HL7_ORG + '/CodeSystem/v3-ActCode',
        code: 'nopp',
        display: 'Notice of Privacy Practices',
      },
    ],
  },
  pay: {
    coding: [
      {
        system: HTTP_TERMINOLOGY_HL7_ORG + '/CodeSystem/v3-ActCode',
        code: 'pay',
        display: 'Payment',
      },
    ],
  },
  med: {
    coding: [
      {
        system: HTTP_TERMINOLOGY_HL7_ORG + '/CodeSystem/v3-ActCode',
        code: 'med',
        display: 'Medical',
      },
    ],
  },
};

export const consentPolicyRuleMapping: Record<string, CodeableConcept> = {
  hipaaNpp: {
    coding: [
      {
        system: HTTP_TERMINOLOGY_HL7_ORG + '/CodeSystem/consentpolicycodes',
        code: 'hipaa-npp',
        display: 'HIPAA Notice of Privacy Practices',
      },
    ],
  },
  hipaaSelfPay: {
    coding: [
      {
        system: HTTP_TERMINOLOGY_HL7_ORG + '/CodeSystem/consentpolicycodes',
        code: 'hipaa-self-pay',
        display: 'HIPAA Self-Pay Restriction',
      },
    ],
  },
};

type ObservationQuestionnaireItemType = 'valueCodeableConcept' | 'valueDateTime';

/**
 * This function takes data about an Observation and creates or updates an existing
 * resource with the same patient and code.
 *
 * @param medplum - A Medplum client
 * @param patient - A Patient resource that will be stored as the subject
 * @param code - A code for the observation
 * @param category - A category for the observation
 * @param answerType - The value[x] field where the answer should be stored
 * @param value - The value to be stored in the observation
 */
export async function upsertObservation(
  medplum: MedplumClient,
  patient: Patient,
  code: CodeableConcept,
  category: CodeableConcept,
  answerType: ObservationQuestionnaireItemType,
  value: QuestionnaireResponseItemAnswer | undefined
): Promise<void> {
  const coding = code.coding?.[0];

  if (!value || !coding) {
    return;
  }

  const observation: Observation = {
    resourceType: 'Observation',
    status: 'final',
    subject: createReference(patient),
    code: code,
    category: [category],
    ...(answerType === 'valueCodeableConcept'
      ? {
          valueCodeableConcept: {
            coding: [value],
          },
        }
      : {}),
    ...(answerType === 'valueDateTime' ? { valueDateTime: value.valueDateTime } : {}),
  };

  await medplum.upsertResource(observation, {
    code: `${coding.system}|${coding.code}`,
    subject: getReferenceString(patient),
  });
}

type ExtensionQuestionnaireItemType = 'valueCoding' | 'valueBoolean';

/**
 * Sets an extension to a patient
 *
 * @param patient - A patient resource
 * @param url - An URL that identifies the extension
 * @param answerType - The value[x] field where the answer should be stored
 * @param answer - The value to be stored in the extension
 */
export function setExtension(
  patient: Patient,
  url: string,
  answerType: ExtensionQuestionnaireItemType,
  answer: QuestionnaireResponseItemAnswer | undefined
): void {
  let value = answer?.[answerType];

  // Answer to boolean Questionnaire fields will be set as `undefined` if the check mark is not ticked
  // so in this case we should interpret it as `false`.
  if (answerType === 'valueBoolean') {
    value = !!value;
  }

  if (value === undefined) {
    return;
  }

  const extension = getExtension(patient, url);

  if (extension) {
    // Update the value if there's already an extension for the URL
    Object.assign(extension, { [answerType]: value });
  } else {
    if (!patient.extension) {
      patient.extension = [];
    }

    // Add a new extension if there isn't one
    patient.extension.push({
      url: url,
      [answerType]: value,
    });
  }
}

/**
 * Add a language to patient's communication attribute or set an existing one as preferred
 *
 * @param patient - The patient
 * @param valueCoding - A Coding with the language data
 * @param preferred - Whether this language should be set as preferred
 */
<<<<<<< HEAD
export function addLanguage(patient: Patient, valueCoding: Coding | undefined, preferred: boolean = false): void {
  if (!valueCoding) {
    return;
  }

  const patientCommunications = patient.communication || [];
=======
export function addLanguage(patient: Patient, valueCoding: Coding, preferred: boolean = false): void {
  const patientCommunications = patient.communication ?? [];
>>>>>>> 240d16f5

  // Checks if the patient already has the language in their list of communications
  let language = patientCommunications.find(
    (communication) => communication.language.coding?.[0].code === valueCoding?.code
  );

  // Add the language in case it's not set yet
  if (!language) {
    language = {
      language: {
        coding: [valueCoding],
      },
    };
    patientCommunications.push(language);
  }

  if (preferred) {
    language.preferred = preferred;
  }

  patient.communication = patientCommunications;
}

/**
 * Adds a Coverage resource
 *
 * @param medplum - The Medplum client
 * @param patient - The patient beneficiary of the coverage
 * @param answers - A list of objects where the keys are the linkIds of the fields used to set up a
 *                  coverage (see getGroupRepeatedAnswers)
 */
export async function addCoverage(
  medplum: MedplumClient,
  patient: Patient,
  answers: Record<string, QuestionnaireResponseItemAnswer>
): Promise<void> {
  const payor = answers['insurance-provider'].valueReference as Reference<Organization>;
  const subscriberId = answers['subscriber-id'].valueString;

  const coverage: Coverage = {
    resourceType: 'Coverage',
    status: 'active',
    beneficiary: createReference(patient),
    subscriberId: subscriberId,
    relationship: { coding: [answers['relationship-to-subscriber'].valueCoding as Coding] },
    payor: [payor],
  };

  await medplum.upsertResource(coverage, {
    beneficiary: getReferenceString(patient),
    payor: getReferenceString(payor),
    // subscriberId: subscriberId,
  });
}

export async function addConsent(
  medplum: MedplumClient,
  patient: Patient,
  consentGiven: boolean,
  scope: CodeableConcept,
  category: CodeableConcept,
  policyRule: CodeableConcept | undefined,
  date: Consent['dateTime'] | undefined
): Promise<void> {
  await medplum.createResource({
    resourceType: 'Consent',
    patient: createReference(patient),
    status: consentGiven ? 'active' : 'rejected',
    scope: scope,
    category: [category],
    policyRule: policyRule,
    dateTime: date,
  });
}

/**
 * Finds a QuestionnaireItem or QuestionnaireResponseItem with the given linkId
 *
 * @param items - The array of objects present in the `.item` attribute of a Questionnaire or QuestionnaireResponse
 * @param linkId - The id to be found
 * @returns - The found item or undefined in case it's not found
 */
export function findQuestionnaireItem<T extends QuestionnaireItem | QuestionnaireResponseItem>(
  items: T[] | undefined,
  linkId: string
): T | undefined {
  if (!items) {
    return undefined;
  }

  return items.reduce((foundItem: T | undefined, currentItem: T | undefined) => {
    // If currentItem is undefined or the item was already found just return it
    if (foundItem || !currentItem) {
      return foundItem;
    }

    if (currentItem.linkId === linkId) {
      return currentItem;
    } else if (currentItem.item) {
      // This enables traversing nested structures
      return findQuestionnaireItem(currentItem.item as T[], linkId);
    }

    return undefined;
  }, undefined);
}

/**
 * Finds the answers to a group of items that can be repeated.
 *
 * @param questionnaire - The Questionnaire resource, used to find the list of linkIds that will compose each group
 * @param response - The QuestionnaireResponse resource where the answers will be extracted
 * @param groupLinkId - The linkId of the group that can be repeated in the questionnaire
 * @returns - An array of objects each containing a set of grouped answers
 */
export function getGroupRepeatedAnswers(
  questionnaire: Questionnaire,
  response: QuestionnaireResponse,
  groupLinkId: string
): Record<string, QuestionnaireResponseItemAnswer>[] {
  const questionnaireItem = findQuestionnaireItem(questionnaire.item, groupLinkId) as QuestionnaireItem;
  const responseItem = findQuestionnaireItem(response.item, groupLinkId) as QuestionnaireResponseItem;

  if (questionnaireItem.type !== 'group' || !questionnaireItem?.item) {
    return [];
  }

  const responses = responseItem.item ?? [];
  let responseCursor = 0;

  const linkIds = questionnaireItem.item.map((item) => item.linkId);
  let linkCursor = 0;

  const groupAnswers = [];
  let answerGroup = {};

  // It expects that responses will be organized in the same order the form is filled. Eg.:
  // [
  //   {answer-with-linkId-1}, {answer-with-linkId-2}, {answer-with-linkId-3},
  //   {answer-with-linkId-1}, {answer-with-linkId-2}, {answer-with-linkId-3}
  // ]
  // The linkCursor and responseCursor logic allows this function to work even when some fields are
  // not filled. Eg.:
  // [
  //   {answer-with-linkId-1}, {answer-with-linkId-3},
  //   {answer-with-linkId-1}, {answer-with-linkId-2}, {answer-with-linkId-3}
  // ]
  while (responseCursor < responses.length) {
    const item = responses[responseCursor];

    if (item.linkId === linkIds[linkCursor]) {
      Object.assign(answerGroup, { [item.linkId]: item.answer?.[0] });
      responseCursor += 1;
    }

    linkCursor += 1;
    if (linkCursor >= linkIds?.length) {
      linkCursor = 0;
      groupAnswers.push(answerGroup);
      answerGroup = {};
    }
  }

  if (Object.keys(answerGroup).length > 0) {
    groupAnswers.push(answerGroup);
  }

  return groupAnswers;
}

export function convertDateToDateTime(date: string | undefined): string | undefined {
  if (!date) {
    return undefined;
  }
  return new Date(date).toISOString();
}<|MERGE_RESOLUTION|>--- conflicted
+++ resolved
@@ -250,17 +250,12 @@
  * @param valueCoding - A Coding with the language data
  * @param preferred - Whether this language should be set as preferred
  */
-<<<<<<< HEAD
 export function addLanguage(patient: Patient, valueCoding: Coding | undefined, preferred: boolean = false): void {
   if (!valueCoding) {
     return;
   }
 
-  const patientCommunications = patient.communication || [];
-=======
-export function addLanguage(patient: Patient, valueCoding: Coding, preferred: boolean = false): void {
   const patientCommunications = patient.communication ?? [];
->>>>>>> 240d16f5
 
   // Checks if the patient already has the language in their list of communications
   let language = patientCommunications.find(
