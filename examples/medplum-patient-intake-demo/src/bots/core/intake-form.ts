import { BotEvent, getQuestionnaireAnswers, MedplumClient } from '@medplum/core';
import {
  HumanName,
  Patient,
  Questionnaire,
  QuestionnaireResponse,
  QuestionnaireResponseItemAnswer,
  Reference,
} from '@medplum/fhirtypes';
import {
  addConsent,
  addCoverage,
  addLanguage,
  consentCategoryMapping,
  consentPolicyRuleMapping,
  consentScopeMapping,
  convertDateToDateTime,
  extensionURLMapping,
  getGroupRepeatedAnswers,
  observationCategoryMapping,
  observationCodeMapping,
  setExtension,
  upsertObservation,
} from './intake-utils';

export async function handler(medplum: MedplumClient, event: BotEvent<QuestionnaireResponse>): Promise<void> {
  const response = event.input;

  const answers = getQuestionnaireAnswers(response);

  if (!response.subject) {
    throw new Error('Missing subject');
  }

  const patient = await medplum.readReference(response.subject as Reference<Patient>);

  if (!patient) {
    throw new Error('Patient not found');
  }

  // Handle demographic information

  const patientName = getPatientName(answers);
  patient.name = patientName ? [patientName] : patient.name;
  patient.birthDate = answers['dob']?.valueDate || patient.birthDate;
  patient.gender = (answers['gender-identity']?.valueCoding?.code as Patient['gender']) || patient.gender;

  setExtension(patient, extensionURLMapping.race, 'valueCoding', answers['race']);
  setExtension(patient, extensionURLMapping.ethnicity, 'valueCoding', answers['ethnicity']);
  setExtension(patient, extensionURLMapping.veteran, 'valueBoolean', answers['veteran-status']);

  // Handle language preferences

  addLanguage(patient, answers['languages-spoken']?.valueCoding);
  addLanguage(patient, answers['preferred-language']?.valueCoding, true);

  // Handle observations

  await upsertObservation(
    medplum,
    patient,
    observationCodeMapping.sexualOrientation,
    observationCategoryMapping.socialHistory,
    'valueCodeableConcept',
    answers['sexual-orientation']?.valueCoding
  );

  await upsertObservation(
    medplum,
    patient,
    observationCodeMapping.housingStatus,
    observationCategoryMapping.sdoh,
    'valueCodeableConcept',
    answers['housing-status']?.valueCoding
  );

  await upsertObservation(
    medplum,
    patient,
    observationCodeMapping.educationLevel,
    observationCategoryMapping.sdoh,
    'valueCodeableConcept',
    answers['education-level']?.valueCoding
  );

  await upsertObservation(
    medplum,
    patient,
    observationCodeMapping.pregnancyStatus,
    observationCategoryMapping.socialHistory,
    'valueCodeableConcept',
    answers['pregnancy-status']?.valueCoding
  );

  await upsertObservation(
    medplum,
    patient,
    observationCodeMapping.estimatedDeliveryDate,
    observationCategoryMapping.socialHistory,
    'valueDateTime',
    { valueDateTime: convertDateToDateTime(answers['estimated-delivery-date']?.valueDate) }
  );

  // Handle coverage

  if (!response.questionnaire) {
    throw new Error('Missing questionnaire');
  }

  const questionnaire: Questionnaire = await medplum.readReference({ reference: response.questionnaire });
  const insuranceProviders = getGroupRepeatedAnswers(questionnaire, response, 'coverage-information');

  for (const provider of insuranceProviders) {
    await addCoverage(medplum, patient, provider);
  }

  // Handle consents

  await addConsent(
    medplum,
    patient,
    !!answers['consent-for-treatment-signature']?.valueBoolean,
    consentScopeMapping.treatment,
    consentCategoryMapping.med,
<<<<<<< HEAD
    undefined,
    convertDateToDateTime(answers['consent-for-treatment-date']?.valueDate)
=======
    consentPolicyRuleMapping.cric,
    convertDateToDateTime(answers['consent-for-treatment-date'].valueDate)
>>>>>>> 1e019427
  );

  await addConsent(
    medplum,
    patient,
    !!answers['agreement-to-pay-for-treatment-help']?.valueBoolean,
    consentScopeMapping.treatment,
    consentCategoryMapping.pay,
    consentPolicyRuleMapping.hipaaSelfPay,
    convertDateToDateTime(answers['agreement-to-pay-for-treatment-date']?.valueDate)
  );

  await addConsent(
    medplum,
    patient,
    !!answers['notice-of-privacy-practices-signature']?.valueBoolean,
    consentScopeMapping.patientPrivacy,
    consentCategoryMapping.nopp,
    consentPolicyRuleMapping.hipaaNpp,
    convertDateToDateTime(answers['notice-of-privacy-practices-date']?.valueDate)
  );

  await addConsent(
    medplum,
    patient,
    !!answers['acknowledgement-for-advance-directives-signature']?.valueBoolean,
    consentScopeMapping.adr,
    consentCategoryMapping.acd,
<<<<<<< HEAD
    undefined,
    convertDateToDateTime(answers['acknowledgement-for-advance-directives-date']?.valueDate)
=======
    consentPolicyRuleMapping.adr,
    convertDateToDateTime(answers['acknowledgement-for-advance-directives-date'].valueDate)
>>>>>>> 1e019427
  );

  await medplum.updateResource(patient);
}

function getPatientName(answers: Record<string, QuestionnaireResponseItemAnswer>): HumanName | null {
  const patientName: HumanName = {};

  const givenName = [];
  if (answers['first-name']?.valueString) {
    givenName.push(answers['first-name'].valueString);
  }
  if (answers['middle-name']?.valueString) {
    givenName.push(answers['middle-name'].valueString);
  }

  if (givenName.length > 0) {
    patientName.given = givenName;
  }

  if (answers['last-name']?.valueString) {
    patientName.family = answers['last-name'].valueString;
  }

  return Object.keys(patientName).length > 0 ? patientName : null;
}<|MERGE_RESOLUTION|>--- conflicted
+++ resolved
@@ -122,13 +122,8 @@
     !!answers['consent-for-treatment-signature']?.valueBoolean,
     consentScopeMapping.treatment,
     consentCategoryMapping.med,
-<<<<<<< HEAD
-    undefined,
+    consentPolicyRuleMapping.cric,
     convertDateToDateTime(answers['consent-for-treatment-date']?.valueDate)
-=======
-    consentPolicyRuleMapping.cric,
-    convertDateToDateTime(answers['consent-for-treatment-date'].valueDate)
->>>>>>> 1e019427
   );
 
   await addConsent(
@@ -157,13 +152,8 @@
     !!answers['acknowledgement-for-advance-directives-signature']?.valueBoolean,
     consentScopeMapping.adr,
     consentCategoryMapping.acd,
-<<<<<<< HEAD
-    undefined,
+    consentPolicyRuleMapping.adr,
     convertDateToDateTime(answers['acknowledgement-for-advance-directives-date']?.valueDate)
-=======
-    consentPolicyRuleMapping.adr,
-    convertDateToDateTime(answers['acknowledgement-for-advance-directives-date'].valueDate)
->>>>>>> 1e019427
   );
 
   await medplum.updateResource(patient);
