import { BotEvent, getQuestionnaireAnswers, MedplumClient } from '@medplum/core';
import { HumanName, Patient, QuestionnaireResponse, Reference } from '@medplum/fhirtypes';
import {
  addConsent,
  addCoverage,
  addLanguage,
  consentCategoryMapping,
  consentPolicyRuleMapping,
  consentScopeMapping,
  convertDateToDateTime,
  extensionURLMapping,
  getGroupRepeatedAnswers,
  observationCategoryMapping,
  observationCodeMapping,
  setExtension,
  upsertObservation,
} from './intake-utils';

export async function handler(medplum: MedplumClient, event: BotEvent<QuestionnaireResponse>): Promise<void> {
  const response = event.input;

  const answers = getQuestionnaireAnswers(response);

  if (!response.subject) {
    throw new Error('Missing subject');
  }

  const patient = await medplum.readReference(response.subject as Reference<Patient>);

  if (!patient) {
    throw new Error('Patient not found');
  }

  // Handle demographic information

  patient.name = [
    {
      given: [answers['first-name']?.valueString, answers['middle-name']?.valueString],
      family: answers['last-name']?.valueString,
    } as HumanName,
  ];
  patient.birthDate = answers['dob']?.valueDate || patient.birthDate;
  patient.gender = (answers['gender-identity']?.valueCoding?.code as Patient['gender']) || patient.gender;

  setExtension(patient, extensionURLMapping.race, 'valueCoding', answers['race']);
  setExtension(patient, extensionURLMapping.ethnicity, 'valueCoding', answers['ethnicity']);
  setExtension(patient, extensionURLMapping.veteran, 'valueBoolean', answers['veteran-status']);

  // Handle language preferences

  addLanguage(patient, answers['languages-spoken']?.valueCoding);
  addLanguage(patient, answers['preferred-language']?.valueCoding, true);

  // Handle observations

  await upsertObservation(
    medplum,
    patient,
    observationCodeMapping.sexualOrientation,
    observationCategoryMapping.socialHistory,
    answers['sexual-orientation']?.valueCoding
  );

  await upsertObservation(
    medplum,
    patient,
    observationCodeMapping.housingStatus,
    observationCategoryMapping.sdoh,
    answers['housing-status']?.valueCoding
  );

  await upsertObservation(
    medplum,
    patient,
    observationCodeMapping.educationLevel,
    observationCategoryMapping.sdoh,
    answers['education-level']?.valueCoding
  );

  // Handle coverage

  const questionnaire = await medplum.readResource('Questionnaire', (response.questionnaire as string).split('/')[1]);
  const insuranceProviders = getGroupRepeatedAnswers(questionnaire, response, 'coverage-information');

  for (const provider of insuranceProviders) {
    await addCoverage(medplum, patient, provider);
  }

  // Handle consents

  await addConsent(
    medplum,
    patient,
    !!answers['consent-for-treatment-signature']?.valueBoolean,
    consentScopeMapping.treatment,
<<<<<<< HEAD
    consentCategoryMapping.nopp, // FIXME
    consentPolicyRuleMapping.hipaaNpp, // FIXME
    answers['consent-for-treatment-date']?.valueDate
=======
    consentCategoryMapping.med,
    undefined,
    convertDateToDateTime(answers['consent-for-treatment-date'].valueDate)
>>>>>>> c251fbb0
  );

  await addConsent(
    medplum,
    patient,
    !!answers['agreement-to-pay-for-treatment-help']?.valueBoolean,
    consentScopeMapping.treatment,
<<<<<<< HEAD
    consentCategoryMapping.nopp, // FIXME
    consentPolicyRuleMapping.hipaaNpp, // FIXME
    answers['agreement-to-pay-for-treatment-date']?.valueDate
=======
    consentCategoryMapping.pay,
    consentPolicyRuleMapping.hipaaSelfPay,
    convertDateToDateTime(answers['agreement-to-pay-for-treatment-date'].valueDate)
>>>>>>> c251fbb0
  );

  await addConsent(
    medplum,
    patient,
    !!answers['notice-of-privacy-practices-signature']?.valueBoolean,
    consentScopeMapping.patientPrivacy,
    consentCategoryMapping.nopp,
    consentPolicyRuleMapping.hipaaNpp,
<<<<<<< HEAD
    answers['notice-of-privacy-practices-date']?.valueDate
=======
    convertDateToDateTime(answers['notice-of-privacy-practices-date'].valueDate)
>>>>>>> c251fbb0
  );

  await addConsent(
    medplum,
    patient,
    !!answers['acknowledgement-for-advance-directives-signature']?.valueBoolean,
    consentScopeMapping.adr,
    consentCategoryMapping.acd,
<<<<<<< HEAD
    consentPolicyRuleMapping.hipaaNpp, // FIXME
    answers['acknowledgement-for-advance-directives-date']?.valueDate
=======
    undefined,
    convertDateToDateTime(answers['acknowledgement-for-advance-directives-date'].valueDate)
>>>>>>> c251fbb0
  );

  await medplum.updateResource(patient);
}<|MERGE_RESOLUTION|>--- conflicted
+++ resolved
@@ -93,15 +93,9 @@
     patient,
     !!answers['consent-for-treatment-signature']?.valueBoolean,
     consentScopeMapping.treatment,
-<<<<<<< HEAD
-    consentCategoryMapping.nopp, // FIXME
-    consentPolicyRuleMapping.hipaaNpp, // FIXME
-    answers['consent-for-treatment-date']?.valueDate
-=======
     consentCategoryMapping.med,
     undefined,
-    convertDateToDateTime(answers['consent-for-treatment-date'].valueDate)
->>>>>>> c251fbb0
+    convertDateToDateTime(answers['consent-for-treatment-date']?.valueDate)
   );
 
   await addConsent(
@@ -109,15 +103,9 @@
     patient,
     !!answers['agreement-to-pay-for-treatment-help']?.valueBoolean,
     consentScopeMapping.treatment,
-<<<<<<< HEAD
-    consentCategoryMapping.nopp, // FIXME
-    consentPolicyRuleMapping.hipaaNpp, // FIXME
-    answers['agreement-to-pay-for-treatment-date']?.valueDate
-=======
     consentCategoryMapping.pay,
     consentPolicyRuleMapping.hipaaSelfPay,
-    convertDateToDateTime(answers['agreement-to-pay-for-treatment-date'].valueDate)
->>>>>>> c251fbb0
+    convertDateToDateTime(answers['agreement-to-pay-for-treatment-date']?.valueDate)
   );
 
   await addConsent(
@@ -127,11 +115,7 @@
     consentScopeMapping.patientPrivacy,
     consentCategoryMapping.nopp,
     consentPolicyRuleMapping.hipaaNpp,
-<<<<<<< HEAD
-    answers['notice-of-privacy-practices-date']?.valueDate
-=======
-    convertDateToDateTime(answers['notice-of-privacy-practices-date'].valueDate)
->>>>>>> c251fbb0
+    convertDateToDateTime(answers['notice-of-privacy-practices-date']?.valueDate)
   );
 
   await addConsent(
@@ -140,13 +124,8 @@
     !!answers['acknowledgement-for-advance-directives-signature']?.valueBoolean,
     consentScopeMapping.adr,
     consentCategoryMapping.acd,
-<<<<<<< HEAD
-    consentPolicyRuleMapping.hipaaNpp, // FIXME
-    answers['acknowledgement-for-advance-directives-date']?.valueDate
-=======
     undefined,
-    convertDateToDateTime(answers['acknowledgement-for-advance-directives-date'].valueDate)
->>>>>>> c251fbb0
+    convertDateToDateTime(answers['acknowledgement-for-advance-directives-date']?.valueDate)
   );
 
   await medplum.updateResource(patient);
