--- conflicted
+++ resolved
@@ -1,10 +1,6 @@
 {
   "name": "medplum-healthie-importer",
-<<<<<<< HEAD
-  "version": "5.0.1",
-=======
   "version": "5.0.2",
->>>>>>> cfd13f28
   "description": "Medplum Healthie Importer",
   "license": "Apache-2.0",
   "author": "Medplum <hello@medplum.com>",
@@ -27,21 +23,12 @@
     "trailingComma": "es5"
   },
   "devDependencies": {
-<<<<<<< HEAD
-    "@medplum/bot-layer": "5.0.1",
-    "@medplum/cli": "5.0.1",
-    "@medplum/core": "5.0.1",
-    "@medplum/eslint-config": "5.0.1",
-    "@medplum/fhirtypes": "5.0.1",
-    "@medplum/mock": "5.0.1",
-=======
     "@medplum/bot-layer": "5.0.2",
     "@medplum/cli": "5.0.2",
     "@medplum/core": "5.0.2",
     "@medplum/eslint-config": "5.0.2",
     "@medplum/fhirtypes": "5.0.2",
     "@medplum/mock": "5.0.2",
->>>>>>> cfd13f28
     "@types/node": "22.18.13",
     "@types/node-fetch": "2.6.13",
     "@types/ssh2-sftp-client": "9.0.5",
