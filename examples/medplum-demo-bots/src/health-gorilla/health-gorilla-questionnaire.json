{
  "resourceType": "Questionnaire",
  "name": "Health Gorilla Order Form",
  "title": "Health Gorilla Order Form",
  "status": "active",
  "item": [
    {
      "id": "page1",
      "linkId": "page1",
      "type": "group",
      "text": "People",
      "extension": [
        {
          "url": "http://hl7.org/fhir/StructureDefinition/questionnaire-itemControl",
          "valueCodeableConcept": {
            "coding": [
              {
                "system": "http://hl7.org/fhir/questionnaire-item-control",
                "code": "page"
              }
            ]
          }
        }
      ],
      "item": [
        {
          "id": "practitioner",
          "linkId": "practitioner",
          "type": "reference",
          "text": "Ordering Provider",
          "required": true,
          "extension": [
            {
              "url": "http://hl7.org/fhir/StructureDefinition/questionnaire-referenceResource",
              "valueCode": "Practitioner"
            }
          ]
        },
        {
          "id": "patient",
          "linkId": "patient",
          "type": "reference",
          "text": "Patient",
          "required": true,
          "extension": [
            {
              "url": "http://hl7.org/fhir/StructureDefinition/questionnaire-referenceResource",
              "valueCode": "Patient"
            }
          ]
        }
      ]
    },
    {
      "id": "page2",
      "linkId": "page2",
      "type": "group",
      "text": "Performer",
      "extension": [
        {
          "url": "http://hl7.org/fhir/StructureDefinition/questionnaire-itemControl",
          "valueCodeableConcept": {
            "coding": [
              {
                "system": "http://hl7.org/fhir/questionnaire-item-control",
                "code": "page"
              }
            ]
          }
        }
      ],
      "item": [
        {
          "id": "performer",
          "linkId": "performer",
          "type": "choice",
          "text": "Performing Lab",
          "required": true,
          "answerOption": [
            {
              "id": "test",
              "valueString": "Testing"
            },
            {
              "id": "labcorp",
              "valueString": "Labcorp"
            },
            {
              "id": "quest",
              "valueString": "Quest"
            }
          ]
        }
      ]
    },
    {
      "id": "page3",
      "linkId": "page3",
      "type": "group",
      "text": "Tests",
      "extension": [
        {
          "url": "http://hl7.org/fhir/StructureDefinition/questionnaire-itemControl",
          "valueCodeableConcept": {
            "coding": [
              {
                "system": "http://hl7.org/fhir/questionnaire-item-control",
                "code": "page"
              }
            ]
          }
        }
      ],
      "item": [
        {
          "id": "test-tests",
          "linkId": "test-tests",
          "type": "group",
          "text": "Testing Tests",
          "enableWhen": [
            {
              "question": "performer",
              "operator": "=",
              "answerString": "Testing"
            }
          ],
          "item": [
            {
              "id": "test-1234-5",
              "linkId": "test-1234-5",
              "type": "boolean",
              "text": "Test 1 (1234-5)"
            },
            {
              "id": "test-1234-5-details",
              "linkId": "test-1234-5-details",
              "type": "group",
              "enableWhen": [
                {
                  "question": "test-1234-5",
                  "operator": "=",
                  "answerBoolean": true
                }
              ],
              "item": [
                {
                  "id": "test-1234-5-priority",
                  "linkId": "test-1234-5-priority",
                  "type": "choice",
                  "text": "Priority",
                  "answerOption": [
                    {
                      "valueString": "routine",
                      "initialSelected": true
                    },
                    {
                      "valueString": "urgent"
                    },
                    {
                      "valueString": "asap"
                    },
                    {
                      "valueString": "stat"
                    }
                  ]
                },
                {
                  "id": "test-1234-5-note",
                  "linkId": "test-1234-5-note",
                  "type": "string",
                  "text": "Notes"
                }
              ]
            },
            {
              "id": "test-11119",
              "linkId": "test-11119",
              "type": "boolean",
              "text": "ABN TEST REFUSAL (11119)"
            },
            {
              "id": "test-11119-details",
              "linkId": "test-11119-details",
              "type": "group",
              "enableWhen": [
                {
                  "question": "test-11119",
                  "operator": "=",
                  "answerBoolean": true
                }
              ],
              "item": [
                {
                  "id": "test-11119-priority",
                  "linkId": "test-11119-priority",
                  "type": "choice",
                  "text": "Priority",
                  "answerOption": [
                    {
                      "valueString": "routine",
                      "initialSelected": true
                    },
                    {
                      "valueString": "urgent"
                    },
                    {
                      "valueString": "asap"
                    },
                    {
                      "valueString": "stat"
                    }
                  ]
                },
                {
                  "id": "test-11119-note",
                  "linkId": "test-11119-note",
                  "type": "string",
                  "text": "Notes"
                }
              ]
            },
            {
              "id": "test-38827",
              "linkId": "test-38827",
              "type": "boolean",
              "text": "INCORRECT ABN SUBMITTED (38827)"
            },
            {
              "id": "test-38827-details",
              "linkId": "test-38827-details",
              "type": "group",
              "enableWhen": [
                {
                  "question": "test-38827",
                  "operator": "=",
                  "answerBoolean": true
                }
              ],
              "item": [
                {
                  "id": "test-38827-priority",
                  "linkId": "test-38827-priority",
                  "type": "choice",
                  "text": "Priority",
                  "answerOption": [
                    {
                      "valueString": "routine",
                      "initialSelected": true
                    },
                    {
                      "valueString": "urgent"
                    },
                    {
                      "valueString": "asap"
                    },
                    {
                      "valueString": "stat"
                    }
                  ]
                },
                {
                  "id": "test-38827-note",
                  "linkId": "test-38827-note",
                  "type": "string",
                  "text": "Notes"
                }
              ]
            }
          ]
        },
        {
          "id": "labcorp-tests",
          "linkId": "labcorp-tests",
          "type": "group",
          "text": "Labcorp Tests",
          "enableWhen": [
            {
              "question": "performer",
              "operator": "=",
              "answerString": "Labcorp"
            }
          ],
          "item": [
            {
              "id": "labcorp-001453",
              "linkId": "labcorp-001453",
              "type": "boolean",
              "text": "Hemoglobin A1c (001453)"
            },
            {
              "id": "labcorp-001453-details",
              "linkId": "labcorp-001453-details",
              "type": "group",
              "enableWhen": [
                {
                  "question": "labcorp-001453",
                  "operator": "=",
                  "answerBoolean": true
                }
              ],
              "item": [
                {
                  "id": "labcorp-001453-priority",
                  "linkId": "labcorp-001453-priority",
                  "type": "choice",
                  "text": "Priority",
                  "answerOption": [
                    {
                      "valueString": "routine",
                      "initialSelected": true
                    },
                    {
                      "valueString": "urgent"
                    },
                    {
                      "valueString": "asap"
                    },
                    {
                      "valueString": "stat"
                    }
                  ]
                },
                {
                  "id": "labcorp-001453-note",
                  "linkId": "labcorp-001453-note",
                  "type": "string",
                  "text": "Notes"
                }
              ]
            },
            {
              "id": "labcorp-010322",
              "linkId": "labcorp-010322",
              "type": "boolean",
              "text": "Prostate-Specific Ag (010322)"
            },
            {
              "id": "labcorp-010322-details",
              "linkId": "labcorp-010322-details",
              "type": "group",
              "enableWhen": [
                {
                  "question": "labcorp-010322",
                  "operator": "=",
                  "answerBoolean": true
                }
              ],
              "item": [
                {
                  "id": "labcorp-010322-priority",
                  "linkId": "labcorp-010322-priority",
                  "type": "choice",
                  "text": "Priority",
                  "answerOption": [
                    {
                      "valueString": "routine",
                      "initialSelected": true
                    },
                    {
                      "valueString": "urgent"
                    },
                    {
                      "valueString": "asap"
                    },
                    {
                      "valueString": "stat"
                    }
                  ]
                },
                {
                  "id": "labcorp-010322-note",
                  "linkId": "labcorp-010322-note",
                  "type": "string",
                  "text": "Notes"
                }
              ]
            },
            {
              "id": "labcorp-322000",
              "linkId": "labcorp-322000",
              "type": "boolean",
              "text": "Comp. Metabolic Panel (14) (322000)"
            },
            {
              "id": "labcorp-322000-details",
              "linkId": "labcorp-322000-details",
              "type": "group",
              "enableWhen": [
                {
                  "question": "labcorp-322000",
                  "operator": "=",
                  "answerBoolean": true
                }
              ],
              "item": [
                {
                  "id": "labcorp-322000-priority",
                  "linkId": "labcorp-322000-priority",
                  "type": "choice",
                  "text": "Priority",
                  "answerOption": [
                    {
                      "valueString": "routine",
                      "initialSelected": true
                    },
                    {
                      "valueString": "urgent"
                    },
                    {
                      "valueString": "asap"
                    },
                    {
                      "valueString": "stat"
                    }
                  ]
                },
                {
                  "id": "labcorp-322000-note",
                  "linkId": "labcorp-322000-note",
                  "type": "string",
                  "text": "Notes"
                }
              ]
            },
            {
              "id": "labcorp-322755",
              "linkId": "labcorp-322755",
              "type": "boolean",
              "text": "Hepatic Function Panel (7) (322755)"
            },
            {
              "id": "labcorp-322755-details",
              "linkId": "labcorp-322755-details",
              "type": "group",
              "enableWhen": [
                {
                  "question": "labcorp-322755",
                  "operator": "=",
                  "answerBoolean": true
                }
              ],
              "item": [
                {
                  "id": "labcorp-322755-priority",
                  "linkId": "labcorp-322755-priority",
                  "type": "choice",
                  "text": "Priority",
                  "answerOption": [
                    {
                      "valueString": "routine",
                      "initialSelected": true
                    },
                    {
                      "valueString": "urgent"
                    },
                    {
                      "valueString": "asap"
                    },
                    {
                      "valueString": "stat"
                    }
                  ]
                },
                {
                  "id": "labcorp-322755-note",
                  "linkId": "labcorp-322755-note",
                  "type": "string",
                  "text": "Notes"
                },
                {
                  "id": "labcorp-322755-aoe-ZCI-4",
                  "extension": [
                    {
                      "url": "https://www.healthgorilla.com/fhir/StructureDefinition/questionnaire-requiredwhenspecimen",
                      "valueBoolean": true
                    },
                    {
                      "url": "https://www.healthgorilla.com/fhir/StructureDefinition/questionnaire-constraints",
                      "valueString": "Use: In specific testing procedures in calculation of result."
                    },
                    {
                      "url": "http://hl7.org/fhir/StructureDefinition/questionnaire-itemControl",
                      "valueCodeableConcept": {
                        "coding": [
                          {
                            "code": "dropdown"
                          }
                        ]
                      }
                    }
                  ],
                  "code": [
                    {
                      "code": "ZCI-4"
                    }
                  ],
                  "text": "Fasting",
                  "type": "choice",
                  "answerOption": [
                    {
                      "valueCoding": {
                        "code": "Y",
                        "display": "Yes"
                      }
                    },
                    {
                      "valueCoding": {
                        "code": "N",
                        "display": "No"
                      }
                    }
                  ],
                  "linkId": "labcorp-322755-aoe-ZCI-4"
                }
              ]
            },
            {
              "id": "labcorp-008649",
              "linkId": "labcorp-008649",
              "type": "boolean",
              "text": "Aerobic Bacterial Culture (008649)"
            },
            {
              "id": "labcorp-008649-details",
              "linkId": "labcorp-008649-details",
              "type": "group",
              "enableWhen": [
                {
                  "question": "labcorp-008649",
                  "operator": "=",
                  "answerBoolean": true
                }
              ],
              "item": [
                {
                  "id": "labcorp-008649-priority",
                  "linkId": "labcorp-008649-priority",
                  "type": "choice",
                  "text": "Priority",
                  "answerOption": [
                    {
                      "valueString": "routine",
                      "initialSelected": true
                    },
                    {
                      "valueString": "urgent"
                    },
                    {
                      "valueString": "asap"
                    },
                    {
                      "valueString": "stat"
                    }
                  ]
                },
                {
                  "id": "labcorp-008649-note",
                  "linkId": "labcorp-008649-note",
                  "type": "string",
                  "text": "Notes"
                },
                {
                  "id": "labcorp-008649-aoe-OBR-15",
                  "extension": [
                    {
                      "url": "https://www.healthgorilla.com/fhir/StructureDefinition/questionnaire-requiredwhenspecimen",
                      "valueBoolean": true
                    },
                    {
                      "url": "https://www.healthgorilla.com/fhir/StructureDefinition/questionnaire-constraints",
                      "valueString": "Use: Identification of location specimen was obtained from the patient"
                    },
                    {
                      "url": "http://hl7.org/fhir/StructureDefinition/questionnaire-itemControl",
                      "valueCodeableConcept": {
                        "coding": [
                          {
                            "code": "editableDropdown"
                          }
                        ]
                      }
                    }
                  ],
                  "code": [
                    {
                      "code": "OBR-15"
                    }
                  ],
                  "text": "Source of Specimen",
                  "type": "open-choice",
                  "linkId": "labcorp-008649-aoe-OBR-15"
                }
              ]
            },
            {
              "id": "labcorp-005009",
              "linkId": "labcorp-005009",
              "type": "boolean",
              "text": "CBC With Differential/Platelet (005009)"
            },
            {
              "id": "labcorp-005009-details",
              "linkId": "labcorp-005009-details",
              "type": "group",
              "enableWhen": [
                {
                  "question": "labcorp-005009",
                  "operator": "=",
                  "answerBoolean": true
                }
              ],
              "item": [
                {
                  "id": "labcorp-005009-priority",
                  "linkId": "labcorp-005009-priority",
                  "type": "choice",
                  "text": "Priority",
                  "answerOption": [
                    {
                      "valueString": "routine",
                      "initialSelected": true
                    },
                    {
                      "valueString": "urgent"
                    },
                    {
                      "valueString": "asap"
                    },
                    {
                      "valueString": "stat"
                    }
                  ]
                },
                {
                  "id": "labcorp-005009-note",
                  "linkId": "labcorp-005009-note",
                  "type": "string",
                  "text": "Notes"
                }
              ]
            },
            {
              "id": "labcorp-008847",
              "linkId": "labcorp-008847",
              "type": "boolean",
              "text": "Urine Culture, Routine (008847)"
            },
            {
              "id": "labcorp-008847-details",
              "linkId": "labcorp-008847-details",
              "type": "group",
              "enableWhen": [
                {
                  "question": "labcorp-008847",
                  "operator": "=",
                  "answerBoolean": true
                }
              ],
              "item": [
                {
                  "id": "labcorp-008847-priority",
                  "linkId": "labcorp-008847-priority",
                  "type": "choice",
                  "text": "Priority",
                  "answerOption": [
                    {
                      "valueString": "routine",
                      "initialSelected": true
                    },
                    {
                      "valueString": "urgent"
                    },
                    {
                      "valueString": "asap"
                    },
                    {
                      "valueString": "stat"
                    }
                  ]
                },
                {
                  "id": "labcorp-008847-note",
                  "linkId": "labcorp-008847-note",
                  "type": "string",
                  "text": "Notes"
                },
                {
                  "id": "labcorp-008847-aoe-OBR-15",
                  "extension": [
                    {
                      "url": "https://www.healthgorilla.com/fhir/StructureDefinition/questionnaire-requiredwhenspecimen",
                      "valueBoolean": true
                    },
                    {
                      "url": "https://www.healthgorilla.com/fhir/StructureDefinition/questionnaire-constraints",
                      "valueString": "Use: Identification of location specimen was obtained from the patient"
                    },
                    {
                      "url": "http://hl7.org/fhir/StructureDefinition/questionnaire-itemControl",
                      "valueCodeableConcept": {
                        "coding": [
                          {
                            "code": "dropdown"
                          }
                        ]
                      }
                    }
                  ],
                  "code": [
                    {
                      "code": "OBR-15"
                    }
                  ],
                  "text": "Source of Specimen",
                  "type": "choice",
                  "linkId": "labcorp-008847-aoe-OBR-15"
                }
              ]
            },
            {
              "id": "labcorp-008144",
              "linkId": "labcorp-008144",
              "type": "boolean",
              "text": "Stool Culture (008144)"
            },
            {
              "id": "labcorp-008144-details",
              "linkId": "labcorp-008144-details",
              "type": "group",
              "enableWhen": [
                {
                  "question": "labcorp-008144",
                  "operator": "=",
                  "answerBoolean": true
                }
              ],
              "item": [
                {
                  "id": "labcorp-008144-priority",
                  "linkId": "labcorp-008144-priority",
                  "type": "choice",
                  "text": "Priority",
                  "answerOption": [
                    {
                      "valueString": "routine",
                      "initialSelected": true
                    },
                    {
                      "valueString": "urgent"
                    },
                    {
                      "valueString": "asap"
                    },
                    {
                      "valueString": "stat"
                    }
                  ]
                },
                {
                  "id": "labcorp-008144-note",
                  "linkId": "labcorp-008144-note",
                  "type": "string",
                  "text": "Notes"
                }
              ]
            },
            {
              "id": "labcorp-083935",
              "linkId": "labcorp-083935",
              "type": "boolean",
              "text": "HIV Ab/p24 Ag with Reflex (083935)"
            },
            {
              "id": "labcorp-083935-details",
              "linkId": "labcorp-083935-details",
              "type": "group",
              "enableWhen": [
                {
                  "question": "labcorp-083935",
                  "operator": "=",
                  "answerBoolean": true
                }
              ],
              "item": [
                {
                  "id": "labcorp-083935-priority",
                  "linkId": "labcorp-083935-priority",
                  "type": "choice",
                  "text": "Priority",
                  "answerOption": [
                    {
                      "valueString": "routine",
                      "initialSelected": true
                    },
                    {
                      "valueString": "urgent"
                    },
                    {
                      "valueString": "asap"
                    },
                    {
                      "valueString": "stat"
                    }
                  ]
                },
                {
                  "id": "labcorp-083935-note",
                  "linkId": "labcorp-083935-note",
                  "type": "string",
                  "text": "Notes"
                }
              ]
            },
            {
              "id": "labcorp-322758",
              "linkId": "labcorp-322758",
              "type": "boolean",
              "text": "Basic Metabolic Panel (8) (322758)"
            },
            {
              "id": "labcorp-322758-details",
              "linkId": "labcorp-322758-details",
              "type": "group",
              "enableWhen": [
                {
                  "question": "labcorp-322758",
                  "operator": "=",
                  "answerBoolean": true
                }
              ],
              "item": [
                {
                  "id": "labcorp-322758-priority",
                  "linkId": "labcorp-322758-priority",
                  "type": "choice",
                  "text": "Priority",
                  "answerOption": [
                    {
                      "valueString": "routine",
                      "initialSelected": true
                    },
                    {
                      "valueString": "urgent"
                    },
                    {
                      "valueString": "asap"
                    },
                    {
                      "valueString": "stat"
                    }
                  ]
                },
                {
                  "id": "labcorp-322758-note",
                  "linkId": "labcorp-322758-note",
                  "type": "string",
                  "text": "Notes"
                }
              ]
            },
            {
              "id": "labcorp-164922",
              "linkId": "labcorp-164922",
              "type": "boolean",
              "text": "HSV 1 and 2-Spec Ab, IgG w/Rfx (164922)"
            },
            {
              "id": "labcorp-164922-details",
              "linkId": "labcorp-164922-details",
              "type": "group",
              "enableWhen": [
                {
                  "question": "labcorp-164922",
                  "operator": "=",
                  "answerBoolean": true
                }
              ],
              "item": [
                {
                  "id": "labcorp-164922-priority",
                  "linkId": "labcorp-164922-priority",
                  "type": "choice",
                  "text": "Priority",
                  "answerOption": [
                    {
                      "valueString": "routine",
                      "initialSelected": true
                    },
                    {
                      "valueString": "urgent"
                    },
                    {
                      "valueString": "asap"
                    },
                    {
                      "valueString": "stat"
                    }
                  ]
                },
                {
                  "id": "labcorp-164922-note",
                  "linkId": "labcorp-164922-note",
                  "type": "string",
                  "text": "Notes"
                }
              ]
            }
          ]
        },
        {
          "id": "quest-tests",
          "linkId": "quest-tests",
          "type": "group",
          "text": "Quest Tests",
          "enableWhen": [
            {
              "question": "performer",
              "operator": "=",
              "answerString": "Quest"
            }
          ],
          "item": [
            {
              "id": "quest-866",
              "linkId": "quest-866",
              "type": "boolean",
              "text": "Free T4 (866)"
            },
            {
              "id": "quest-866-details",
              "linkId": "quest-866-details",
              "type": "group",
              "enableWhen": [
                {
                  "question": "quest-866",
                  "operator": "=",
                  "answerBoolean": true
                }
              ],
              "item": [
                {
                  "id": "quest-866-priority",
                  "linkId": "quest-866-priority",
                  "type": "choice",
                  "text": "Priority",
                  "answerOption": [
                    {
                      "valueString": "routine",
                      "initialSelected": true
                    },
                    {
                      "valueString": "urgent"
                    },
                    {
                      "valueString": "asap"
                    },
                    {
                      "valueString": "stat"
                    }
                  ]
                },
                {
                  "id": "quest-866-note",
                  "linkId": "quest-866-note",
                  "type": "string",
                  "text": "Notes"
                }
              ]
            },
            {
              "id": "quest-899",
              "linkId": "quest-899",
              "type": "boolean",
              "text": "TSH (899)"
            },
            {
              "id": "quest-899-details",
              "linkId": "quest-899-details",
              "type": "group",
              "enableWhen": [
                {
                  "question": "quest-899",
                  "operator": "=",
                  "answerBoolean": true
                }
              ],
              "item": [
                {
                  "id": "quest-899-priority",
                  "linkId": "quest-899-priority",
                  "type": "choice",
                  "text": "Priority",
                  "answerOption": [
                    {
                      "valueString": "routine",
                      "initialSelected": true
                    },
                    {
                      "valueString": "urgent"
                    },
                    {
                      "valueString": "asap"
                    },
                    {
                      "valueString": "stat"
                    }
                  ]
                },
                {
                  "id": "quest-899-note",
                  "linkId": "quest-899-note",
                  "type": "string",
                  "text": "Notes"
                }
              ]
            },
            {
              "id": "quest-10306",
              "linkId": "quest-10306",
              "type": "boolean",
              "text": "Hepatitis Panel, Acute w/reflex to confirmation (10306)"
            },
            {
              "id": "quest-10306-details",
              "linkId": "quest-10306-details",
              "type": "group",
              "enableWhen": [
                {
                  "question": "quest-10306",
                  "operator": "=",
                  "answerBoolean": true
                }
              ],
              "item": [
                {
                  "id": "quest-10306-priority",
                  "linkId": "quest-10306-priority",
                  "type": "choice",
                  "text": "Priority",
                  "answerOption": [
                    {
                      "valueString": "routine",
                      "initialSelected": true
                    },
                    {
                      "valueString": "urgent"
                    },
                    {
                      "valueString": "asap"
                    },
                    {
                      "valueString": "stat"
                    }
                  ]
                },
                {
                  "id": "quest-10306-note",
                  "linkId": "quest-10306-note",
                  "type": "string",
                  "text": "Notes"
                }
              ]
            },
            {
              "id": "quest-10231",
              "linkId": "quest-10231",
              "type": "boolean",
              "text": "Comprehensive Metabolic Panel (10231)"
            },
            {
              "id": "quest-10231-details",
              "linkId": "quest-10231-details",
              "type": "group",
              "enableWhen": [
                {
                  "question": "quest-10231",
                  "operator": "=",
                  "answerBoolean": true
                }
              ],
              "item": [
                {
                  "id": "quest-10231-priority",
                  "linkId": "quest-10231-priority",
                  "type": "choice",
                  "text": "Priority",
                  "answerOption": [
                    {
                      "valueString": "routine",
                      "initialSelected": true
                    },
                    {
                      "valueString": "urgent"
                    },
                    {
                      "valueString": "asap"
                    },
                    {
                      "valueString": "stat"
                    }
                  ]
                },
                {
                  "id": "quest-10231-note",
                  "linkId": "quest-10231-note",
                  "type": "string",
                  "text": "Notes"
                }
              ]
            },
            {
              "id": "quest-496",
              "linkId": "quest-496",
              "type": "boolean",
              "text": "Hemoglobin A1C (496)"
            },
            {
              "id": "quest-496-details",
              "linkId": "quest-496-details",
              "type": "group",
              "enableWhen": [
                {
                  "question": "quest-496",
                  "operator": "=",
                  "answerBoolean": true
                }
              ],
              "item": [
                {
                  "id": "quest-496-priority",
                  "linkId": "quest-496-priority",
                  "type": "choice",
                  "text": "Priority",
                  "answerOption": [
                    {
                      "valueString": "routine",
                      "initialSelected": true
                    },
                    {
                      "valueString": "urgent"
                    },
                    {
                      "valueString": "asap"
                    },
                    {
                      "valueString": "stat"
                    }
                  ]
                },
                {
                  "id": "quest-496-note",
                  "linkId": "quest-496-note",
                  "type": "string",
                  "text": "Notes"
                }
              ]
            },
            {
              "id": "quest-2605",
              "linkId": "quest-2605",
              "type": "boolean",
              "text": "Allergen Specific IGE Dog dander, Serum (2605)"
            },
            {
              "id": "quest-2605-details",
              "linkId": "quest-2605-details",
              "type": "group",
              "enableWhen": [
                {
                  "question": "quest-2605",
                  "operator": "=",
                  "answerBoolean": true
                }
              ],
              "item": [
                {
                  "id": "quest-2605-priority",
                  "linkId": "quest-2605-priority",
                  "type": "choice",
                  "text": "Priority",
                  "answerOption": [
                    {
                      "valueString": "routine",
                      "initialSelected": true
                    },
                    {
                      "valueString": "urgent"
                    },
                    {
                      "valueString": "asap"
                    },
                    {
                      "valueString": "stat"
                    }
                  ]
                },
                {
                  "id": "quest-2605-note",
                  "linkId": "quest-2605-note",
                  "type": "string",
                  "text": "Notes"
                }
              ]
            },
            {
              "id": "quest-7600",
              "linkId": "quest-7600",
              "type": "boolean",
              "text": "Lipid Panel (Diagnosis E04.2, Z00.00) (7600)"
            },
            {
              "id": "quest-7600-details",
              "linkId": "quest-7600-details",
              "type": "group",
              "enableWhen": [
                {
                  "question": "quest-7600",
                  "operator": "=",
                  "answerBoolean": true
                }
              ],
              "item": [
                {
                  "id": "quest-7600-priority",
                  "linkId": "quest-7600-priority",
                  "type": "choice",
                  "text": "Priority",
                  "answerOption": [
                    {
                      "valueString": "routine",
                      "initialSelected": true
                    },
                    {
                      "valueString": "urgent"
                    },
                    {
                      "valueString": "asap"
                    },
                    {
                      "valueString": "stat"
                    }
                  ]
                },
                {
                  "id": "quest-7600-note",
                  "linkId": "quest-7600-note",
                  "type": "string",
                  "text": "Notes"
                }
              ]
            },
            {
              "id": "quest-229",
              "linkId": "quest-229",
              "type": "boolean",
              "text": "Aldosterone, 24hr (U) (Diagnosis E04.2, Z00.00) Total Volume - 1200 (229)"
            },
            {
              "id": "quest-229-details",
              "linkId": "quest-229-details",
              "type": "group",
              "enableWhen": [
                {
                  "question": "quest-229",
                  "operator": "=",
                  "answerBoolean": true
                }
              ],
              "item": [
                {
                  "id": "quest-229-priority",
                  "linkId": "quest-229-priority",
                  "type": "choice",
                  "text": "Priority",
                  "answerOption": [
                    {
                      "valueString": "routine",
                      "initialSelected": true
                    },
                    {
                      "valueString": "urgent"
                    },
                    {
                      "valueString": "asap"
                    },
                    {
                      "valueString": "stat"
                    }
                  ]
                },
                {
                  "id": "quest-229-note",
                  "linkId": "quest-229-note",
                  "type": "string",
                  "text": "Notes"
                }
              ]
            },
            {
              "id": "quest-4112",
              "linkId": "quest-4112",
              "type": "boolean",
              "text": "FTA (4112)"
            },
            {
              "id": "quest-4112-details",
              "linkId": "quest-4112-details",
              "type": "group",
              "enableWhen": [
                {
                  "question": "quest-4112",
                  "operator": "=",
                  "answerBoolean": true
                }
              ],
              "item": [
                {
                  "id": "quest-4112-priority",
                  "linkId": "quest-4112-priority",
                  "type": "choice",
                  "text": "Priority",
                  "answerOption": [
                    {
                      "valueString": "routine",
                      "initialSelected": true
                    },
                    {
                      "valueString": "urgent"
                    },
                    {
                      "valueString": "asap"
                    },
                    {
                      "valueString": "stat"
                    }
                  ]
                },
                {
                  "id": "quest-4112-note",
                  "linkId": "quest-4112-note",
                  "type": "string",
                  "text": "Notes"
                }
              ]
            },
            {
              "id": "quest-6399",
              "linkId": "quest-6399",
              "type": "boolean",
              "text": "CBC w/Diff (6399)"
            },
            {
              "id": "quest-6399-details",
              "linkId": "quest-6399-details",
              "type": "group",
              "enableWhen": [
                {
                  "question": "quest-6399",
                  "operator": "=",
                  "answerBoolean": true
                }
              ],
              "item": [
                {
                  "id": "quest-6399-priority",
                  "linkId": "quest-6399-priority",
                  "type": "choice",
                  "text": "Priority",
                  "answerOption": [
                    {
                      "valueString": "routine",
                      "initialSelected": true
                    },
                    {
                      "valueString": "urgent"
                    },
                    {
                      "valueString": "asap"
                    },
                    {
                      "valueString": "stat"
                    }
                  ]
                },
                {
                  "id": "quest-6399-note",
                  "linkId": "quest-6399-note",
                  "type": "string",
                  "text": "Notes"
                }
              ]
            },
            {
              "id": "quest-16814",
              "linkId": "quest-16814",
              "type": "boolean",
              "text": "ANA Scr, IFA w/Reflex Titer / Pattern / MPX AB Cascade (16814)"
            },
            {
              "id": "quest-16814-details",
              "linkId": "quest-16814-details",
              "type": "group",
              "enableWhen": [
                {
                  "question": "quest-16814",
                  "operator": "=",
                  "answerBoolean": true
                }
              ],
              "item": [
                {
                  "id": "quest-16814-priority",
                  "linkId": "quest-16814-priority",
                  "type": "choice",
                  "text": "Priority",
                  "answerOption": [
                    {
                      "valueString": "routine",
                      "initialSelected": true
                    },
                    {
                      "valueString": "urgent"
                    },
                    {
                      "valueString": "asap"
                    },
                    {
                      "valueString": "stat"
                    }
                  ]
                },
                {
                  "id": "quest-16814-note",
                  "linkId": "quest-16814-note",
                  "type": "string",
                  "text": "Notes"
                }
              ]
            },
            {
              "id": "quest-7573",
              "linkId": "quest-7573",
              "type": "boolean",
              "text": "Iron Total/IBC Diagnosis code D64.9 (7573)"
            },
            {
              "id": "quest-7573-details",
              "linkId": "quest-7573-details",
              "type": "group",
              "enableWhen": [
                {
                  "question": "quest-7573",
                  "operator": "=",
                  "answerBoolean": true
                }
              ],
              "item": [
                {
                  "id": "quest-7573-priority",
                  "linkId": "quest-7573-priority",
                  "type": "choice",
                  "text": "Priority",
                  "answerOption": [
                    {
                      "valueString": "routine",
                      "initialSelected": true
                    },
                    {
                      "valueString": "urgent"
                    },
                    {
                      "valueString": "asap"
                    },
                    {
                      "valueString": "stat"
                    }
                  ]
                },
                {
                  "id": "quest-7573-note",
                  "linkId": "quest-7573-note",
                  "type": "string",
                  "text": "Notes"
                }
              ]
            }
          ]
        }
      ]
    },
    {
      "id": "page4",
      "linkId": "page4",
      "type": "group",
      "text": "Diagnoses",
      "extension": [
        {
          "url": "http://hl7.org/fhir/StructureDefinition/questionnaire-itemControl",
          "valueCodeableConcept": {
            "coding": [
              {
                "system": "http://hl7.org/fhir/questionnaire-item-control",
                "code": "page"
              }
            ]
          }
        }
      ],
      "item": [
        {
          "id": "diagnoses",
          "linkId": "diagnoses",
          "type": "group",
          "item": [
            {
              "id": "diagnosis-D63.1",
              "linkId": "diagnosis-D63.1",
              "type": "boolean",
              "text": "Anemia in chronic kidney disease [D63.1]"
            },
            {
              "id": "diagnosis-D64.9",
              "linkId": "diagnosis-D64.9",
              "type": "boolean",
              "text": "Anemia, unspecified [D64.9]"
            },
            {
              "id": "diagnosis-E04.2",
              "linkId": "diagnosis-E04.2",
              "type": "boolean",
              "text": "Nontoxic multinodular goiter [E04.2]"
            },
            {
              "id": "diagnosis-E05.90",
              "linkId": "diagnosis-E05.90",
              "type": "boolean",
              "text": "Hyperthyroidism, unspecified [E05.90]"
            },
            {
              "id": "diagnosis-E11.9",
              "linkId": "diagnosis-E11.9",
              "type": "boolean",
              "text": "Diabetes mellitus, unspecified [E11.9]"
            },
            {
              "id": "diagnosis-E11.42",
              "linkId": "diagnosis-E11.42",
              "type": "boolean",
              "text": "Type 2 diabetes mellitus with diabetic polyneuropathy [E11.42]"
            },
            {
              "id": "diagnosis-E55.9",
              "linkId": "diagnosis-E55.9",
              "type": "boolean",
              "text": "Vitamin D deficiency, unspecified [E55.9]"
            },
            {
              "id": "diagnosis-E78.2",
              "linkId": "diagnosis-E78.2",
              "type": "boolean",
              "text": "Mixed hyperlipidemia [E78.2]"
            },
            {
              "id": "diagnosis-E88.89",
              "linkId": "diagnosis-E88.89",
              "type": "boolean",
              "text": "Other specified metabolic disorders [E88.89]"
            },
            {
              "id": "diagnosis-F06.8",
              "linkId": "diagnosis-F06.8",
              "type": "boolean",
              "text": "Other specified mental disorders due to known physiological condition [F06.8]"
            },
            {
              "id": "diagnosis-I10",
              "linkId": "diagnosis-I10",
              "type": "boolean",
              "text": "Essential (primary) hypertension [I10]"
            },
            {
              "id": "diagnosis-K70.30",
              "linkId": "diagnosis-K70.30",
              "type": "boolean",
              "text": "Alcoholic cirrhosis of liver without ascites [K70.30]"
            },
            {
              "id": "diagnosis-K76.0",
              "linkId": "diagnosis-K76.0",
              "type": "boolean",
              "text": "Fatty (change of) liver, not elsewhere classified [K76.0]"
            },
            {
              "id": "diagnosis-M10.9",
              "linkId": "diagnosis-M10.9",
<<<<<<< HEAD
              "type": "boolean",
              "text": "Gout, unspecified [M10.9]"
            },
            {
              "id": "diagnosis-N13.5",
              "linkId": "diagnosis-N13.5",
              "type": "boolean",
              "text": "Crossing vessel and stricture of ureter [N13.5]"
            },
            {
              "id": "diagnosis-N18.3",
              "linkId": "diagnosis-N18.3",
              "type": "boolean",
=======
              "type": "boolean",
              "text": "Gout, unspecified [M10.9]"
            },
            {
              "id": "diagnosis-N13.5",
              "linkId": "diagnosis-N13.5",
              "type": "boolean",
              "text": "Crossing vessel and stricture of ureter [N13.5]"
            },
            {
              "id": "diagnosis-N18.3",
              "linkId": "diagnosis-N18.3",
              "type": "boolean",
>>>>>>> 4cee2235
              "text": "Chronic kidney disease, stage 3 (moderate) [N18.3]"
            },
            {
              "id": "diagnosis-R53.83",
              "linkId": "diagnosis-R53.83",
              "type": "boolean",
              "text": "Other fatigue [R53.83]"
            },
            {
              "id": "diagnosis-Z00.00",
              "linkId": "diagnosis-Z00.00",
              "type": "boolean",
              "text": "Encounter for general adult medical examination without abnormal findings [Z00.00]"
            },
            {
              "id": "diagnosis-Z34.90",
              "linkId": "diagnosis-Z34.90",
              "type": "boolean",
              "text": "Encounter for supervision of normal pregnancy, unspecified trimester [Z34.90]"
            }
          ]
        },
        {
          "id": "specimenCollectedDateTime",
          "linkId": "specimenCollectedDateTime",
          "type": "dateTime",
          "text": "Specimen collected date/time"
        },
        {
          "id": "orderNote",
          "linkId": "orderNote",
          "type": "string",
          "text": "Notes"
        }
      ]
    },
    {
      "id": "page5",
      "linkId": "page5",
      "type": "group",
      "text": "Billing",
      "extension": [
        {
          "url": "http://hl7.org/fhir/StructureDefinition/questionnaire-itemControl",
          "valueCodeableConcept": {
            "coding": [
              {
                "system": "http://hl7.org/fhir/questionnaire-item-control",
                "code": "page"
              }
            ]
          }
        }
      ],
      "item": [
        {
          "id": "account",
          "linkId": "account",
          "type": "reference",
          "text": "Account",
          "extension": [
            {
              "url": "http://hl7.org/fhir/StructureDefinition/questionnaire-referenceResource",
              "valueCode": "Account"
            }
          ]
        }
      ]
    }
  ]
}<|MERGE_RESOLUTION|>--- conflicted
+++ resolved
@@ -1593,7 +1593,6 @@
             {
               "id": "diagnosis-M10.9",
               "linkId": "diagnosis-M10.9",
-<<<<<<< HEAD
               "type": "boolean",
               "text": "Gout, unspecified [M10.9]"
             },
@@ -1607,21 +1606,6 @@
               "id": "diagnosis-N18.3",
               "linkId": "diagnosis-N18.3",
               "type": "boolean",
-=======
-              "type": "boolean",
-              "text": "Gout, unspecified [M10.9]"
-            },
-            {
-              "id": "diagnosis-N13.5",
-              "linkId": "diagnosis-N13.5",
-              "type": "boolean",
-              "text": "Crossing vessel and stricture of ureter [N13.5]"
-            },
-            {
-              "id": "diagnosis-N18.3",
-              "linkId": "diagnosis-N18.3",
-              "type": "boolean",
->>>>>>> 4cee2235
               "text": "Chronic kidney disease, stage 3 (moderate) [N18.3]"
             },
             {
