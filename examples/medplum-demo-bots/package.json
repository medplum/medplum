--- conflicted
+++ resolved
@@ -1,10 +1,6 @@
 {
   "name": "medplum-demo-bots",
-<<<<<<< HEAD
-  "version": "2.1.10",
-=======
   "version": "2.1.17",
->>>>>>> 4cee2235
   "description": "Medplum Demo Bots",
   "license": "Apache-2.0",
   "author": "Medplum <hello@medplum.com>",
@@ -27,19 +23,6 @@
     ]
   },
   "dependencies": {
-<<<<<<< HEAD
-    "esbuild": "0.19.4"
-  },
-  "devDependencies": {
-    "@medplum/cli": "2.1.10",
-    "@medplum/core": "2.1.10",
-    "@medplum/eslint-config": "2.1.10",
-    "@medplum/fhirtypes": "2.1.10",
-    "@medplum/mock": "2.1.10",
-    "@types/node": "20.8.6",
-    "@types/node-fetch": "2.6.6",
-    "@types/ssh2-sftp-client": "9.0.1",
-=======
     "esbuild": "0.19.5"
   },
   "devDependencies": {
@@ -51,7 +34,6 @@
     "@types/node": "20.9.0",
     "@types/node-fetch": "2.6.9",
     "@types/ssh2-sftp-client": "9.0.3",
->>>>>>> 4cee2235
     "@vitest/coverage-v8": "0.34.6",
     "@vitest/ui": "0.34.6",
     "form-data": "4.0.0",
